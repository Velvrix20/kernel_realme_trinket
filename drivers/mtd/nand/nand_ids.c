--- conflicted
+++ resolved
@@ -57,8 +57,6 @@
 	{"NM1484KSLAXAJ-3B 4G 1.8V 8-bit",
 		{ .id = {0x98, 0xac, 0x90, 0x26, 0x76, 0x00, 0x00, 0x00} },
 		  SZ_4K, SZ_512, SZ_256K, 0, 5, 256, NAND_ECC_INFO(8, SZ_512) },
-<<<<<<< HEAD
-=======
 	{"MT29F8G08ABBCAH4 8G 3.3V 8-bit",
 		{ .id = {0x2c, 0xa3, 0x90, 0x26, 0x00, 0x00, 0x00, 0x00} },
 		SZ_4K, SZ_1K, SZ_256K, 0, 4, 224, NAND_ECC_INFO(8, SZ_512)},
@@ -71,7 +69,6 @@
 	{"MT29F4G08ABBFAH4 4G 1.8V 8-bit",
 		{ .id = {0x2c, 0xac, 0x80, 0x26, 0x62, 0x00, 0x00, 0x00} },
 		SZ_4K, SZ_512, SZ_256K, 0, 5, 256, NAND_ECC_INFO(8, SZ_512)},
->>>>>>> e0615925
 
 	LEGACY_ID_NAND("NAND 4MiB 5V 8-bit",   0x6B, 4, SZ_8K, SP_OPTIONS),
 	LEGACY_ID_NAND("NAND 4MiB 3,3V 8-bit", 0xE3, 4, SZ_8K, SP_OPTIONS),
