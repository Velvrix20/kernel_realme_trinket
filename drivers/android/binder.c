--- conflicted
+++ resolved
@@ -3362,7 +3362,7 @@
 	const char *failure_string;
 	struct binder_buffer *buffer;
 
-	if (proc->tsk != current->group_leader)
+	if (proc->tsk != current)
 		return -EINVAL;
 
 	if ((vma->vm_end - vma->vm_start) > SZ_4M)
@@ -3466,10 +3466,6 @@
 		return -ENOMEM;
 	get_task_struct(current->group_leader);
 	proc->tsk = current->group_leader;
-<<<<<<< HEAD
-	proc->vma_vm_mm = current->group_leader->mm;
-=======
->>>>>>> 520eccdf
 	INIT_LIST_HEAD(&proc->todo);
 	init_waitqueue_head(&proc->wait);
 	proc->default_priority = task_nice(current);
