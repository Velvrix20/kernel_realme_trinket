--- conflicted
+++ resolved
@@ -276,13 +276,8 @@
 		/* vm_insert_page does not seem to increment the refcount */
 	}
 	if (mm) {
-<<<<<<< HEAD
 		up_read(&mm->mmap_sem);
-		mmput(mm);
-=======
-		up_write(&mm->mmap_sem);
 		mmput_async(mm);
->>>>>>> 9b7ef274
 	}
 	return 0;
 
@@ -314,13 +309,8 @@
 	}
 err_no_vma:
 	if (mm) {
-<<<<<<< HEAD
 		up_read(&mm->mmap_sem);
-		mmput(mm);
-=======
-		up_write(&mm->mmap_sem);
 		mmput_async(mm);
->>>>>>> 9b7ef274
 	}
 	return vma ? -ENOMEM : -ESRCH;
 }
