/* Copyright (c) 2015-2018 The Linux Foundation. All rights reserved.
 *
 * This program is free software; you can redistribute it and/or modify
 * it under the terms of the GNU General Public License version 2 and
 * only version 2 as published by the Free Software Foundation.
 *
 * This program is distributed in the hope that it will be useful,
 * but WITHOUT ANY WARRANTY; without even the implied warranty of
 * MERCHANTABILITY or FITNESS FOR A PARTICULAR PURPOSE.  See the
 * GNU General Public License for more details.
 */

#include <linux/debugfs.h>
#include <linux/export.h>
#include <linux/delay.h>
#include <linux/module.h>
#include <linux/mutex.h>
#include <linux/ipa.h>
#include <linux/msm_gsi.h>
#include <linux/ipa_mhi.h>
#include "../ipa_common_i.h"
#include "ipa_i.h"
#include "ipa_qmi_service.h"

#define IPA_MHI_DRV_NAME "ipa_mhi"


#define IPA_MHI_DBG(fmt, args...) \
	do { \
		pr_debug(IPA_MHI_DRV_NAME " %s:%d " fmt, \
			__func__, __LINE__, ## args); \
		IPA_IPC_LOGGING(ipa_get_ipc_logbuf(), \
			IPA_MHI_DRV_NAME " %s:%d " fmt, ## args); \
		IPA_IPC_LOGGING(ipa_get_ipc_logbuf_low(), \
			IPA_MHI_DRV_NAME " %s:%d " fmt, ## args); \
	} while (0)

#define IPA_MHI_DBG_LOW(fmt, args...) \
	do { \
		pr_debug(IPA_MHI_DRV_NAME " %s:%d " fmt, \
			__func__, __LINE__, ## args); \
		IPA_IPC_LOGGING(ipa_get_ipc_logbuf_low(), \
			IPA_MHI_DRV_NAME " %s:%d " fmt, ## args); \
	} while (0)


#define IPA_MHI_ERR(fmt, args...) \
	do { \
		pr_err(IPA_MHI_DRV_NAME " %s:%d " fmt, \
			__func__, __LINE__, ## args); \
		IPA_IPC_LOGGING(ipa_get_ipc_logbuf(), \
				IPA_MHI_DRV_NAME " %s:%d " fmt, ## args); \
		IPA_IPC_LOGGING(ipa_get_ipc_logbuf_low(), \
				IPA_MHI_DRV_NAME " %s:%d " fmt, ## args); \
	} while (0)


#define IPA_MHI_FUNC_ENTRY() \
	IPA_MHI_DBG("ENTRY\n")
#define IPA_MHI_FUNC_EXIT() \
	IPA_MHI_DBG("EXIT\n")

#define IPA_MHI_MAX_UL_CHANNELS 1
#define IPA_MHI_MAX_DL_CHANNELS 1

/* bit #40 in address should be asserted for MHI transfers over pcie */
#define IPA_MHI_HOST_ADDR_COND(addr) \
		((params->assert_bit40)?(IPA_MHI_HOST_ADDR(addr)):(addr))

enum ipa3_mhi_polling_mode {
	IPA_MHI_POLLING_MODE_DB_MODE,
	IPA_MHI_POLLING_MODE_POLL_MODE,
};

bool ipa3_mhi_stop_gsi_channel(enum ipa_client_type client)
{
	int res;
	int ipa_ep_idx;
	struct ipa3_ep_context *ep;

	IPA_MHI_FUNC_ENTRY();
	ipa_ep_idx = ipa3_get_ep_mapping(client);
	if (ipa_ep_idx == -1) {
		IPA_MHI_ERR("Invalid client.\n");
		return -EINVAL;
	}

	ep = &ipa3_ctx->ep[ipa_ep_idx];
	IPA_MHI_DBG_LOW("Stopping GSI channel %ld\n", ep->gsi_chan_hdl);
	res = gsi_stop_channel(ep->gsi_chan_hdl);
	if (res != 0 &&
		res != -GSI_STATUS_AGAIN &&
		res != -GSI_STATUS_TIMED_OUT) {
		IPA_MHI_ERR("GSI stop channel failed %d\n",
			res);
		WARN_ON(1);
		return false;
	}

	if (res == 0) {
		IPA_MHI_DBG_LOW("GSI channel %ld STOP\n",
			ep->gsi_chan_hdl);
		return true;
	}

	return false;
}

static int ipa3_mhi_reset_gsi_channel(enum ipa_client_type client)
{
	int res;
	int clnt_hdl;

	IPA_MHI_FUNC_ENTRY();

	clnt_hdl = ipa3_get_ep_mapping(client);
	if (clnt_hdl < 0)
		return -EFAULT;

	res = ipa3_reset_gsi_channel(clnt_hdl);
	if (res) {
		IPA_MHI_ERR("ipa3_reset_gsi_channel failed %d\n", res);
		return -EFAULT;
	}

	IPA_MHI_FUNC_EXIT();
	return 0;
}

int ipa3_mhi_reset_channel_internal(enum ipa_client_type client)
{
	int res;

	IPA_MHI_FUNC_ENTRY();

	res = ipa3_mhi_reset_gsi_channel(client);
	if (res) {
		IPAERR("ipa3_mhi_reset_gsi_channel failed\n");
		ipa_assert();
		return res;
	}

	res = ipa3_disable_data_path(ipa3_get_ep_mapping(client));
	if (res) {
		IPA_MHI_ERR("ipa3_disable_data_path failed %d\n", res);
		return res;
	}
	IPA_MHI_FUNC_EXIT();

	return 0;
}

int ipa3_mhi_start_channel_internal(enum ipa_client_type client)
{
	int res;
	int ipa_ep_idx;

	IPA_MHI_FUNC_ENTRY();

	ipa_ep_idx = ipa3_get_ep_mapping(client);
	if (ipa_ep_idx < 0) {
		IPA_MHI_ERR("Invalid client %d\n", client);
		return -EINVAL;
	}
	res = ipa3_enable_data_path(ipa_ep_idx);
	if (res) {
		IPA_MHI_ERR("ipa3_enable_data_path failed %d\n", res);
		return res;
	}
	IPA_MHI_FUNC_EXIT();

	return 0;
}

static int ipa3_mhi_get_ch_poll_cfg(enum ipa_client_type client,
		struct ipa_mhi_ch_ctx *ch_ctx_host, int ring_size)
{
	switch (ch_ctx_host->pollcfg) {
	case 0:
	/*set default polling configuration according to MHI spec*/
		if (IPA_CLIENT_IS_PROD(client))
			return 7;
		else
			return (ring_size/2)/8;
		break;
	default:
		return ch_ctx_host->pollcfg;
	}
}

static int ipa_mhi_start_gsi_channel(enum ipa_client_type client,
	int ipa_ep_idx, struct start_gsi_channel *params)
{
	int res = 0;
	struct gsi_evt_ring_props ev_props;
	struct ipa_mhi_msi_info *msi;
	struct gsi_chan_props ch_props;
	union __packed gsi_channel_scratch ch_scratch;
	struct ipa3_ep_context *ep;
	const struct ipa_gsi_ep_config *ep_cfg;
	struct ipa_ep_cfg_ctrl ep_cfg_ctrl;
<<<<<<< HEAD
=======
	bool burst_mode_enabled = false;
>>>>>>> 753e04cd

	IPA_MHI_FUNC_ENTRY();

	ep = &ipa3_ctx->ep[ipa_ep_idx];

	msi = params->msi;
	ep_cfg = ipa3_get_gsi_ep_info(client);
	if (!ep_cfg) {
		IPA_MHI_ERR("Wrong parameter, ep_cfg is NULL\n");
		return -EPERM;
	}

	/* allocate event ring only for the first time pipe is connected */
	if (params->state == IPA_HW_MHI_CHANNEL_STATE_INVALID) {
		memset(&ev_props, 0, sizeof(ev_props));
		ev_props.intf = GSI_EVT_CHTYPE_MHI_EV;
		ev_props.intr = GSI_INTR_MSI;
		ev_props.re_size = GSI_EVT_RING_RE_SIZE_16B;
		ev_props.ring_len = params->ev_ctx_host->rlen;
		ev_props.ring_base_addr = IPA_MHI_HOST_ADDR_COND(
				params->ev_ctx_host->rbase);
		ev_props.int_modt = params->ev_ctx_host->intmodt *
				IPA_SLEEP_CLK_RATE_KHZ;
		ev_props.int_modc = params->ev_ctx_host->intmodc;
		ev_props.intvec = ((msi->data & ~msi->mask) |
				(params->ev_ctx_host->msivec & msi->mask));
		ev_props.msi_addr = IPA_MHI_HOST_ADDR_COND(
				(((u64)msi->addr_hi << 32) | msi->addr_low));
		ev_props.rp_update_addr = IPA_MHI_HOST_ADDR_COND(
				params->event_context_addr +
				offsetof(struct ipa_mhi_ev_ctx, rp));
		ev_props.exclusive = true;
		ev_props.err_cb = params->ev_err_cb;
		ev_props.user_data = params->channel;
		ev_props.evchid_valid = true;
		ev_props.evchid = params->evchid;
		IPA_MHI_DBG("allocating event ring ep:%u evchid:%u\n",
			ipa_ep_idx, ev_props.evchid);
		res = gsi_alloc_evt_ring(&ev_props, ipa3_ctx->gsi_dev_hdl,
			&ep->gsi_evt_ring_hdl);
		if (res) {
			IPA_MHI_ERR("gsi_alloc_evt_ring failed %d\n", res);
			goto fail_alloc_evt;
		}
		IPA_MHI_DBG("client %d, caching event ring hdl %lu\n",
				client,
				ep->gsi_evt_ring_hdl);
		*params->cached_gsi_evt_ring_hdl =
			ep->gsi_evt_ring_hdl;

	} else {
		IPA_MHI_DBG("event ring already exists: evt_ring_hdl=%lu\n",
			*params->cached_gsi_evt_ring_hdl);
		ep->gsi_evt_ring_hdl = *params->cached_gsi_evt_ring_hdl;
	}

	if (params->ev_ctx_host->wp == params->ev_ctx_host->rbase) {
		IPA_MHI_ERR("event ring wp is not updated. base=wp=0x%llx\n",
			params->ev_ctx_host->wp);
		goto fail_alloc_ch;
	}

	IPA_MHI_DBG("Ring event db: evt_ring_hdl=%lu host_wp=0x%llx\n",
		ep->gsi_evt_ring_hdl, params->ev_ctx_host->wp);
	res = gsi_ring_evt_ring_db(ep->gsi_evt_ring_hdl,
		params->ev_ctx_host->wp);
	if (res) {
		IPA_MHI_ERR("fail to ring evt ring db %d. hdl=%lu wp=0x%llx\n",
			res, ep->gsi_evt_ring_hdl, params->ev_ctx_host->wp);
		goto fail_alloc_ch;
	}

	memset(&ch_props, 0, sizeof(ch_props));
	ch_props.prot = GSI_CHAN_PROT_MHI;
	ch_props.dir = IPA_CLIENT_IS_PROD(client) ?
		GSI_CHAN_DIR_TO_GSI : GSI_CHAN_DIR_FROM_GSI;
	ch_props.ch_id = ep_cfg->ipa_gsi_chan_num;
	ch_props.evt_ring_hdl = *params->cached_gsi_evt_ring_hdl;
	ch_props.re_size = GSI_CHAN_RE_SIZE_16B;
	ch_props.ring_len = params->ch_ctx_host->rlen;
	ch_props.ring_base_addr = IPA_MHI_HOST_ADDR_COND(
			params->ch_ctx_host->rbase);

	if (params->ch_ctx_host->brstmode == IPA_MHI_BURST_MODE_DEFAULT ||
		params->ch_ctx_host->brstmode == IPA_MHI_BURST_MODE_ENABLE) {
		burst_mode_enabled = true;
	}

	if (ipa3_ctx->ipa_hw_type >= IPA_HW_v4_0 &&
		!burst_mode_enabled)
		ch_props.use_db_eng = GSI_CHAN_DIRECT_MODE;
	else
		ch_props.use_db_eng = GSI_CHAN_DB_MODE;

	ch_props.max_prefetch = GSI_ONE_PREFETCH_SEG;
	ch_props.low_weight = 1;
	ch_props.prefetch_mode = ep_cfg->prefetch_mode;
	ch_props.empty_lvl_threshold = ep_cfg->prefetch_threshold;
	ch_props.err_cb = params->ch_err_cb;
	ch_props.chan_user_data = params->channel;
	res = gsi_alloc_channel(&ch_props, ipa3_ctx->gsi_dev_hdl,
		&ep->gsi_chan_hdl);
	if (res) {
		IPA_MHI_ERR("gsi_alloc_channel failed %d\n",
			res);
		goto fail_alloc_ch;
	}

	memset(&ch_scratch, 0, sizeof(ch_scratch));
	ch_scratch.mhi.mhi_host_wp_addr = IPA_MHI_HOST_ADDR_COND(
			params->channel_context_addr +
			offsetof(struct ipa_mhi_ch_ctx, wp));
	ch_scratch.mhi.assert_bit40 = params->assert_bit40;

	/*
	 * Update scratch for MCS smart prefetch:
	 * Starting IPA4.5, smart prefetch implemented by H/W.
	 * At IPA 4.0/4.1/4.2, we do not use MCS smart prefetch
	 *  so keep the fields zero.
	 */
	if (ipa3_ctx->ipa_hw_type < IPA_HW_v4_0) {
		ch_scratch.mhi.max_outstanding_tre =
			ep_cfg->ipa_if_tlv * ch_props.re_size;
		ch_scratch.mhi.outstanding_threshold =
			min(ep_cfg->ipa_if_tlv / 2, 8) * ch_props.re_size;
	}
	ch_scratch.mhi.oob_mod_threshold = 4;

	if (burst_mode_enabled) {
		ch_scratch.mhi.burst_mode_enabled = burst_mode_enabled;
		ch_scratch.mhi.polling_configuration =
			ipa3_mhi_get_ch_poll_cfg(client, params->ch_ctx_host,
				(ch_props.ring_len / ch_props.re_size));
		ch_scratch.mhi.polling_mode = IPA_MHI_POLLING_MODE_DB_MODE;
	} else {
		ch_scratch.mhi.burst_mode_enabled = false;
	}
	res = gsi_write_channel_scratch(ep->gsi_chan_hdl,
		ch_scratch);
	if (res) {
		IPA_MHI_ERR("gsi_write_channel_scratch failed %d\n",
			res);
		goto fail_ch_scratch;
	}

	*params->mhi = ch_scratch.mhi;

	if (IPA_CLIENT_IS_PROD(ep->client) && ep->skip_ep_cfg) {
		memset(&ep_cfg_ctrl, 0, sizeof(struct ipa_ep_cfg_ctrl));
		ep_cfg_ctrl.ipa_ep_delay = true;
		ep->ep_delay_set = true;
		res = ipa3_cfg_ep_ctrl(ipa_ep_idx, &ep_cfg_ctrl);
		if (res)
			IPA_MHI_ERR("client (ep: %d) failed result=%d\n",
			ipa_ep_idx, res);
		else
			IPA_MHI_DBG("client (ep: %d) success\n", ipa_ep_idx);
	} else {
		ep->ep_delay_set = false;
	}

	IPA_MHI_DBG("Starting channel\n");
	res = gsi_start_channel(ep->gsi_chan_hdl);
	if (res) {
		IPA_MHI_ERR("gsi_start_channel failed %d\n", res);
		goto fail_ch_start;
	}

	IPA_MHI_FUNC_EXIT();
	return 0;

fail_ch_start:
fail_ch_scratch:
	gsi_dealloc_channel(ep->gsi_chan_hdl);
fail_alloc_ch:
	gsi_dealloc_evt_ring(ep->gsi_evt_ring_hdl);
	ep->gsi_evt_ring_hdl = ~0;
fail_alloc_evt:
	return res;
}

int ipa3_mhi_init_engine(struct ipa_mhi_init_engine *params)
{
	int res;
	struct gsi_device_scratch gsi_scratch;
	const struct ipa_gsi_ep_config *gsi_ep_info;

	IPA_MHI_FUNC_ENTRY();

	if (!params) {
		IPA_MHI_ERR("null args\n");
		return -EINVAL;
	}

	if ((IPA_MHI_MAX_UL_CHANNELS + IPA_MHI_MAX_DL_CHANNELS) >
		((ipa3_ctx->mhi_evid_limits[1] -
		ipa3_ctx->mhi_evid_limits[0]) + 1)) {
		IPAERR("Not enough event rings for MHI\n");
		ipa_assert();
		return -EINVAL;
	}

	/* Initialize IPA MHI engine */
	gsi_ep_info = ipa3_get_gsi_ep_info(IPA_CLIENT_MHI_PROD);
	if (!gsi_ep_info) {
		IPAERR("MHI PROD has no ep allocated\n");
		ipa_assert();
	}
	memset(&gsi_scratch, 0, sizeof(gsi_scratch));
	gsi_scratch.mhi_base_chan_idx_valid = true;
	gsi_scratch.mhi_base_chan_idx = gsi_ep_info->ipa_gsi_chan_num +
		params->gsi.first_ch_idx;
	res = gsi_write_device_scratch(ipa3_ctx->gsi_dev_hdl,
		&gsi_scratch);
	if (res) {
		IPA_MHI_ERR("failed to write device scratch %d\n", res);
		goto fail_init_engine;
	}

	IPA_MHI_FUNC_EXIT();
	return 0;

fail_init_engine:
	return res;
}

/**
 * ipa3_connect_mhi_pipe() - Connect pipe to IPA and start corresponding
 * MHI channel
 * @in: connect parameters
 * @clnt_hdl: [out] client handle for this pipe
 *
 * This function is called by IPA MHI client driver on MHI channel start.
 * This function is called after MHI engine was started.
 *
 * Return codes: 0	  : success
 *		 negative : error
 */
int ipa3_connect_mhi_pipe(struct ipa_mhi_connect_params_internal *in,
		u32 *clnt_hdl)
{
	struct ipa3_ep_context *ep;
	int ipa_ep_idx;
	int res;
	enum ipa_client_type client;

	IPA_MHI_FUNC_ENTRY();

	if (!in || !clnt_hdl) {
		IPA_MHI_ERR("NULL args\n");
		return -EINVAL;
	}

	in->start.gsi.evchid += ipa3_ctx->mhi_evid_limits[0];

	client = in->sys->client;
	ipa_ep_idx = ipa3_get_ep_mapping(client);
	if (ipa_ep_idx == -1) {
		IPA_MHI_ERR("Invalid client.\n");
		return -EINVAL;
	}

	ep = &ipa3_ctx->ep[ipa_ep_idx];

	if (ep->valid == 1) {
		IPA_MHI_ERR("EP already allocated.\n");
		return -EPERM;
	}

	memset(ep, 0, offsetof(struct ipa3_ep_context, sys));
	ep->valid = 1;
	ep->skip_ep_cfg = in->sys->skip_ep_cfg;
	ep->client = client;
	ep->client_notify = in->sys->notify;
	ep->priv = in->sys->priv;
	ep->keep_ipa_awake = in->sys->keep_ipa_awake;

	res = ipa_mhi_start_gsi_channel(client,
					ipa_ep_idx, &in->start.gsi);
	if (res) {
		IPA_MHI_ERR("ipa_mhi_start_gsi_channel failed %d\n",
			res);
		goto fail_start_channel;
	}

	res = ipa3_enable_data_path(ipa_ep_idx);
	if (res) {
		IPA_MHI_ERR("enable data path failed res=%d clnt=%d.\n", res,
			ipa_ep_idx);
		goto fail_ep_cfg;
	}

	if (!ep->skip_ep_cfg) {
		if (ipa3_cfg_ep(ipa_ep_idx, &in->sys->ipa_ep_cfg)) {
			IPAERR("fail to configure EP.\n");
			goto fail_ep_cfg;
		}
		if (ipa3_cfg_ep_status(ipa_ep_idx, &ep->status)) {
			IPAERR("fail to configure status of EP.\n");
			goto fail_ep_cfg;
		}
		IPA_MHI_DBG("ep configuration successful\n");
	} else {
		IPA_MHI_DBG("skipping ep configuration\n");
	}

	*clnt_hdl = ipa_ep_idx;

	if (!ep->skip_ep_cfg && IPA_CLIENT_IS_PROD(client))
		ipa3_install_dflt_flt_rules(ipa_ep_idx);

	ipa3_ctx->skip_ep_cfg_shadow[ipa_ep_idx] = ep->skip_ep_cfg;
	IPA_MHI_DBG("client %d (ep: %d) connected\n", client,
		ipa_ep_idx);

	IPA_MHI_FUNC_EXIT();

	return 0;

fail_ep_cfg:
	ipa3_disable_data_path(ipa_ep_idx);
fail_start_channel:
	memset(ep, 0, offsetof(struct ipa3_ep_context, sys));
	return -EPERM;
}

/**
 * ipa3_disconnect_mhi_pipe() - Disconnect pipe from IPA and reset corresponding
 * MHI channel
 * @clnt_hdl: client handle for this pipe
 *
 * This function is called by IPA MHI client driver on MHI channel reset.
 * This function is called after MHI channel was started.
 * This function is doing the following:
 *	- Send command to uC/GSI to reset corresponding MHI channel
 *	- Configure IPA EP control
 *
 * Return codes: 0	  : success
 *		 negative : error
 */
int ipa3_disconnect_mhi_pipe(u32 clnt_hdl)
{
	struct ipa3_ep_context *ep;
	int res;
	struct ipa_ep_cfg_ctrl ep_cfg_ctrl;

	IPA_MHI_FUNC_ENTRY();

	if (clnt_hdl >= ipa3_ctx->ipa_num_pipes) {
		IPAERR("invalid handle %d\n", clnt_hdl);
		return -EINVAL;
	}

	if (ipa3_ctx->ep[clnt_hdl].valid == 0) {
		IPAERR("pipe was not connected %d\n", clnt_hdl);
		return -EINVAL;
	}

	ep = &ipa3_ctx->ep[clnt_hdl];
	if (ep->ep_delay_set == true) {
		memset(&ep_cfg_ctrl, 0, sizeof(struct ipa_ep_cfg_ctrl));
		ep_cfg_ctrl.ipa_ep_delay = false;
		res = ipa3_cfg_ep_ctrl(clnt_hdl,
			&ep_cfg_ctrl);
		if (res) {
			IPAERR
			("client(ep:%d) failed to remove delay res=%d\n",
				clnt_hdl, res);
		} else {
			IPADBG("client (ep: %d) delay removed\n",
				clnt_hdl);
			ep->ep_delay_set = false;
		}
	}

	res = gsi_dealloc_channel(ep->gsi_chan_hdl);
	if (res) {
		IPAERR("gsi_dealloc_channel failed %d\n", res);
		goto fail_reset_channel;
	}

	ep->valid = 0;
	ipa3_delete_dflt_flt_rules(clnt_hdl);

	IPA_MHI_DBG("client (ep: %d) disconnected\n", clnt_hdl);
	IPA_MHI_FUNC_EXIT();
	return 0;

fail_reset_channel:
	return res;
}

int ipa3_mhi_resume_channels_internal(enum ipa_client_type client,
		bool LPTransitionRejected, bool brstmode_enabled,
		union __packed gsi_channel_scratch ch_scratch, u8 index)
{
	int res;
	int ipa_ep_idx;
	struct ipa3_ep_context *ep;
	union __packed gsi_channel_scratch gsi_ch_scratch;

	IPA_MHI_FUNC_ENTRY();

	ipa_ep_idx = ipa3_get_ep_mapping(client);
	if (ipa_ep_idx < 0) {
		IPA_MHI_ERR("Invalid client %d\n", client);
		return -EINVAL;
	}
	ep = &ipa3_ctx->ep[ipa_ep_idx];

	if (brstmode_enabled && !LPTransitionRejected) {

		res = gsi_read_channel_scratch(ep->gsi_chan_hdl,
			&gsi_ch_scratch);
		if (res) {
			IPA_MHI_ERR("read ch scratch fail %d %d\n", res);
			return res;
		}

		/*
		 * set polling mode bit to DB mode before
		 * resuming the channel
		 *
		 * For MHI-->IPA pipes:
		 * when resuming due to transition to M0,
		 * set the polling mode bit to 0.
		 * In other cases, restore it's value form
		 * when you stopped the channel.
		 * Here, after successful resume client move to M0 state.
		 * So, by default setting polling mode bit to 0.
		 *
		 * For IPA-->MHI pipe:
		 * always restore the polling mode bit.
		 */
		if (IPA_CLIENT_IS_PROD(client))
			ch_scratch.mhi.polling_mode =
				IPA_MHI_POLLING_MODE_DB_MODE;
		else
			ch_scratch.mhi.polling_mode =
				gsi_ch_scratch.mhi.polling_mode;

		/* Use GSI update API to not affect non-SWI fields
		 * inside the scratch while in suspend-resume operation
		 */
		res = gsi_update_mhi_channel_scratch(
			ep->gsi_chan_hdl, ch_scratch.mhi);
		if (res) {
			IPA_MHI_ERR("write ch scratch fail %d\n"
				, res);
			return res;
		}
	}

	res = gsi_start_channel(ep->gsi_chan_hdl);
	if (res) {
		IPA_MHI_ERR("failed to resume channel error %d\n", res);
		return res;
	}

	IPA_MHI_FUNC_EXIT();
	return 0;
}

int ipa3_mhi_query_ch_info(enum ipa_client_type client,
		struct gsi_chan_info *ch_info)
{
	int ipa_ep_idx;
	int res;
	struct ipa3_ep_context *ep;

	IPA_MHI_FUNC_ENTRY();

	ipa_ep_idx = ipa3_get_ep_mapping(client);
	if (ipa_ep_idx < 0) {
		IPA_MHI_ERR("Invalid client %d\n", client);
		return -EINVAL;
	}
	ep = &ipa3_ctx->ep[ipa_ep_idx];
	res = gsi_query_channel_info(ep->gsi_chan_hdl, ch_info);
	if (res) {
		IPA_MHI_ERR("gsi_query_channel_info failed\n");
		return res;
	}

	IPA_MHI_FUNC_EXIT();
	return 0;
}

bool ipa3_has_open_aggr_frame(enum ipa_client_type client)
{
	u32 aggr_state_active;
	int ipa_ep_idx;

	aggr_state_active = ipahal_read_reg(IPA_STATE_AGGR_ACTIVE);
	IPA_MHI_DBG_LOW("IPA_STATE_AGGR_ACTIVE_OFST 0x%x\n", aggr_state_active);

	ipa_ep_idx = ipa_get_ep_mapping(client);
	if (ipa_ep_idx == -1) {
		ipa_assert();
		return false;
	}

	if ((1 << ipa_ep_idx) & aggr_state_active)
		return true;

	return false;
}

int ipa3_mhi_destroy_channel(enum ipa_client_type client)
{
	int res;
	int ipa_ep_idx;
	struct ipa3_ep_context *ep;

	ipa_ep_idx = ipa3_get_ep_mapping(client);
	if (ipa_ep_idx < 0) {
		IPA_MHI_ERR("Invalid client %d\n", client);
		return -EINVAL;
	}
	ep = &ipa3_ctx->ep[ipa_ep_idx];

	IPA_ACTIVE_CLIENTS_INC_EP(client);

	IPA_MHI_DBG("reset event ring (hdl: %lu, ep: %d)\n",
		ep->gsi_evt_ring_hdl, ipa_ep_idx);

	res = gsi_reset_evt_ring(ep->gsi_evt_ring_hdl);
	if (res) {
		IPAERR(" failed to reset evt ring %lu, err %d\n"
			, ep->gsi_evt_ring_hdl, res);
		goto fail;
	}

	IPA_MHI_DBG("dealloc event ring (hdl: %lu, ep: %d)\n",
		ep->gsi_evt_ring_hdl, ipa_ep_idx);

	res = gsi_dealloc_evt_ring(
		ep->gsi_evt_ring_hdl);
	if (res) {
		IPAERR("dealloc evt ring %lu failed, err %d\n"
			, ep->gsi_evt_ring_hdl, res);
		goto fail;
	}

	IPA_ACTIVE_CLIENTS_DEC_EP(client);
	return 0;
fail:
	IPA_ACTIVE_CLIENTS_DEC_EP(client);
	return res;
}

MODULE_LICENSE("GPL v2");
MODULE_DESCRIPTION("IPA MHI driver");<|MERGE_RESOLUTION|>--- conflicted
+++ resolved
@@ -199,10 +199,7 @@
 	struct ipa3_ep_context *ep;
 	const struct ipa_gsi_ep_config *ep_cfg;
 	struct ipa_ep_cfg_ctrl ep_cfg_ctrl;
-<<<<<<< HEAD
-=======
 	bool burst_mode_enabled = false;
->>>>>>> 753e04cd
 
 	IPA_MHI_FUNC_ENTRY();
 
