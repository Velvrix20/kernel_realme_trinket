--- conflicted
+++ resolved
@@ -1338,7 +1338,12 @@
 }
 EXPORT_SYMBOL(wcnss_open_channel);
 
-<<<<<<< HEAD
+void wcnss_close_channel(struct rpmsg_endpoint *channel)
+{
+	rpmsg_destroy_ept(channel);
+}
+EXPORT_SYMBOL(wcnss_close_channel);
+
 static int wcnss_ctrl_smd_callback(struct rpmsg_device *rpdev,
 				   void *data,
 				   int count,
@@ -1347,22 +1352,6 @@
 {
 	struct rpmsg_event *event;
 
-=======
-void wcnss_close_channel(struct rpmsg_endpoint *channel)
-{
-	rpmsg_destroy_ept(channel);
-}
-EXPORT_SYMBOL(wcnss_close_channel);
-
-static int wcnss_ctrl_smd_callback(struct rpmsg_device *rpdev,
-				   void *data,
-				   int count,
-				   void *priv,
-				   u32 addr)
-{
-	struct rpmsg_event *event;
-
->>>>>>> 6b42a54e
 	event = kzalloc(sizeof(*event) + count, GFP_ATOMIC);
 	if (!event)
 		return -ENOMEM;
@@ -1576,11 +1565,8 @@
 	schedule_delayed_work(&penv->wcnss_pm_qos_del_req, 0);
 	if (penv->wlan_config.is_pronto_vadc && penv->adc_channel)
 		schedule_work(&penv->wcnss_vadc_work);
-<<<<<<< HEAD
-=======
 
 	penv->state = WCNSS_SMD_OPEN;
->>>>>>> 6b42a54e
 
 	return 0;
 }
@@ -1600,11 +1586,8 @@
 	}
 	INIT_LIST_HEAD(&penv->event_list);
 	spin_lock_init(&penv->event_lock);
-<<<<<<< HEAD
-=======
 
 	penv->state = WCNSS_SMD_CLOSE;
->>>>>>> 6b42a54e
 
 	return 0;
 }
@@ -2048,11 +2031,7 @@
 int wcnss_smd_tx(struct rpmsg_endpoint *channel, void *data, int len)
 {
 	int ret = 0;
-<<<<<<< HEAD
-	ret = rpmsg_send(penv->channel, data, len);
-=======
 	ret = rpmsg_send(channel, data, len);
->>>>>>> 6b42a54e
 	if (ret < 0)
 		return ret;
 
@@ -2379,13 +2358,8 @@
 		break;
 
 	case WCNSS_BUILD_VER_RSP:
-<<<<<<< HEAD
-		/* ToDo: WCNSS_MAX_BUILD_VER_LEN + sizeof(struct smd_msg_hdr) */
-		if (len > WCNSS_MAX_BUILD_VER_LEN) {
-=======
 		if (len > sizeof(struct smd_msg_hdr) +
 		    WCNSS_MAX_BUILD_VER_LEN) {
->>>>>>> 6b42a54e
 			wcnss_log(ERR,
 				  "invalid build version:%d\n", len);
 			return;
