/* Copyright (c) 2017-2018, The Linux Foundation. All rights reserved.
 *
 * This program is free software; you can redistribute it and/or modify
 * it under the terms of the GNU General Public License version 2 and
 * only version 2 as published by the Free Software Foundation.
 *
 * This program is distributed in the hope that it will be useful,
 * but WITHOUT ANY WARRANTY; without even the implied warranty of
 * MERCHANTABILITY or FITNESS FOR A PARTICULAR PURPOSE.  See the
 * GNU General Public License for more details.
 *
 */
#include <linux/module.h>
#include <linux/types.h>
#include <linux/device.h>
#include <linux/iommu.h>
#include <linux/io.h>
#include <linux/of_platform.h>
#include <linux/msm-bus.h>
#include <linux/msm-bus-board.h>
#include <linux/pm_opp.h>
#include <linux/io.h>
#include <soc/qcom/cmd-db.h>
#include <dt-bindings/regulator/qcom,rpmh-regulator.h>

#include "kgsl_device.h"
#include "kgsl_gmu.h"
#include "kgsl_hfi.h"
#include "a6xx_reg.h"
#include "adreno.h"
#include "kgsl_trace.h"

#define GMU_CONTEXT_USER		0
#define GMU_CONTEXT_KERNEL		1
#define GMU_KERNEL_ENTRIES		16

enum gmu_iommu_mem_type {
	GMU_CACHED_CODE,
	GMU_CACHED_DATA,
	GMU_NONCACHED_KERNEL,
	GMU_NONCACHED_USER
};

/*
 * GMU virtual memory mapping definitions
 */
struct gmu_vma {
	unsigned int noncached_ustart;
	unsigned int noncached_usize;
	unsigned int noncached_kstart;
	unsigned int noncached_ksize;
	unsigned int cached_dstart;
	unsigned int cached_dsize;
	unsigned int cached_cstart;
	unsigned int cached_csize;
	unsigned int image_start;
};

struct gmu_iommu_context {
	const char *name;
	struct device *dev;
	struct iommu_domain *domain;
};

#define DUMPMEM_SIZE SZ_16K

#define DUMMY_SIZE   SZ_4K

#define GMU_DCACHE_CHUNK_SIZE  (60 * SZ_4K) /* GMU DCache VA size - 240KB */

/* Define target specific GMU VMA configurations */
static const struct gmu_vma vma = {
	/* Noncached user segment */
	0x80000000, SZ_1G,
	/* Noncached kernel segment */
	0x60000000, SZ_512M,
	/* Cached data segment */
	0x44000, (SZ_256K-SZ_16K),
	/* Cached code segment */
	0x4000, (SZ_256K-SZ_16K),
	/* FW image */
	0x0,
};

struct gmu_iommu_context gmu_ctx[] = {
	[GMU_CONTEXT_USER] = { .name = "gmu_user" },
	[GMU_CONTEXT_KERNEL] = { .name = "gmu_kernel" }
};

/*
 * There are a few static memory buffers that are allocated and mapped at boot
 * time for GMU to function. The buffers are permanent (not freed) after
 * GPU boot. The size of the buffers are constant and not expected to change.
 *
 * We define an array and a simple allocator to keep track of the currently
 * active SMMU entries of GMU kernel mode context. Each entry is assigned
 * a unique address inside GMU kernel mode address range. The addresses
 * are assigned sequentially and aligned to 1MB each.
 *
 */
static struct gmu_memdesc gmu_kmem_entries[GMU_KERNEL_ENTRIES];
static unsigned long gmu_kmem_bitmap;
static unsigned int num_uncached_entries;
static void gmu_remove(struct kgsl_device *device);

static int _gmu_iommu_fault_handler(struct device *dev,
		unsigned long addr, int flags, const char *name)
{
	char *fault_type = "unknown";

	if (flags & IOMMU_FAULT_TRANSLATION)
		fault_type = "translation";
	else if (flags & IOMMU_FAULT_PERMISSION)
		fault_type = "permission";
	else if (flags & IOMMU_FAULT_EXTERNAL)
		fault_type = "external";
	else if (flags & IOMMU_FAULT_TRANSACTION_STALLED)
		fault_type = "transaction stalled";

	dev_err(dev, "GMU fault addr = %lX, context=%s (%s %s fault)\n",
			addr, name,
			(flags & IOMMU_FAULT_WRITE) ? "write" : "read",
			fault_type);

	return 0;
}

static int gmu_kernel_fault_handler(struct iommu_domain *domain,
		struct device *dev, unsigned long addr, int flags, void *token)
{
	return _gmu_iommu_fault_handler(dev, addr, flags, "gmu_kernel");
}

static int gmu_user_fault_handler(struct iommu_domain *domain,
		struct device *dev, unsigned long addr, int flags, void *token)
{
	return _gmu_iommu_fault_handler(dev, addr, flags, "gmu_user");
}

static void free_gmu_mem(struct gmu_device *gmu,
		struct gmu_memdesc *md)
{
	/* Free GMU image memory */
	if (md->hostptr)
		dma_free_attrs(&gmu->pdev->dev, (size_t) md->size,
				(void *)md->hostptr, md->physaddr, 0);
	memset(md, 0, sizeof(*md));
}

static int alloc_and_map(struct gmu_device *gmu, unsigned int ctx_id,
		struct gmu_memdesc *md, unsigned int attrs)
{
	int ret;
	struct iommu_domain *domain;

	domain = gmu_ctx[ctx_id].domain;

	md->hostptr = dma_alloc_attrs(&gmu->pdev->dev, (size_t) md->size,
		&md->physaddr, GFP_KERNEL, 0);

	if (md->hostptr == NULL)
		return -ENOMEM;

	ret = iommu_map(domain, md->gmuaddr,
			md->physaddr, md->size,
			attrs);

	if (ret) {
		dev_err(&gmu->pdev->dev,
				"gmu map err: gaddr=0x%016llX, paddr=0x%pa\n",
				md->gmuaddr, &(md->physaddr));
		free_gmu_mem(gmu, md);
	}

	return ret;
}

/*
 * allocate_gmu_kmem() - allocates and maps uncached GMU kernel shared memory
 * @gmu: Pointer to GMU device
 * @size: Requested size
 * @attrs: IOMMU mapping attributes
 */
static struct gmu_memdesc *allocate_gmu_kmem(struct gmu_device *gmu,
		uint32_t mem_type, unsigned int size, unsigned int attrs)
{
	struct gmu_memdesc *md;
	int ret, entry_idx = find_first_zero_bit(
			&gmu_kmem_bitmap, GMU_KERNEL_ENTRIES);

	if (entry_idx >= GMU_KERNEL_ENTRIES) {
		dev_err(&gmu->pdev->dev,
				"Ran out of GMU kernel mempool slots\n");
		return ERR_PTR(-EINVAL);
	}

	switch (mem_type) {
	case GMU_NONCACHED_KERNEL:
		size = PAGE_ALIGN(size);
		if (size > SZ_1M || size == 0) {
			dev_err(&gmu->pdev->dev,
					"Invalid uncached GMU memory req %d\n",
					size);
			return ERR_PTR(-EINVAL);
		}

		/* Allocate GMU virtual memory */
		md = &gmu_kmem_entries[entry_idx];
		md->gmuaddr = vma.noncached_kstart +
			(num_uncached_entries * SZ_1M);
		set_bit(entry_idx, &gmu_kmem_bitmap);
		md->attr = GMU_NONCACHED_KERNEL;
		md->size = size;

		break;
	case GMU_CACHED_DATA:
		if (size != GMU_DCACHE_CHUNK_SIZE) {
			dev_err(&gmu->pdev->dev,
					"Invalid cached GMU memory req %d\n",
					size);
			return ERR_PTR(-EINVAL);
		}

		/* Allocate GMU virtual memory */
		md = &gmu_kmem_entries[entry_idx];
		md->gmuaddr = vma.cached_dstart;
		set_bit(entry_idx, &gmu_kmem_bitmap);
		md->attr = GMU_CACHED_DATA;
		md->size = size;

		break;
	default:
		dev_err(&gmu->pdev->dev,
				"Invalid memory type requested\n");
			return ERR_PTR(-EINVAL);
	};

	ret = alloc_and_map(gmu, GMU_CONTEXT_KERNEL, md, attrs);

	if (ret) {
		clear_bit(entry_idx, &gmu_kmem_bitmap);
		md->gmuaddr = 0;
		return ERR_PTR(ret);
	}

	if (mem_type == GMU_NONCACHED_KERNEL)
		num_uncached_entries++;

	return md;
}

/*
 * There are a few static memory buffers that are allocated and mapped at boot
 * time for GMU to function. The buffers are permanent (not freed) after
 * GPU boot. The size of the buffers are constant and not expected to change.
 */
#define MAX_STATIC_GMU_BUFFERS	  4

enum gmu_static_buffer_index {
	GMU_WB_DUMMY_PAGE_IDX,
	GMU_DCACHE_CHUNK_IDX,
};

struct hfi_mem_alloc_desc gmu_static_buffers[MAX_STATIC_GMU_BUFFERS] = {
	[GMU_WB_DUMMY_PAGE_IDX] = {
		.gpu_addr = 0,
		.flags = MEMFLAG_GMU_WRITEABLE | MEMFLAG_GMU_BUFFERABLE,
		.mem_kind = HFI_MEMKIND_GENERIC,
		.host_mem_handle = -1,
		.gmu_mem_handle = -1,
		.gmu_addr = 0,
		.size = PAGE_ALIGN(DUMMY_SIZE)},
	[GMU_DCACHE_CHUNK_IDX] = {
		.gpu_addr = 0,
		.flags = MEMFLAG_GMU_WRITEABLE | MEMFLAG_GMU_CACHEABLE,
		.mem_kind = HFI_MEMKIND_GENERIC,
		.host_mem_handle = -1,
		.gmu_mem_handle = -1,
		.gmu_addr = 0,
		.size = PAGE_ALIGN(GMU_DCACHE_CHUNK_SIZE)},
	{0, 0, 0, 0, 0, 0, 0},
	{0, 0, 0, 0, 0, 0, 0},
};

#define IOMMU_RWP (IOMMU_READ | IOMMU_WRITE | IOMMU_PRIV)

int allocate_gmu_static_buffers(struct gmu_device *gmu)
{
	int i;
	int ret = 0;

	for (i = 0; i < MAX_STATIC_GMU_BUFFERS; i++) {
		struct hfi_mem_alloc_desc *gmu_desc = &gmu_static_buffers[i];
		uint32_t mem_type;

		if (!gmu_desc->size)
			continue;

		if (gmu_desc->flags & MEMFLAG_GMU_BUFFERABLE) {
			mem_type = GMU_NONCACHED_KERNEL;
		} else if (gmu_desc->flags & MEMFLAG_GMU_CACHEABLE) {
			mem_type = GMU_CACHED_DATA;
		} else {
			dev_err(&gmu->pdev->dev,
				"Invalid GMU buffer allocation flags\n");
			return -EINVAL;
		}

		switch (i) {
		case GMU_WB_DUMMY_PAGE_IDX:
			/* GMU System Write Buffer flush SWA */
			gmu->system_wb_page = allocate_gmu_kmem(gmu, mem_type,
					gmu_desc->size, IOMMU_RWP);
			if (IS_ERR(gmu->system_wb_page)) {
				ret = PTR_ERR(gmu->system_wb_page);
				break;
			}
			gmu_desc->gmu_addr = gmu->system_wb_page->gmuaddr;

			break;

		case GMU_DCACHE_CHUNK_IDX:
			/* GMU DCache flush SWA */
			gmu->dcache_chunk = allocate_gmu_kmem(gmu, mem_type,
					gmu_desc->size, IOMMU_RWP);
			if (IS_ERR(gmu->dcache_chunk)) {
				ret = PTR_ERR(gmu->dcache_chunk);
				break;
			}
			gmu_desc->gmu_addr = gmu->dcache_chunk->gmuaddr;

			break;

		default:
			ret = EINVAL;
			break;
		};
	}

	return ret;
}

/*
 * allocate_gmu_image() - allocates & maps memory for FW image, the size
 * shall come from the loaded f/w file.
 * @gmu: Pointer to GMU device
 * @size: Requested allocation size
 */
int allocate_gmu_image(struct gmu_device *gmu, unsigned int size)
{
	/* Allocates & maps memory for GMU FW */
	gmu->fw_image = allocate_gmu_kmem(gmu, GMU_NONCACHED_KERNEL, size,
				(IOMMU_READ | IOMMU_PRIV));
	if (IS_ERR(gmu->fw_image)) {
		dev_err(&gmu->pdev->dev,
				"GMU firmware image allocation failed\n");
		return -EINVAL;
	}

	return 0;
}

/* Checks if cached fw code size falls within the cached code segment range */
bool is_cached_fw_size_valid(uint32_t size_in_bytes)
{
	if (size_in_bytes > vma.cached_csize)
		return false;

	return true;
}

/*
 * allocate_gmu_cached_fw() - Allocates & maps memory for the cached
 * GMU instructions range. This range has a specific size defined by
 * the GMU memory map. Cached firmware region size should be less than
 * cached code range size. Otherwise, FW may experience performance issues.
 * @gmu: Pointer to GMU device
 */
int allocate_gmu_cached_fw(struct gmu_device *gmu)
{
	struct gmu_memdesc *md = &gmu->cached_fw_image;

	if (gmu->cached_fw_image.hostptr != 0)
		return 0;

	/* Allocate and map memory for the GMU cached instructions range */
	md->size = vma.cached_csize;
	md->gmuaddr = vma.cached_cstart;
	md->attr = GMU_CACHED_CODE;

	return alloc_and_map(gmu, GMU_CONTEXT_KERNEL, md,
			IOMMU_READ | IOMMU_WRITE | IOMMU_PRIV);
}

static int gmu_iommu_cb_probe(struct gmu_device *gmu,
		struct gmu_iommu_context *ctx,
		struct device_node *node)
{
	struct platform_device *pdev = of_find_device_by_node(node);
	struct device *dev;
	int ret;

	dev = &pdev->dev;
	of_dma_configure(dev, node);

	ctx->dev = dev;
	ctx->domain = iommu_domain_alloc(&platform_bus_type);
	if (ctx->domain == NULL) {
		dev_err(&gmu->pdev->dev, "gmu iommu fail to alloc %s domain\n",
			ctx->name);
		return -ENODEV;
	}

	ret = iommu_attach_device(ctx->domain, dev);
	if (ret) {
		dev_err(&gmu->pdev->dev, "gmu iommu fail to attach %s device\n",
			ctx->name);
		iommu_domain_free(ctx->domain);
	}

	return ret;
}

static struct {
	const char *compatible;
	int index;
	iommu_fault_handler_t hdlr;
} cbs[] = {
	{ "qcom,smmu-gmu-user-cb",
		GMU_CONTEXT_USER,
		gmu_user_fault_handler,
	},
	{ "qcom,smmu-gmu-kernel-cb",
		GMU_CONTEXT_KERNEL,
		gmu_kernel_fault_handler,
	},
};

/*
 * gmu_iommu_init() - probe IOMMU context banks used by GMU
 * and attach GMU device
 * @gmu: Pointer to GMU device
 * @node: Pointer to GMU device node
 */
static int gmu_iommu_init(struct gmu_device *gmu, struct device_node *node)
{
	struct device_node *child;
	struct gmu_iommu_context *ctx = NULL;
	int ret, i;

	of_platform_populate(node, NULL, NULL, &gmu->pdev->dev);

	for (i = 0; i < ARRAY_SIZE(cbs); i++) {
		child = of_find_compatible_node(node, NULL, cbs[i].compatible);
		if (child) {
			ctx = &gmu_ctx[cbs[i].index];
			ret = gmu_iommu_cb_probe(gmu, ctx, child);
			if (ret)
				return ret;
			iommu_set_fault_handler(ctx->domain,
					cbs[i].hdlr, ctx);
			}
		}

	for (i = 0; i < ARRAY_SIZE(gmu_ctx); i++) {
		if (gmu_ctx[i].domain == NULL) {
			dev_err(&gmu->pdev->dev,
				"Missing GMU %s context bank node\n",
				gmu_ctx[i].name);
			return -EINVAL;
		}
	}

	return 0;
}

/*
 * gmu_kmem_close() - free all kernel memory allocated for GMU and detach GMU
 * from IOMMU context banks.
 * @gmu: Pointer to GMU device
 */
static void gmu_kmem_close(struct gmu_device *gmu)
{
	int i;
	struct gmu_memdesc *md;
	struct gmu_iommu_context *ctx = &gmu_ctx[GMU_CONTEXT_KERNEL];

	/* Unmap and free cached GMU image */
	md = &gmu->cached_fw_image;
	iommu_unmap(ctx->domain,
			md->gmuaddr,
			md->size);
	free_gmu_mem(gmu, md);

	gmu->hfi_mem = NULL;
	gmu->bw_mem = NULL;
	gmu->dump_mem = NULL;
	gmu->fw_image = NULL;
	gmu->gmu_log = NULL;
	gmu->system_wb_page = NULL;
	gmu->dcache_chunk = NULL;

	/* Unmap all memories in GMU kernel memory pool */
	for (i = 0; i < GMU_KERNEL_ENTRIES; i++) {
		struct gmu_memdesc *memptr = &gmu_kmem_entries[i];

		if (memptr->gmuaddr)
			iommu_unmap(ctx->domain, memptr->gmuaddr, memptr->size);
	}

	/* Free GMU shared kernel memory */
	for (i = 0; i < GMU_KERNEL_ENTRIES; i++) {
		md = &gmu_kmem_entries[i];
		free_gmu_mem(gmu, md);
		clear_bit(i, &gmu_kmem_bitmap);
	}

	/* Detach the device from SMMU context bank */
	iommu_detach_device(ctx->domain, ctx->dev);

	/* free kernel mem context */
	iommu_domain_free(ctx->domain);
}

static void gmu_memory_close(struct gmu_device *gmu)
{
	gmu_kmem_close(gmu);
	/* Free user memory context */
	iommu_domain_free(gmu_ctx[GMU_CONTEXT_USER].domain);

}

/*
 * gmu_memory_probe() - probe GMU IOMMU context banks and allocate memory
 * to share with GMU in kernel mode.
 * @device: Pointer to KGSL device
 * @gmu: Pointer to GMU device
 * @node: Pointer to GMU device node
 */
static int gmu_memory_probe(struct kgsl_device *device,
		struct gmu_device *gmu, struct device_node *node)
{
	struct adreno_device *adreno_dev = ADRENO_DEVICE(device);
	int ret;

	ret = gmu_iommu_init(gmu, node);
	if (ret)
		return ret;

	/* Allocate & map static GMU buffers */
	ret = allocate_gmu_static_buffers(gmu);
	if (ret)
		goto err_ret;

	/* Allocates & maps memory for HFI */
	gmu->hfi_mem = allocate_gmu_kmem(gmu, GMU_NONCACHED_KERNEL, HFIMEM_SIZE,
			(IOMMU_READ | IOMMU_WRITE));
	if (IS_ERR(gmu->hfi_mem)) {
		ret = PTR_ERR(gmu->hfi_mem);
		goto err_ret;
	}

	gmu->bw_mem = allocate_gmu_kmem(gmu, GMU_NONCACHED_KERNEL, BWMEM_SIZE,
			IOMMU_READ);
	if (IS_ERR(gmu->bw_mem)) {
		ret = PTR_ERR(gmu->bw_mem);
		goto err_ret;
	}

	/* Allocates & maps GMU crash dump memory */
	if (adreno_is_a630(adreno_dev)) {
		gmu->dump_mem = allocate_gmu_kmem(gmu, GMU_NONCACHED_KERNEL,
				DUMPMEM_SIZE, (IOMMU_READ | IOMMU_WRITE));
		if (IS_ERR(gmu->dump_mem)) {
			ret = PTR_ERR(gmu->dump_mem);
			goto err_ret;
		}
	}

	/* GMU master log */
	gmu->gmu_log = allocate_gmu_kmem(gmu, GMU_NONCACHED_KERNEL, LOGMEM_SIZE,
			(IOMMU_READ | IOMMU_WRITE | IOMMU_PRIV));
	if (IS_ERR(gmu->gmu_log)) {
		ret = PTR_ERR(gmu->gmu_log);
		goto err_ret;
	}

	return 0;
err_ret:
	gmu_memory_close(gmu);
	return ret;
}

/*
 * gmu_dcvs_set() - request GMU to change GPU frequency and/or bandwidth.
 * @device: Pointer to the device
 * @gpu_pwrlevel: index to GPU DCVS table used by KGSL
 * @bus_level: index to GPU bus table used by KGSL
 *
 * The function converts GPU power level and bus level index used by KGSL
 * to index being used by GMU/RPMh.
 */
static int gmu_dcvs_set(struct kgsl_device *device,
		unsigned int gpu_pwrlevel, unsigned int bus_level)
{
	struct gmu_device *gmu = KGSL_GMU_DEVICE(device);
	struct adreno_device *adreno_dev = ADRENO_DEVICE(device);
	struct gmu_dev_ops *gmu_dev_ops = GMU_DEVICE_OPS(device);
	struct hfi_gx_bw_perf_vote_cmd req = {
		.ack_type = DCVS_ACK_BLOCK,
		.freq = INVALID_DCVS_IDX,
		.bw = INVALID_DCVS_IDX,
	};

	if (gpu_pwrlevel < gmu->num_gpupwrlevels - 1)
		req.freq = gmu->num_gpupwrlevels - gpu_pwrlevel - 1;

	if (bus_level < gmu->num_bwlevels && bus_level > 0)
		req.bw = bus_level;

	/* GMU will vote for slumber levels through the sleep sequence */
	if ((req.freq == INVALID_DCVS_IDX) &&
		(req.bw == INVALID_DCVS_IDX))
		return 0;

	if (ADRENO_QUIRK(adreno_dev, ADRENO_QUIRK_HFI_USE_REG)) {
		int ret = gmu_dev_ops->rpmh_gpu_pwrctrl(adreno_dev,
			GMU_DCVS_NOHFI, req.freq, req.bw);

		if (ret) {
			dev_err_ratelimited(&gmu->pdev->dev,
				"Failed to set GPU perf idx %d, bw idx %d\n",
				req.freq, req.bw);

			adreno_set_gpu_fault(adreno_dev, ADRENO_GMU_FAULT);
			adreno_dispatcher_schedule(device);
		}

		return ret;
	}

	if (!test_bit(GMU_HFI_ON, &gmu->flags))
		return 0;

	return hfi_send_req(gmu, H2F_MSG_GX_BW_PERF_VOTE, &req);
}

struct rpmh_arc_vals {
	unsigned int num;
	uint16_t val[MAX_GX_LEVELS];
};

static const char gfx_res_id[] = "gfx.lvl";
static const char cx_res_id[] = "cx.lvl";
static const char mx_res_id[] = "mx.lvl";

enum rpmh_vote_type {
	GPU_ARC_VOTE = 0,
	GMU_ARC_VOTE,
	INVALID_ARC_VOTE,
};

static const char debug_strs[][8] = {
	[GPU_ARC_VOTE] = "gpu",
	[GMU_ARC_VOTE] = "gmu",
};

/*
 * rpmh_arc_cmds() - query RPMh command database for GX/CX/MX rail
 * VLVL tables. The index of table will be used by GMU to vote rail
 * voltage.
 *
 * @gmu: Pointer to GMU device
 * @arc: Pointer to RPMh rail controller (ARC) voltage table
 * @res_id: Pointer to 8 char array that contains rail name
 */
static int rpmh_arc_cmds(struct gmu_device *gmu,
		struct rpmh_arc_vals *arc, const char *res_id)
{
	unsigned int len;

	len = cmd_db_get_aux_data_len(res_id);
	if (len == 0)
		return -EINVAL;

	if (len > (MAX_GX_LEVELS << 1)) {
		dev_err(&gmu->pdev->dev,
			"gfx cmddb size %d larger than alloc buf %d of %s\n",
			len, (MAX_GX_LEVELS << 1), res_id);
		return -EINVAL;
	}

	cmd_db_get_aux_data(res_id, (uint8_t *)arc->val, len);

	/*
	 * cmd_db_get_aux_data() gives us a zero-padded table of
	 * size len that contains the arc values. To determine the
	 * number of arc values, we loop through the table and count
	 * them until we get to the end of the buffer or hit the
	 * zero padding.
	 */
	for (arc->num = 1; arc->num < (len >> 1); arc->num++) {
		if (arc->val[arc->num - 1] != 0 &&  arc->val[arc->num] == 0)
			break;
	}

	return 0;
}

/*
 * setup_volt_dependency_tbl() - set up GX->MX or CX->MX rail voltage
 * dependencies. Second rail voltage shall be equal to or higher than
 * primary rail voltage. VLVL table index was used by RPMh for PMIC
 * voltage setting.
 * @votes: Pointer to a ARC vote descriptor
 * @pri_rail: Pointer to primary power rail VLVL table
 * @sec_rail: Pointer to second/dependent power rail VLVL table
 * @vlvl: Pointer to VLVL table being used by GPU or GMU driver, a subset
 *	of pri_rail VLVL table
 * @num_entries: Valid number of entries in table pointed by "vlvl" parameter
 */
static int setup_volt_dependency_tbl(uint32_t *votes,
		struct rpmh_arc_vals *pri_rail, struct rpmh_arc_vals *sec_rail,
		unsigned int *vlvl, unsigned int num_entries)
{
	int i, j, k;
	uint16_t cur_vlvl;
	bool found_match;

	/* i tracks current KGSL GPU frequency table entry
	 * j tracks secondary rail voltage table entry
	 * k tracks primary rail voltage table entry
	 */
	for (i = 0; i < num_entries; i++) {
		found_match = false;

		/* Look for a primary rail voltage that matches a VLVL level */
		for (k = 0; k < pri_rail->num; k++) {
			if (pri_rail->val[k] >= vlvl[i]) {
				cur_vlvl = pri_rail->val[k];
				found_match = true;
				break;
			}
		}

		/* If we did not find a matching VLVL level then abort */
		if (!found_match)
			return -EINVAL;

		/*
		 * Look for a secondary rail index whose VLVL value
		 * is greater than or equal to the VLVL value of the
		 * corresponding index of the primary rail
		 */
		for (j = 0; j < sec_rail->num; j++) {
			if (sec_rail->val[j] >= cur_vlvl ||
					j + 1 == sec_rail->num)
				break;
		}

		if (j == sec_rail->num)
			j = 0;

		votes[i] = ARC_VOTE_SET(k, j, cur_vlvl);
	}

	return 0;
}

/*
 * rpmh_arc_votes_init() - initialized RPMh votes needed for rails voltage
 * scaling by GMU.
 * @device: Pointer to KGSL device
 * @gmu: Pointer to GMU device
 * @pri_rail: Pointer to primary power rail VLVL table
 * @sec_rail: Pointer to second/dependent power rail VLVL table
 *	of pri_rail VLVL table
 * @type: the type of the primary rail, GPU or GMU
 */
static int rpmh_arc_votes_init(struct kgsl_device *device,
		struct gmu_device *gmu, struct rpmh_arc_vals *pri_rail,
		struct rpmh_arc_vals *sec_rail, unsigned int type)
{
	struct device *dev;
	unsigned int num_freqs;
	uint32_t *votes;
	unsigned int vlvl_tbl[MAX_GX_LEVELS];
	unsigned int *freq_tbl;
	int i, ret;
	struct dev_pm_opp *opp;

	if (type == GPU_ARC_VOTE) {
		num_freqs = gmu->num_gpupwrlevels;
		votes = gmu->rpmh_votes.gx_votes;
		freq_tbl = gmu->gpu_freqs;
		dev = &device->pdev->dev;
	} else if (type == GMU_ARC_VOTE) {
		num_freqs = gmu->num_gmupwrlevels;
		votes = gmu->rpmh_votes.cx_votes;
		freq_tbl = gmu->gmu_freqs;
		dev = &gmu->pdev->dev;
	} else {
		return -EINVAL;
	}

	if (num_freqs > pri_rail->num) {
		dev_err(&gmu->pdev->dev,
			"%s defined more DCVS levels than RPMh can support\n",
			debug_strs[type]);
		return -EINVAL;
	}

	memset(vlvl_tbl, 0, sizeof(vlvl_tbl));
	for (i = 0; i < num_freqs; i++) {
		/* Hardcode VLVL for 0 because it is not registered in OPP */
		if (freq_tbl[i] == 0) {
			vlvl_tbl[i] = 0;
			continue;
		}

		/* Otherwise get the value from the OPP API */
		opp = dev_pm_opp_find_freq_exact(dev, freq_tbl[i], true);
		if (IS_ERR(opp)) {
			dev_err(&gmu->pdev->dev,
				"Failed to find opp freq %d of %s\n",
				freq_tbl[i], debug_strs[type]);
			return PTR_ERR(opp);
		}

		/* Values from OPP framework are offset by 1 */
		vlvl_tbl[i] = dev_pm_opp_get_voltage(opp)
				- RPMH_REGULATOR_LEVEL_OFFSET;
		dev_pm_opp_put(opp);
	}

	ret = setup_volt_dependency_tbl(votes,
			pri_rail, sec_rail, vlvl_tbl, num_freqs);

	if (ret)
		dev_err(&gmu->pdev->dev, "%s rail volt failed to match DT freqs\n",
				debug_strs[type]);

	return ret;
}

/*
 * build_rpmh_bw_votes() - build TCS commands to vote for bandwidth.
 * Each command sets frequency of a node along path to DDR or CNOC.
 * @rpmh_vote: Pointer to RPMh vote needed by GMU to set BW via RPMh
 * @num_usecases: Number of BW use cases (or BW levels)
 * @handle: Provided by bus driver. It contains TCS command sets for
 * all BW use cases of a bus client.
 */
static void build_rpmh_bw_votes(struct gmu_bw_votes *rpmh_vote,
		unsigned int num_usecases, struct msm_bus_tcs_handle handle)
{
	struct msm_bus_tcs_usecase *tmp;
	int i, j;

	for (i = 0; i < num_usecases; i++) {
		tmp = &handle.usecases[i];
		for (j = 0; j < tmp->num_cmds; j++) {
			if (!i) {
			/*
			 * Wait bitmask and TCS command addresses are
			 * same for all bw use cases. To save data volume
			 * exchanged between driver and GMU, only
			 * transfer bitmasks and TCS command addresses
			 * of first set of bw use case
			 */
				rpmh_vote->cmds_per_bw_vote = tmp->num_cmds;
				rpmh_vote->cmds_wait_bitmask =
						tmp->cmds[j].complete ?
						rpmh_vote->cmds_wait_bitmask
						| BIT(i)
						: rpmh_vote->cmds_wait_bitmask
						& (~BIT(i));
				rpmh_vote->cmd_addrs[j] = tmp->cmds[j].addr;
			}
			rpmh_vote->cmd_data[i][j] = tmp->cmds[j].data;
		}
	}
}

/* TODO: Remove this and use the actual bus API */
#define GET_IB_VAL(i)	((i) & 0x3FFF)
#define GET_AB_VAL(i)	(((i) >> 14) & 0x3FFF)

static void build_rpmh_bw_buf(struct gmu_device *gmu)
{
	struct hfi_bwbuf *bwbuf = gmu->bw_mem->hostptr;
	struct rpmh_votes_t *votes = &gmu->rpmh_votes;
	unsigned int i, val;

	/* TODO: wait for IB/AB query API ready */

	/* Build from DDR votes in case IB/AB query API fail */
	for (i = 0; i < gmu->num_bwlevels; i++) {
		/* FIXME: wait for HPG to specify which node has IB/AB
		 * node 0 for now
		 */
		/* Get IB val */
		val = GET_IB_VAL(votes->ddr_votes.cmd_data[i][0]);
		/* If IB val not set, use AB val */
		if (val == 0)
			val = GET_AB_VAL(votes->ddr_votes.cmd_data[i][0]);

		/* Set only vote data */
		bwbuf->arr[i] &= 0xFFFF;
		bwbuf->arr[i] |= (val << 16);
	}
}

/*
 * gmu_bus_vote_init - initialized RPMh votes needed for bw scaling by GMU.
 * @gmu: Pointer to GMU device
 * @pwr: Pointer to KGSL power controller
 */
static int gmu_bus_vote_init(struct gmu_device *gmu, struct kgsl_pwrctrl *pwr)
{
	struct msm_bus_tcs_usecase *usecases;
	struct msm_bus_tcs_handle hdl;
	struct rpmh_votes_t *votes = &gmu->rpmh_votes;
	int ret;

	usecases  = kcalloc(gmu->num_bwlevels, sizeof(*usecases), GFP_KERNEL);
	if (!usecases)
		return -ENOMEM;

	hdl.num_usecases = gmu->num_bwlevels;
	hdl.usecases = usecases;

	/*
	 * Query TCS command set for each use case defined in GPU b/w table
	 */
	ret = msm_bus_scale_query_tcs_cmd_all(&hdl, gmu->pcl);
	if (ret)
		goto out;

	build_rpmh_bw_votes(&votes->ddr_votes, gmu->num_bwlevels, hdl);

	/*
	 *Query CNOC TCS command set for each use case defined in cnoc bw table
	 */
	ret = msm_bus_scale_query_tcs_cmd_all(&hdl, gmu->ccl);
	if (ret)
		goto out;

	build_rpmh_bw_votes(&votes->cnoc_votes, gmu->num_cnocbwlevels, hdl);

	build_rpmh_bw_buf(gmu);

out:
	kfree(usecases);

	return ret;
}

static int gmu_rpmh_init(struct kgsl_device *device,
		struct gmu_device *gmu, struct kgsl_pwrctrl *pwr)
{
	struct rpmh_arc_vals gfx_arc, cx_arc, mx_arc;
	int ret;

	/* Initialize BW tables */
	ret = gmu_bus_vote_init(gmu, pwr);
	if (ret)
		return ret;

	/* Populate GPU and GMU frequency vote table */
	ret = rpmh_arc_cmds(gmu, &gfx_arc, gfx_res_id);
	if (ret)
		return ret;

	ret = rpmh_arc_cmds(gmu, &cx_arc, cx_res_id);
	if (ret)
		return ret;

	ret = rpmh_arc_cmds(gmu, &mx_arc, mx_res_id);
	if (ret)
		return ret;

	ret = rpmh_arc_votes_init(device, gmu, &gfx_arc, &mx_arc, GPU_ARC_VOTE);
	if (ret)
		return ret;

	return rpmh_arc_votes_init(device, gmu, &cx_arc, &mx_arc, GMU_ARC_VOTE);
}

static irqreturn_t gmu_irq_handler(int irq, void *data)
{
	struct kgsl_device *device = data;
	struct gmu_device *gmu = KGSL_GMU_DEVICE(device);
	struct adreno_device *adreno_dev = ADRENO_DEVICE(device);
	unsigned int mask, status = 0;

	adreno_read_gmureg(ADRENO_DEVICE(device),
			ADRENO_REG_GMU_AO_HOST_INTERRUPT_STATUS, &status);
	adreno_write_gmureg(ADRENO_DEVICE(device),
			ADRENO_REG_GMU_AO_HOST_INTERRUPT_CLR, status);

	/* Ignore GMU_INT_RSCC_COMP and GMU_INT_DBD WAKEUP interrupts */
	if (status & GMU_INT_WDOG_BITE) {
		/* Temporarily mask the watchdog interrupt to prevent a storm */
		adreno_read_gmureg(adreno_dev,
				ADRENO_REG_GMU_AO_HOST_INTERRUPT_MASK, &mask);
		adreno_write_gmureg(adreno_dev,
				ADRENO_REG_GMU_AO_HOST_INTERRUPT_MASK,
				(mask | GMU_INT_WDOG_BITE));

		dev_err_ratelimited(&gmu->pdev->dev,
				"GMU watchdog expired interrupt received\n");
		adreno_set_gpu_fault(adreno_dev, ADRENO_GMU_FAULT);
		adreno_dispatcher_schedule(device);
	}
	if (status & GMU_INT_HOST_AHB_BUS_ERR)
		dev_err_ratelimited(&gmu->pdev->dev,
				"AHB bus error interrupt received\n");
	if (status & GMU_INT_FENCE_ERR) {
		unsigned int fence_status;

		adreno_read_gmureg(ADRENO_DEVICE(device),
			ADRENO_REG_GMU_AHB_FENCE_STATUS, &fence_status);
		dev_err_ratelimited(&gmu->pdev->dev,
			"FENCE error interrupt received %x\n", fence_status);
	}

	if (status & ~GMU_AO_INT_MASK)
		dev_err_ratelimited(&gmu->pdev->dev,
				"Unhandled GMU interrupts 0x%lx\n",
				status & ~GMU_AO_INT_MASK);

	return IRQ_HANDLED;
}

static irqreturn_t hfi_irq_handler(int irq, void *data)
{
	struct kgsl_device *device = data;
	struct gmu_device *gmu = KGSL_GMU_DEVICE(device);
	struct kgsl_hfi *hfi = &gmu->hfi;
	struct adreno_device *adreno_dev = ADRENO_DEVICE(device);
	unsigned int status = 0;

	adreno_read_gmureg(ADRENO_DEVICE(device),
			ADRENO_REG_GMU_GMU2HOST_INTR_INFO, &status);
	adreno_write_gmureg(ADRENO_DEVICE(device),
			ADRENO_REG_GMU_GMU2HOST_INTR_CLR, status);

	if (status & HFI_IRQ_MSGQ_MASK)
		tasklet_hi_schedule(&hfi->tasklet);
	if (status & HFI_IRQ_CM3_FAULT_MASK) {
		dev_err_ratelimited(&gmu->pdev->dev,
				"GMU CM3 fault interrupt received\n");
		adreno_set_gpu_fault(adreno_dev, ADRENO_GMU_FAULT);
		adreno_dispatcher_schedule(device);
	}
	if (status & ~HFI_IRQ_MASK)
		dev_err_ratelimited(&gmu->pdev->dev,
				"Unhandled HFI interrupts 0x%lx\n",
				status & ~HFI_IRQ_MASK);

	return IRQ_HANDLED;
}

static int gmu_pwrlevel_probe(struct gmu_device *gmu, struct device_node *node)
{
	int ret;
	struct device_node *pwrlevel_node, *child;

	/* Add the GMU OPP table if we define it */
	if (of_find_property(gmu->pdev->dev.of_node,
			"operating-points-v2", NULL)) {
		ret = dev_pm_opp_of_add_table(&gmu->pdev->dev);
		if (ret) {
			dev_err(&gmu->pdev->dev,
					"Unable to set the GMU OPP table: %d\n",
					ret);
			return ret;
		}
	}

	pwrlevel_node = of_find_node_by_name(node, "qcom,gmu-pwrlevels");
	if (pwrlevel_node == NULL) {
		dev_err(&gmu->pdev->dev, "Unable to find 'qcom,gmu-pwrlevels'\n");
		return -EINVAL;
	}

	gmu->num_gmupwrlevels = 0;

	for_each_child_of_node(pwrlevel_node, child) {
		unsigned int index;

		if (of_property_read_u32(child, "reg", &index))
			return -EINVAL;

		if (index >= MAX_CX_LEVELS) {
			dev_err(&gmu->pdev->dev, "gmu pwrlevel %d is out of range\n",
				index);
			continue;
		}

		if (index >= gmu->num_gmupwrlevels)
			gmu->num_gmupwrlevels = index + 1;

		if (of_property_read_u32(child, "qcom,gmu-freq",
					&gmu->gmu_freqs[index]))
			return -EINVAL;
	}

	return 0;
}

static int gmu_reg_probe(struct gmu_device *gmu, const char *name, bool is_gmu)
{
	struct resource *res;

	res = platform_get_resource_byname(gmu->pdev, IORESOURCE_MEM, name);
	if (res == NULL) {
		dev_err(&gmu->pdev->dev,
				"platform_get_resource %s failed\n", name);
		return -EINVAL;
	}

	if (res->start == 0 || resource_size(res) == 0) {
		dev_err(&gmu->pdev->dev,
				"dev %d %s invalid register region\n",
				gmu->pdev->dev.id, name);
		return -EINVAL;
	}

	if (is_gmu) {
		gmu->reg_phys = res->start;
		gmu->reg_len = resource_size(res);
		gmu->reg_virt = devm_ioremap(&gmu->pdev->dev, res->start,
				resource_size(res));

		if (gmu->reg_virt == NULL) {
			dev_err(&gmu->pdev->dev, "GMU regs ioremap failed\n");
			return -ENODEV;
		}

	} else {
		gmu->pdc_reg_virt = devm_ioremap(&gmu->pdev->dev, res->start,
				resource_size(res));
		if (gmu->pdc_reg_virt == NULL) {
			dev_err(&gmu->pdev->dev, "PDC regs ioremap failed\n");
			return -ENODEV;
		}
	}

	return 0;
}

static int gmu_clocks_probe(struct gmu_device *gmu, struct device_node *node)
{
	const char *cname;
	struct property *prop;
	struct clk *c;
	int i = 0;

	of_property_for_each_string(node, "clock-names", prop, cname) {
		c = devm_clk_get(&gmu->pdev->dev, cname);

		if (IS_ERR(c)) {
			dev_err(&gmu->pdev->dev,
				"dt: Couldn't get GMU clock: %s\n", cname);
			return PTR_ERR(c);
		}

		if (i >= MAX_GMU_CLKS) {
			dev_err(&gmu->pdev->dev,
				"dt: too many GMU clocks defined\n");
			return -EINVAL;
		}

		gmu->clks[i++] = c;
	}

	return 0;
}

static int gmu_gpu_bw_probe(struct kgsl_device *device, struct gmu_device *gmu)
{
	struct msm_bus_scale_pdata *bus_scale_table;
	struct msm_bus_paths *usecase;
	struct msm_bus_vectors *vector;
	struct hfi_bwbuf *bwbuf = gmu->bw_mem->hostptr;
	int i;

	bus_scale_table = msm_bus_cl_get_pdata(device->pdev);
	if (bus_scale_table == NULL) {
		dev_err(&gmu->pdev->dev, "dt: cannot get bus table\n");
		return -ENODEV;
	}

	gmu->num_bwlevels = bus_scale_table->num_usecases;
	gmu->pcl = msm_bus_scale_register_client(bus_scale_table);
	if (!gmu->pcl) {
		dev_err(&gmu->pdev->dev, "dt: cannot register bus client\n");
		return -ENODEV;
	}

	/* 0-15: num levels; 16-31: arr offset in bytes */
	bwbuf->hdr[0] = (12 << 16) | (bus_scale_table->num_usecases & 0xFFFF);
	/* 0-15: element size in bytes; 16-31: data size in bytes */
	bwbuf->hdr[1] = (2 << 16) | 4;
	/* 0-15: bw val offset in bytes; 16-31: vote data offset in bytes */
	bwbuf->hdr[2] = (2 << 16) | 0;

	for (i = 0; i < bus_scale_table->num_usecases; i++) {
		usecase = &bus_scale_table->usecase[i];
		vector = &usecase->vectors[0];
		/* Clear bw val */
		bwbuf->arr[i] &= 0xFFFF0000;
		/* Set bw val if not first entry */
		if (i)
			bwbuf->arr[i] |=
				(DIV_ROUND_UP_ULL(vector->ib, 1048576)
				 & 0xFFFF);
	}

	return 0;
}

static int gmu_cnoc_bw_probe(struct gmu_device *gmu)
{
	struct msm_bus_scale_pdata *cnoc_table;

	cnoc_table = msm_bus_cl_get_pdata(gmu->pdev);
	if (cnoc_table == NULL) {
		dev_err(&gmu->pdev->dev, "dt: cannot get cnoc table\n");
		return -ENODEV;
	}

	gmu->num_cnocbwlevels = cnoc_table->num_usecases;
	gmu->ccl = msm_bus_scale_register_client(cnoc_table);
	if (!gmu->ccl) {
		dev_err(&gmu->pdev->dev, "dt: cannot register cnoc client\n");
		return -ENODEV;
	}

	return 0;
}

static int gmu_regulators_probe(struct gmu_device *gmu,
		struct device_node *node)
{
	const char *name;
	struct property *prop;
	struct device *dev = &gmu->pdev->dev;
	int ret = 0;

	of_property_for_each_string(node, "regulator-names", prop, name) {
		if (!strcmp(name, "vddcx")) {
			gmu->cx_gdsc = devm_regulator_get(dev, name);
			if (IS_ERR(gmu->cx_gdsc)) {
				ret = PTR_ERR(gmu->cx_gdsc);
				dev_err(dev, "dt: GMU couldn't get CX gdsc\n");
				gmu->cx_gdsc = NULL;
				return ret;
			}
		} else if (!strcmp(name, "vdd")) {
			gmu->gx_gdsc = devm_regulator_get(dev, name);
			if (IS_ERR(gmu->gx_gdsc)) {
				ret = PTR_ERR(gmu->gx_gdsc);
				dev_err(dev, "dt: GMU couldn't get GX gdsc\n");
				gmu->gx_gdsc = NULL;
				return ret;
			}
		} else {
			dev_err(dev, "dt: Unknown GMU regulator: %s\n", name);
			return -ENODEV;
		}
	}

	return 0;
}

static int gmu_irq_probe(struct kgsl_device *device, struct gmu_device *gmu)
{
	int ret;
	struct kgsl_hfi *hfi = &gmu->hfi;

	hfi->hfi_interrupt_num = platform_get_irq_byname(gmu->pdev,
			"kgsl_hfi_irq");
	ret = devm_request_irq(&gmu->pdev->dev,
			hfi->hfi_interrupt_num,
			hfi_irq_handler, IRQF_TRIGGER_HIGH,
			"HFI", device);
	if (ret) {
		dev_err(&gmu->pdev->dev, "request_irq(%d) failed: %d\n",
				hfi->hfi_interrupt_num, ret);
		return ret;
	}

	gmu->gmu_interrupt_num = platform_get_irq_byname(gmu->pdev,
			"kgsl_gmu_irq");
	ret = devm_request_irq(&gmu->pdev->dev,
			gmu->gmu_interrupt_num,
			gmu_irq_handler, IRQF_TRIGGER_HIGH,
			"GMU", device);
	if (ret)
		dev_err(&gmu->pdev->dev, "request_irq(%d) failed: %d\n",
				gmu->gmu_interrupt_num, ret);

	return ret;
}

static void gmu_irq_enable(struct kgsl_device *device)
{
	struct adreno_device *adreno_dev = ADRENO_DEVICE(device);
	struct gmu_device *gmu = KGSL_GMU_DEVICE(device);
	struct kgsl_hfi *hfi = &gmu->hfi;

	/* Clear any pending IRQs before unmasking on GMU */
	adreno_write_gmureg(adreno_dev, ADRENO_REG_GMU_GMU2HOST_INTR_CLR,
			0xFFFFFFFF);
	adreno_write_gmureg(adreno_dev, ADRENO_REG_GMU_AO_HOST_INTERRUPT_CLR,
			0xFFFFFFFF);

	/* Unmask needed IRQs on GMU */
	adreno_write_gmureg(adreno_dev, ADRENO_REG_GMU_GMU2HOST_INTR_MASK,
			(unsigned int) ~HFI_IRQ_MASK);
	adreno_write_gmureg(adreno_dev, ADRENO_REG_GMU_AO_HOST_INTERRUPT_MASK,
			(unsigned int) ~GMU_AO_INT_MASK);

	/* Enable all IRQs on host */
	enable_irq(hfi->hfi_interrupt_num);
	enable_irq(gmu->gmu_interrupt_num);
}

static void gmu_irq_disable(struct kgsl_device *device)
{
	struct adreno_device *adreno_dev = ADRENO_DEVICE(device);
	struct gmu_device *gmu = KGSL_GMU_DEVICE(device);
	struct kgsl_hfi *hfi = &gmu->hfi;

	/* Disable all IRQs on host */
	disable_irq(gmu->gmu_interrupt_num);
	disable_irq(hfi->hfi_interrupt_num);

	/* Mask all IRQs on GMU */
	adreno_write_gmureg(adreno_dev, ADRENO_REG_GMU_AO_HOST_INTERRUPT_MASK,
			0xFFFFFFFF);
	adreno_write_gmureg(adreno_dev, ADRENO_REG_GMU_GMU2HOST_INTR_MASK,
			0xFFFFFFFF);

	/* Clear any pending IRQs before disabling */
	adreno_write_gmureg(adreno_dev, ADRENO_REG_GMU_AO_HOST_INTERRUPT_CLR,
			0xFFFFFFFF);
	adreno_write_gmureg(adreno_dev, ADRENO_REG_GMU_GMU2HOST_INTR_CLR,
			0xFFFFFFFF);
}

/* Do not access any GMU registers in GMU probe function */
static int gmu_probe(struct kgsl_device *device,
		struct device_node *node, unsigned long flags)
{
	struct gmu_device *gmu;
	struct gmu_memdesc *mem_addr = NULL;
	struct kgsl_hfi *hfi;
	struct kgsl_pwrctrl *pwr = &device->pwrctrl;
	struct adreno_device *adreno_dev = ADRENO_DEVICE(device);
	int i = 0, ret = -ENXIO;

	gmu = kzalloc(sizeof(struct gmu_device), GFP_KERNEL);

	if (gmu == NULL)
		return -ENOMEM;

	hfi = &gmu->hfi;
	gmu->load_mode = TCM_BOOT;

	gmu->ver = ~0U;
	gmu->flags = flags;

	gmu->pdev = of_find_device_by_node(node);
	of_dma_configure(&gmu->pdev->dev, node);

	/* Set up GMU regulators */
	ret = gmu_regulators_probe(gmu, node);
	if (ret)
		goto error;

	/* Set up GMU clocks */
	ret = gmu_clocks_probe(gmu, node);
	if (ret)
		goto error;

	/* Set up GMU IOMMU and shared memory with GMU */
	ret = gmu_memory_probe(device, gmu, node);
	if (ret)
		goto error;
	mem_addr = gmu->hfi_mem;

	/* Map and reserve GMU CSRs registers */
	ret = gmu_reg_probe(gmu, "kgsl_gmu_reg", true);
	if (ret)
		goto error;

	ret = gmu_reg_probe(gmu, "kgsl_gmu_pdc_reg", false);
	if (ret)
		goto error;

	device->gmu_core.gmu2gpu_offset =
			(gmu->reg_phys - device->reg_phys) >> 2;
	device->gmu_core.reg_len = gmu->reg_len;

	/* Initialize HFI and GMU interrupts */
	ret = gmu_irq_probe(device, gmu);
	if (ret)
		goto error;

	/* Don't enable GMU interrupts until GMU started */
	/* We cannot use gmu_irq_disable because it writes registers */
	disable_irq(gmu->gmu_interrupt_num);
	disable_irq(hfi->hfi_interrupt_num);

	tasklet_init(&hfi->tasklet, hfi_receiver, (unsigned long)gmu);
	INIT_LIST_HEAD(&hfi->msglist);
	spin_lock_init(&hfi->msglock);
	hfi->kgsldev = device;

	/* Retrieves GMU/GPU power level configurations*/
	ret = gmu_pwrlevel_probe(gmu, node);
	if (ret)
		goto error;

	gmu->num_gpupwrlevels = pwr->num_pwrlevels;

	for (i = 0; i < gmu->num_gpupwrlevels; i++) {
		int j = gmu->num_gpupwrlevels - 1 - i;

		gmu->gpu_freqs[i] = pwr->pwrlevels[j].gpu_freq;
	}

	/* Initializes GPU b/w levels configuration */
	ret = gmu_gpu_bw_probe(device, gmu);
	if (ret)
		goto error;

	/* Initialize GMU CNOC b/w levels configuration */
	ret = gmu_cnoc_bw_probe(gmu);
	if (ret)
		goto error;

	/* Populates RPMh configurations */
	ret = gmu_rpmh_init(device, gmu, pwr);
	if (ret)
		goto error;

	hfi_init(&gmu->hfi, mem_addr, HFI_QUEUE_SIZE);

	/* Set up GMU idle states */
	if (ADRENO_FEATURE(adreno_dev, ADRENO_MIN_VOLT))
		gmu->idle_level = GPU_HW_MIN_VOLT;
	else if (ADRENO_FEATURE(adreno_dev, ADRENO_HW_NAP))
		gmu->idle_level = GPU_HW_NAP;
	else if (ADRENO_FEATURE(adreno_dev, ADRENO_IFPC))
		gmu->idle_level = GPU_HW_IFPC;
	else if (ADRENO_FEATURE(adreno_dev, ADRENO_SPTP_PC))
		gmu->idle_level = GPU_HW_SPTP_PC;
	else
		gmu->idle_level = GPU_HW_ACTIVE;

	/* disable LM during boot time */
	clear_bit(ADRENO_LM_CTRL, &adreno_dev->pwrctrl_flag);
	set_bit(GMU_ENABLED, &gmu->flags);

	device->gmu_core.ptr = (void *)gmu;
	device->gmu_core.dev_ops = &adreno_a6xx_gmudev;

	return 0;

error:
	gmu_remove(device);
	return ret;
}

static int gmu_enable_clks(struct gmu_device *gmu)
{
	int ret, j = 0;

	if (IS_ERR_OR_NULL(gmu->clks[0]))
		return -EINVAL;

	ret = clk_set_rate(gmu->clks[0], gmu->gmu_freqs[DEFAULT_GMU_FREQ_IDX]);
	if (ret) {
		dev_err(&gmu->pdev->dev, "fail to set default GMU clk freq %d\n",
				gmu->gmu_freqs[DEFAULT_GMU_FREQ_IDX]);
		return ret;
	}

	while ((j < MAX_GMU_CLKS) && gmu->clks[j]) {
		ret = clk_prepare_enable(gmu->clks[j]);
		if (ret) {
			dev_err(&gmu->pdev->dev,
					"fail to enable gpucc clk idx %d\n",
					j);
			return ret;
		}
		j++;
	}

	set_bit(GMU_CLK_ON, &gmu->flags);
	return 0;
}

static int gmu_disable_clks(struct gmu_device *gmu)
{
	int j = 0;

	if (IS_ERR_OR_NULL(gmu->clks[0]))
		return 0;

	while ((j < MAX_GMU_CLKS) && gmu->clks[j]) {
		clk_disable_unprepare(gmu->clks[j]);
		j++;
	}

	clear_bit(GMU_CLK_ON, &gmu->flags);
	return 0;

}

static int gmu_enable_gdsc(struct gmu_device *gmu)
{
	int ret;

	if (IS_ERR_OR_NULL(gmu->cx_gdsc))
		return 0;

	ret = regulator_enable(gmu->cx_gdsc);
	if (ret)
		dev_err(&gmu->pdev->dev,
			"Failed to enable GMU CX gdsc, error %d\n", ret);

	return ret;
}

#define CX_GDSC_TIMEOUT	5000	/* ms */
static int gmu_disable_gdsc(struct gmu_device *gmu)
{
	int ret;
	unsigned long t;

	if (IS_ERR_OR_NULL(gmu->cx_gdsc))
		return 0;

	ret = regulator_disable(gmu->cx_gdsc);
	if (ret) {
		dev_err(&gmu->pdev->dev,
			"Failed to disable GMU CX gdsc, error %d\n", ret);
		return ret;
	}

	/*
	 * After GX GDSC is off, CX GDSC must be off
	 * Voting off alone from GPU driver cannot
	 * Guarantee CX GDSC off. Polling with 5s
	 * timeout to ensure
	 */
	t = jiffies + msecs_to_jiffies(CX_GDSC_TIMEOUT);
	do {
		if (!regulator_is_enabled(gmu->cx_gdsc))
			return 0;
		usleep_range(10, 100);

	} while (!(time_after(jiffies, t)));

	if (!regulator_is_enabled(gmu->cx_gdsc))
		return 0;

	dev_err(&gmu->pdev->dev, "GMU CX gdsc off timeout");
	return -ETIMEDOUT;
}

static int gmu_suspend(struct kgsl_device *device)
{
	struct adreno_device *adreno_dev = ADRENO_DEVICE(device);
	struct gmu_dev_ops *gmu_dev_ops = GMU_DEVICE_OPS(device);
	struct gmu_device *gmu = KGSL_GMU_DEVICE(device);

	if (!test_bit(GMU_CLK_ON, &gmu->flags))
		return 0;

	/* Pending message in all queues are abandoned */
	hfi_stop(gmu);
	clear_bit(GMU_HFI_ON, &gmu->flags);
	gmu_irq_disable(device);

	if (gmu_dev_ops->rpmh_gpu_pwrctrl(adreno_dev, GMU_SUSPEND, 0, 0))
		return -EINVAL;

	gmu_disable_clks(gmu);
	gmu_disable_gdsc(gmu);
	dev_err(&gmu->pdev->dev, "Suspended GMU\n");
	return 0;
}

static void gmu_snapshot(struct kgsl_device *device)
{
	struct adreno_device *adreno_dev = ADRENO_DEVICE(device);
	struct gmu_device *gmu = KGSL_GMU_DEVICE(device);

	/* Mask so there's no interrupt caused by NMI */
	adreno_write_gmureg(adreno_dev,
			ADRENO_REG_GMU_GMU2HOST_INTR_MASK, 0xFFFFFFFF);

	/* Make sure the interrupt is masked before causing it */
	wmb();
	adreno_write_gmureg(adreno_dev,
		ADRENO_REG_GMU_NMI_CONTROL_STATUS, 0);
	adreno_write_gmureg(adreno_dev,
		ADRENO_REG_GMU_CM3_CFG, (1 << 9));

	/* Wait for the NMI to be handled */
	wmb();
	udelay(100);
	kgsl_device_snapshot(device, NULL, true);

	adreno_write_gmureg(adreno_dev,
			ADRENO_REG_GMU_GMU2HOST_INTR_CLR, 0xFFFFFFFF);
	adreno_write_gmureg(adreno_dev,
			ADRENO_REG_GMU_GMU2HOST_INTR_MASK,
			(unsigned int) ~HFI_IRQ_MASK);

	gmu->fault_count++;
}

static void gmu_change_gpu_pwrlevel(struct kgsl_device *device,
	unsigned int new_level)
{

	struct kgsl_pwrctrl *pwr = &device->pwrctrl;
	unsigned int old_level = pwr->active_pwrlevel;

	/*
	 * Update the level according to any thermal,
	 * max/min, or power constraints.
	 */
	new_level = kgsl_pwrctrl_adjust_pwrlevel(device, new_level);

	/*
	 * If thermal cycling is required and the new level hits the
	 * thermal limit, kick off the cycling.
	 */
	kgsl_pwrctrl_set_thermal_cycle(device, new_level);

	pwr->active_pwrlevel = new_level;
	pwr->previous_pwrlevel = old_level;

	/* Request adjusted DCVS level */
	kgsl_clk_set_rate(device, pwr->active_pwrlevel);
}

/* To be called to power on both GPU and GMU */
static int gmu_start(struct kgsl_device *device)
{
	int ret = 0;
	struct adreno_device *adreno_dev = ADRENO_DEVICE(device);
	struct gmu_dev_ops *gmu_dev_ops = GMU_DEVICE_OPS(device);
	struct kgsl_pwrctrl *pwr = &device->pwrctrl;
	struct gmu_device *gmu = KGSL_GMU_DEVICE(device);

	switch (device->state) {
	case KGSL_STATE_INIT:
	case KGSL_STATE_SUSPEND:
		WARN_ON(test_bit(GMU_CLK_ON, &gmu->flags));
		gmu_enable_gdsc(gmu);
		gmu_enable_clks(gmu);
		gmu_irq_enable(device);

		/* Vote for 300MHz DDR for GMU to init */
		ret = msm_bus_scale_client_update_request(gmu->pcl,
				pwr->pwrlevels[pwr->default_pwrlevel].bus_freq);
		if (ret)
			dev_err(&gmu->pdev->dev,
				"Failed to allocate gmu b/w: %d\n", ret);

		ret = gmu_dev_ops->rpmh_gpu_pwrctrl(adreno_dev, GMU_FW_START,
				GMU_COLD_BOOT, 0);
		if (ret)
			goto error_gmu;

		ret = hfi_start(device, gmu, GMU_COLD_BOOT);
		if (ret)
			goto error_gmu;

		/* Request default DCVS level */
		gmu_change_gpu_pwrlevel(device, pwr->default_pwrlevel);
		msm_bus_scale_client_update_request(gmu->pcl, 0);
		break;

	case KGSL_STATE_SLUMBER:
		WARN_ON(test_bit(GMU_CLK_ON, &gmu->flags));
		gmu_enable_gdsc(gmu);
		gmu_enable_clks(gmu);
		gmu_irq_enable(device);

		ret = gmu_dev_ops->rpmh_gpu_pwrctrl(adreno_dev, GMU_FW_START,
				GMU_COLD_BOOT, 0);
		if (ret)
			goto error_gmu;

		ret = hfi_start(device, gmu, GMU_COLD_BOOT);
		if (ret)
			goto error_gmu;

		gmu_change_gpu_pwrlevel(device, pwr->default_pwrlevel);
		break;

	case KGSL_STATE_RESET:
		if (test_bit(ADRENO_DEVICE_HARD_RESET, &adreno_dev->priv) ||
			test_bit(GMU_FAULT, &gmu->flags)) {
			gmu_suspend(device);
			gmu_enable_gdsc(gmu);
			gmu_enable_clks(gmu);
			gmu_irq_enable(device);

			ret = gmu_dev_ops->rpmh_gpu_pwrctrl(
				adreno_dev, GMU_FW_START, GMU_COLD_BOOT, 0);
			if (ret)
				goto error_gmu;


			ret = hfi_start(device, gmu, GMU_COLD_BOOT);
			if (ret)
				goto error_gmu;

			/* Send DCVS level prior to reset*/
			gmu_change_gpu_pwrlevel(device,
				pwr->default_pwrlevel);
		} else {
			/* GMU fast boot */
			hfi_stop(gmu);

			ret = gmu_dev_ops->rpmh_gpu_pwrctrl(adreno_dev,
					GMU_FW_START, GMU_COLD_BOOT, 0);
			if (ret)
				goto error_gmu;

			ret = hfi_start(device, gmu, GMU_COLD_BOOT);
			if (ret)
				goto error_gmu;
		}
		break;
	default:
		break;
	}

	return ret;

error_gmu:
	if (ADRENO_QUIRK(adreno_dev, ADRENO_QUIRK_HFI_USE_REG))
		gmu_dev_ops->oob_clear(adreno_dev, oob_boot_slumber);
	gmu_core_snapshot(device);
	return ret;
}

/* Caller shall ensure GPU is ready for SLUMBER */
static void gmu_stop(struct kgsl_device *device)
{
	struct gmu_device *gmu = KGSL_GMU_DEVICE(device);
	struct adreno_device *adreno_dev = ADRENO_DEVICE(device);
	struct gmu_dev_ops *gmu_dev_ops = GMU_DEVICE_OPS(device);
	int ret = 0;

	if (!test_bit(GMU_CLK_ON, &gmu->flags))
		return;

	/* Wait for the lowest idle level we requested */
	if (gmu_dev_ops->wait_for_lowest_idle &&
			gmu_dev_ops->wait_for_lowest_idle(adreno_dev))
		goto error;

	ret = gmu_dev_ops->rpmh_gpu_pwrctrl(adreno_dev,
			GMU_NOTIFY_SLUMBER, 0, 0);
	if (ret)
		goto error;

	if (gmu_dev_ops->wait_for_gmu_idle &&
			gmu_dev_ops->wait_for_gmu_idle(adreno_dev))
		goto error;

	/* Pending message in all queues are abandoned */
	hfi_stop(gmu);
	clear_bit(GMU_HFI_ON, &gmu->flags);
	gmu_irq_disable(device);

	gmu_dev_ops->rpmh_gpu_pwrctrl(adreno_dev, GMU_FW_STOP, 0, 0);
	gmu_disable_clks(gmu);
	gmu_disable_gdsc(gmu);

	msm_bus_scale_client_update_request(gmu->pcl, 0);
	return;

error:
	/*
	 * The power controller will change state to SLUMBER anyway
	 * Set GMU_FAULT flag to indicate to power contrller
	 * that hang recovery is needed to power on GPU
	 */
	set_bit(GMU_FAULT, &gmu->flags);
	dev_err(&gmu->pdev->dev, "Failed to stop GMU\n");
	gmu_core_snapshot(device);
}

static void gmu_remove(struct kgsl_device *device)
{
	struct gmu_device *gmu = KGSL_GMU_DEVICE(device);
	struct kgsl_hfi *hfi;
	int i = 0;

	if (gmu == NULL || gmu->pdev == NULL)
		return;

	hfi = &gmu->hfi;

	tasklet_kill(&hfi->tasklet);

	gmu_stop(device);

	while ((i < MAX_GMU_CLKS) && gmu->clks[i]) {
		gmu->clks[i] = NULL;
		i++;
	}

	if (gmu->gmu_interrupt_num) {
		devm_free_irq(&gmu->pdev->dev,
				gmu->gmu_interrupt_num, gmu);
		gmu->gmu_interrupt_num = 0;
	}

	if (hfi->hfi_interrupt_num) {
		devm_free_irq(&gmu->pdev->dev,
				hfi->hfi_interrupt_num, hfi);
		hfi->hfi_interrupt_num = 0;
	}

	if (gmu->ccl) {
		msm_bus_scale_unregister_client(gmu->ccl);
		gmu->ccl = 0;
	}

	if (gmu->pcl) {
		msm_bus_scale_unregister_client(gmu->pcl);
		gmu->pcl = 0;
	}

	if (gmu->pdc_reg_virt) {
		devm_iounmap(&gmu->pdev->dev, gmu->pdc_reg_virt);
		gmu->pdc_reg_virt = NULL;
	}

	if (gmu->reg_virt) {
		devm_iounmap(&gmu->pdev->dev, gmu->reg_virt);
		gmu->reg_virt = NULL;
	}

	gmu_memory_close(gmu);

	for (i = 0; i < MAX_GMU_CLKS; i++) {
		if (gmu->clks[i]) {
			devm_clk_put(&gmu->pdev->dev, gmu->clks[i]);
			gmu->clks[i] = NULL;
		}
	}

	if (gmu->gx_gdsc) {
		devm_regulator_put(gmu->gx_gdsc);
		gmu->gx_gdsc = NULL;
	}

	if (gmu->cx_gdsc) {
		devm_regulator_put(gmu->cx_gdsc);
		gmu->cx_gdsc = NULL;
	}

	gmu->flags = 0;
	gmu->pdev = NULL;
	kfree(gmu);
}

static void gmu_regwrite(struct kgsl_device *device,
				unsigned int offsetwords, unsigned int value)
{
	struct gmu_device *gmu = KGSL_GMU_DEVICE(device);
	void __iomem *reg;

	trace_kgsl_regwrite(device, offsetwords, value);

	offsetwords -= device->gmu_core.gmu2gpu_offset;
	reg = gmu->reg_virt + (offsetwords << 2);

	/*
	 * ensure previous writes post before this one,
	 * i.e. act like normal writel()
	 */
	wmb();
	__raw_writel(value, reg);
}

static void gmu_regread(struct kgsl_device *device,
		unsigned int offsetwords, unsigned int *value)
{
	struct gmu_device *gmu = KGSL_GMU_DEVICE(device);
	void __iomem *reg;

	offsetwords -= device->gmu_core.gmu2gpu_offset;

	reg = gmu->reg_virt + (offsetwords << 2);

	*value = __raw_readl(reg);

	/*
	 * ensure this read finishes before the next one.
	 * i.e. act like normal readl()
	 */
	rmb();
}

/* Check if GPMU is in charge of power features */
static bool gmu_gpmu_isenabled(struct kgsl_device *device)
{
	struct gmu_device *gmu = KGSL_GMU_DEVICE(device);

	return test_bit(GMU_GPMU, &gmu->flags);
}

/* Check if GMU is enabled. Only set once GMU is fully initialized */
static bool gmu_isenabled(struct kgsl_device *device)
{
	struct gmu_device *gmu = KGSL_GMU_DEVICE(device);

	return test_bit(GMU_ENABLED, &gmu->flags);
}

static void gmu_set_bit(struct kgsl_device *device, enum gmu_core_flags flag)
{
	struct gmu_device *gmu = KGSL_GMU_DEVICE(device);

	set_bit(flag, &gmu->flags);
}

static void gmu_clear_bit(struct kgsl_device *device, enum gmu_core_flags flag)
{
	struct gmu_device *gmu = KGSL_GMU_DEVICE(device);

	clear_bit(flag, &gmu->flags);
}

static int gmu_test_bit(struct kgsl_device *device, enum gmu_core_flags flag)
{
	struct gmu_device *gmu = KGSL_GMU_DEVICE(device);

	return test_bit(flag, &gmu->flags);
}

static bool gmu_regulator_isenabled(struct kgsl_device *device)
{
	struct gmu_device *gmu = KGSL_GMU_DEVICE(device);

	return (gmu->gx_gdsc &&	regulator_is_enabled(gmu->gx_gdsc));
}


struct gmu_core_ops gmu_ops = {
	.probe = gmu_probe,
	.remove = gmu_remove,
	.regread = gmu_regread,
	.regwrite = gmu_regwrite,
	.isenabled = gmu_isenabled,
	.gpmu_isenabled = gmu_gpmu_isenabled,
	.start = gmu_start,
	.stop = gmu_stop,
	.set_bit = gmu_set_bit,
	.clear_bit = gmu_clear_bit,
	.test_bit = gmu_test_bit,
	.dcvs_set = gmu_dcvs_set,
	.snapshot = gmu_snapshot,
	.regulator_isenabled = gmu_regulator_isenabled,
<<<<<<< HEAD
=======
	.suspend = gmu_suspend,
>>>>>>> d8914c3a
};<|MERGE_RESOLUTION|>--- conflicted
+++ resolved
@@ -1980,8 +1980,5 @@
 	.dcvs_set = gmu_dcvs_set,
 	.snapshot = gmu_snapshot,
 	.regulator_isenabled = gmu_regulator_isenabled,
-<<<<<<< HEAD
-=======
 	.suspend = gmu_suspend,
->>>>>>> d8914c3a
 };