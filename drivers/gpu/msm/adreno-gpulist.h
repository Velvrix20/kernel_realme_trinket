--- conflicted
+++ resolved
@@ -386,12 +386,8 @@
 		.minor = 0,
 		.patchid = 0,
 		.features = ADRENO_64BIT | ADRENO_RPMH | ADRENO_GPMU |
-<<<<<<< HEAD
-			ADRENO_CONTENT_PROTECTION | ADRENO_IOCOHERENT,
-=======
 			ADRENO_CONTENT_PROTECTION | ADRENO_IOCOHERENT |
 			ADRENO_IFPC,
->>>>>>> e71e1637
 		.sqefw_name = "a630_sqe.fw",
 		.zap_name = "a640_zap",
 		.gpudev = &adreno_a6xx_gpudev,
