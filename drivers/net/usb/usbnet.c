--- conflicted
+++ resolved
@@ -2304,8 +2304,6 @@
 	BUILD_BUG_ON(
 		FIELD_SIZEOF(struct sk_buff, cb) < sizeof(struct skb_data));
 
-<<<<<<< HEAD
-	eth_random_addr(node_id);
 	for (i = 0; i < NUM_USBNET_IDS; i++) {
 		usbnet_ipc_log_ctxt[i] =
 			ipc_log_context_create(IPC_LOG_NUM_PAGES,
@@ -2314,8 +2312,6 @@
 			pr_err("%s: Error getting ipc_log_ctxt\n", __func__);
 	}
 
-=======
->>>>>>> c5d214f6
 	return 0;
 }
 module_init(usbnet_init);
