#
# Atmel device configuration
#

config HAVE_NET_MACB
	bool

<<<<<<< HEAD
config NET_CADENCE
	bool "Cadence devices"
=======
config NET_ATMEL
	bool "Atmel devices"
	default y
>>>>>>> b07fed45
	depends on HAVE_NET_MACB || (ARM && ARCH_AT91RM9200)
	---help---
	  If you have a network (Ethernet) card belonging to this class, say Y.
	  Make sure you know the name of your card. Read the Ethernet-HOWTO,
	  available from <http://www.tldp.org/docs.html#howto>.

	  If unsure, say Y.

	  Note that the answer to this question doesn't directly affect the
	  kernel: saying N will just cause the configurator to skip all
	  the remaining Atmel network card questions. If you say Y, you will be
	  asked for your specific card in the following questions.

if NET_CADENCE

config ARM_AT91_ETHER
	tristate "AT91RM9200 Ethernet support"
	depends on ARM && ARCH_AT91RM9200
	select NET_CORE
	select MII
	---help---
	  If you wish to compile a kernel for the AT91RM9200 and enable
	  ethernet support, then you should always answer Y to this.

config MACB
	tristate "Cadence MACB/GEM support"
	depends on HAVE_NET_MACB
	select PHYLIB
	---help---
	  The Cadence MACB ethernet interface is found on many Atmel AT32 and
	  AT91 parts.  This driver also supports the Cadence GEM (Gigabit
	  Ethernet MAC found in some ARM SoC devices).  Note: the Gigabit mode
	  is not yet supported.  Say Y to include support for the MACB/GEM chip.

	  To compile this driver as a module, choose M here: the module
	  will be called macb.

endif # NET_CADENCE<|MERGE_RESOLUTION|>--- conflicted
+++ resolved
@@ -5,14 +5,9 @@
 config HAVE_NET_MACB
 	bool
 
-<<<<<<< HEAD
 config NET_CADENCE
 	bool "Cadence devices"
-=======
-config NET_ATMEL
-	bool "Atmel devices"
 	default y
->>>>>>> b07fed45
 	depends on HAVE_NET_MACB || (ARM && ARCH_AT91RM9200)
 	---help---
 	  If you have a network (Ethernet) card belonging to this class, say Y.
