/*
 * Mailbox: Common code for Mailbox controllers and users
 *
 * Copyright (C) 2013-2014 Linaro Ltd.
 * Author: Jassi Brar <jassisinghbrar@gmail.com>
 *
 * This program is free software; you can redistribute it and/or modify
 * it under the terms of the GNU General Public License version 2 as
 * published by the Free Software Foundation.
 */

#include <linux/interrupt.h>
#include <linux/spinlock.h>
#include <linux/mutex.h>
#include <linux/delay.h>
#include <linux/slab.h>
#include <linux/err.h>
#include <linux/module.h>
#include <linux/device.h>
#include <linux/bitops.h>
#include <linux/mailbox_client.h>
#include <linux/mailbox_controller.h>

#include "mailbox.h"

static LIST_HEAD(mbox_cons);
static DEFINE_MUTEX(con_mutex);

static int add_to_rbuf(struct mbox_chan *chan, void *mssg)
{
	int idx;
	unsigned long flags;

	spin_lock_irqsave(&chan->lock, flags);

	/* See if there is any space left */
	if (chan->msg_count == MBOX_TX_QUEUE_LEN) {
		spin_unlock_irqrestore(&chan->lock, flags);
		return -ENOBUFS;
	}

	idx = chan->msg_free;
	chan->msg_data[idx] = mssg;
	chan->msg_count++;

	if (idx == MBOX_TX_QUEUE_LEN - 1)
		chan->msg_free = 0;
	else
		chan->msg_free++;

	spin_unlock_irqrestore(&chan->lock, flags);

	return idx;
}

static int __msg_submit(struct mbox_chan *chan)
{
	unsigned count, idx;
	unsigned long flags;
	void *data;
	int err = -EBUSY;

	spin_lock_irqsave(&chan->lock, flags);

	if (!chan->msg_count || chan->active_req)
		goto exit;

	count = chan->msg_count;
	idx = chan->msg_free;
	if (idx >= count)
		idx -= count;
	else
		idx += MBOX_TX_QUEUE_LEN - count;

	data = chan->msg_data[idx];

	if (chan->cl->tx_prepare)
		chan->cl->tx_prepare(chan->cl, data);
	/* Try to submit a message to the MBOX controller */
	err = chan->mbox->ops->send_data(chan, data);
	if (!err) {
		chan->active_req = data;
		chan->msg_count--;
	}
exit:
	spin_unlock_irqrestore(&chan->lock, flags);

<<<<<<< HEAD
	return err;
}

static void msg_submit(struct mbox_chan *chan)
{
	int err = 0;

	/*
	 * If the controller returns -EAGAIN, then it means, our spinlock
	 * here is preventing the controller from receiving its interrupt,
	 * that would help clear the controller channels that are currently
	 * blocked waiting on the interrupt response.
	 * Retry again.
	 */
	do {
		err = __msg_submit(chan);
	} while (err == -EAGAIN);

	if (!err && (chan->txdone_method & TXDONE_BY_POLL))
=======
	if (!err && (chan->txdone_method & TXDONE_BY_POLL)) {
>>>>>>> b9e29126
		/* kick start the timer immediately to avoid delays */
		spin_lock_irqsave(&chan->mbox->poll_hrt_lock, flags);
		hrtimer_start(&chan->mbox->poll_hrt, 0, HRTIMER_MODE_REL);
		spin_unlock_irqrestore(&chan->mbox->poll_hrt_lock, flags);
	}
}

static void tx_tick(struct mbox_chan *chan, int r)
{
	unsigned long flags;
	void *mssg;

	spin_lock_irqsave(&chan->lock, flags);
	mssg = chan->active_req;
	chan->active_req = NULL;
	spin_unlock_irqrestore(&chan->lock, flags);

	/* Submit next message */
	msg_submit(chan);

	if (!mssg)
		return;

	/* Notify the client */
	if (chan->cl->tx_done)
		chan->cl->tx_done(chan->cl, mssg, r);

	if (r != -ETIME && chan->cl->tx_block)
		complete(&chan->tx_complete);
}

static enum hrtimer_restart txdone_hrtimer(struct hrtimer *hrtimer)
{
	struct mbox_controller *mbox =
		container_of(hrtimer, struct mbox_controller, poll_hrt);
	bool txdone, resched = false;
	int i;
	unsigned long flags;

	for (i = 0; i < mbox->num_chans; i++) {
		struct mbox_chan *chan = &mbox->chans[i];

		if (chan->active_req && chan->cl) {
			txdone = chan->mbox->ops->last_tx_done(chan);
			if (txdone)
				tx_tick(chan, 0);
			else
				resched = true;
		}
	}

	if (resched) {
		spin_lock_irqsave(&mbox->poll_hrt_lock, flags);
		if (!hrtimer_is_queued(hrtimer))
			hrtimer_forward_now(hrtimer, ms_to_ktime(mbox->txpoll_period));
		spin_unlock_irqrestore(&mbox->poll_hrt_lock, flags);

		return HRTIMER_RESTART;
	}
	return HRTIMER_NORESTART;
}

/**
 * mbox_chan_received_data - A way for controller driver to push data
 *				received from remote to the upper layer.
 * @chan: Pointer to the mailbox channel on which RX happened.
 * @mssg: Client specific message typecasted as void *
 *
 * After startup and before shutdown any data received on the chan
 * is passed on to the API via atomic mbox_chan_received_data().
 * The controller should ACK the RX only after this call returns.
 */
void mbox_chan_received_data(struct mbox_chan *chan, void *mssg)
{
	/* No buffering the received data */
	if (chan->cl->rx_callback)
		chan->cl->rx_callback(chan->cl, mssg);
}
EXPORT_SYMBOL_GPL(mbox_chan_received_data);

/**
 * mbox_chan_txdone - A way for controller driver to notify the
 *			framework that the last TX has completed.
 * @chan: Pointer to the mailbox chan on which TX happened.
 * @r: Status of last TX - OK or ERROR
 *
 * The controller that has IRQ for TX ACK calls this atomic API
 * to tick the TX state machine. It works only if txdone_irq
 * is set by the controller.
 */
void mbox_chan_txdone(struct mbox_chan *chan, int r)
{
	if (unlikely(!(chan->txdone_method & TXDONE_BY_IRQ))) {
		dev_err(chan->mbox->dev,
		       "Controller can't run the TX ticker\n");
		return;
	}

	tx_tick(chan, r);
}
EXPORT_SYMBOL_GPL(mbox_chan_txdone);

/**
 * mbox_client_txdone - The way for a client to run the TX state machine.
 * @chan: Mailbox channel assigned to this client.
 * @r: Success status of last transmission.
 *
 * The client/protocol had received some 'ACK' packet and it notifies
 * the API that the last packet was sent successfully. This only works
 * if the controller can't sense TX-Done.
 */
void mbox_client_txdone(struct mbox_chan *chan, int r)
{
	if (unlikely(!(chan->txdone_method & TXDONE_BY_ACK))) {
		dev_err(chan->mbox->dev, "Client can't run the TX ticker\n");
		return;
	}

	tx_tick(chan, r);
}
EXPORT_SYMBOL_GPL(mbox_client_txdone);

/**
 * mbox_client_peek_data - A way for client driver to pull data
 *			received from remote by the controller.
 * @chan: Mailbox channel assigned to this client.
 *
 * A poke to controller driver for any received data.
 * The data is actually passed onto client via the
 * mbox_chan_received_data()
 * The call can be made from atomic context, so the controller's
 * implementation of peek_data() must not sleep.
 *
 * Return: True, if controller has, and is going to push after this,
 *          some data.
 *         False, if controller doesn't have any data to be read.
 */
bool mbox_client_peek_data(struct mbox_chan *chan)
{
	if (chan->mbox->ops->peek_data)
		return chan->mbox->ops->peek_data(chan);

	return false;
}
EXPORT_SYMBOL_GPL(mbox_client_peek_data);

/**
 * mbox_send_message -	For client to submit a message to be
 *				sent to the remote.
 * @chan: Mailbox channel assigned to this client.
 * @mssg: Client specific message typecasted.
 *
 * For client to submit data to the controller destined for a remote
 * processor. If the client had set 'tx_block', the call will return
 * either when the remote receives the data or when 'tx_tout' millisecs
 * run out.
 *  In non-blocking mode, the requests are buffered by the API and a
 * non-negative token is returned for each queued request. If the request
 * is not queued, a negative token is returned. Upon failure or successful
 * TX, the API calls 'tx_done' from atomic context, from which the client
 * could submit yet another request.
 * The pointer to message should be preserved until it is sent
 * over the chan, i.e, tx_done() is made.
 * This function could be called from atomic context as it simply
 * queues the data and returns a token against the request.
 *
 * Return: Non-negative integer for successful submission (non-blocking mode)
 *	or transmission over chan (blocking mode).
 *	Negative value denotes failure.
 */
int mbox_send_message(struct mbox_chan *chan, void *mssg)
{
	int t;

	if (!chan || !chan->cl)
		return -EINVAL;

	t = add_to_rbuf(chan, mssg);
	if (t < 0) {
		dev_err(chan->mbox->dev, "Try increasing MBOX_TX_QUEUE_LEN\n");
		return t;
	}

	msg_submit(chan);

	if (chan->cl->tx_block) {
		unsigned long wait;
		int ret;

		if (!chan->cl->tx_tout) /* wait forever */
			wait = msecs_to_jiffies(3600000);
		else
			wait = msecs_to_jiffies(chan->cl->tx_tout);

		ret = wait_for_completion_timeout(&chan->tx_complete, wait);
		if (ret == 0) {
			t = -ETIME;
			tx_tick(chan, t);
		}
	}

	return t;
}
EXPORT_SYMBOL_GPL(mbox_send_message);

/**
 * mbox_send_controller_data-	For client to submit a message to be
 *				sent only to the controller.
 * @chan: Mailbox channel assigned to this client.
 * @mssg: Client specific message typecasted.
 *
 * For client to submit data to the controller. There is no ACK expected
 * from the controller. This request is not buffered in the mailbox framework.
 *
 * Return: Non-negative integer for successful submission (non-blocking mode)
 *	or transmission over chan (blocking mode).
 *	Negative value denotes failure.
 */
int mbox_send_controller_data(struct mbox_chan *chan, void *mssg)
{
	unsigned long flags;
	int err;

	if (!chan || !chan->cl)
		return -EINVAL;

	spin_lock_irqsave(&chan->lock, flags);
	err = chan->mbox->ops->send_controller_data(chan, mssg);
	spin_unlock_irqrestore(&chan->lock, flags);

	return err;
}
EXPORT_SYMBOL(mbox_send_controller_data);

bool mbox_controller_is_idle(struct mbox_chan *chan)
{
	if (!chan || !chan->cl || !chan->mbox->is_idle)
		return false;

	return chan->mbox->is_idle(chan->mbox);
}
EXPORT_SYMBOL(mbox_controller_is_idle);


void mbox_chan_debug(struct mbox_chan *chan)
{
	if (!chan || !chan->cl || !chan->mbox->debug)
		return;

	return chan->mbox->debug(chan);
}
EXPORT_SYMBOL(mbox_chan_debug);

/**
 * mbox_request_channel - Request a mailbox channel.
 * @cl: Identity of the client requesting the channel.
 * @index: Index of mailbox specifier in 'mboxes' property.
 *
 * The Client specifies its requirements and capabilities while asking for
 * a mailbox channel. It can't be called from atomic context.
 * The channel is exclusively allocated and can't be used by another
 * client before the owner calls mbox_free_channel.
 * After assignment, any packet received on this channel will be
 * handed over to the client via the 'rx_callback'.
 * The framework holds reference to the client, so the mbox_client
 * structure shouldn't be modified until the mbox_free_channel returns.
 *
 * Return: Pointer to the channel assigned to the client if successful.
 *		ERR_PTR for request failure.
 */
struct mbox_chan *mbox_request_channel(struct mbox_client *cl, int index)
{
	struct device *dev = cl->dev;
	struct mbox_controller *mbox;
	struct of_phandle_args spec;
	struct mbox_chan *chan;
	unsigned long flags;
	int ret;

	if (!dev || !dev->of_node) {
		pr_debug("%s: No owner device node\n", __func__);
		return ERR_PTR(-ENODEV);
	}

	mutex_lock(&con_mutex);

	if (of_parse_phandle_with_args(dev->of_node, "mboxes",
				       "#mbox-cells", index, &spec)) {
		dev_dbg(dev, "%s: can't parse \"mboxes\" property\n", __func__);
		mutex_unlock(&con_mutex);
		return ERR_PTR(-ENODEV);
	}

	chan = ERR_PTR(-EPROBE_DEFER);
	list_for_each_entry(mbox, &mbox_cons, node)
		if (mbox->dev->of_node == spec.np) {
			chan = mbox->of_xlate(mbox, &spec);
			break;
		}

	of_node_put(spec.np);

	if (IS_ERR(chan)) {
		mutex_unlock(&con_mutex);
		return chan;
	}

	if (chan->cl || !try_module_get(mbox->dev->driver->owner)) {
		dev_dbg(dev, "%s: mailbox not free\n", __func__);
		mutex_unlock(&con_mutex);
		return ERR_PTR(-EBUSY);
	}

	spin_lock_irqsave(&chan->lock, flags);
	chan->msg_free = 0;
	chan->msg_count = 0;
	chan->active_req = NULL;
	chan->cl = cl;
	init_completion(&chan->tx_complete);

	if (chan->txdone_method	== TXDONE_BY_POLL && cl->knows_txdone)
		chan->txdone_method = TXDONE_BY_ACK;

	spin_unlock_irqrestore(&chan->lock, flags);

	if (chan->mbox->ops->startup) {
		ret = chan->mbox->ops->startup(chan);

		if (ret) {
			dev_err(dev, "Unable to startup the chan (%d)\n", ret);
			mbox_free_channel(chan);
			chan = ERR_PTR(ret);
		}
	}

	mutex_unlock(&con_mutex);
	return chan;
}
EXPORT_SYMBOL_GPL(mbox_request_channel);

struct mbox_chan *mbox_request_channel_byname(struct mbox_client *cl,
					      const char *name)
{
	struct device_node *np = cl->dev->of_node;
	struct property *prop;
	const char *mbox_name;
	int index = 0;

	if (!np) {
		dev_err(cl->dev, "%s() currently only supports DT\n", __func__);
		return ERR_PTR(-EINVAL);
	}

	if (!of_get_property(np, "mbox-names", NULL)) {
		dev_err(cl->dev,
			"%s() requires an \"mbox-names\" property\n", __func__);
		return ERR_PTR(-EINVAL);
	}

	of_property_for_each_string(np, "mbox-names", prop, mbox_name) {
		if (!strncmp(name, mbox_name, strlen(name)))
			return mbox_request_channel(cl, index);
		index++;
	}

	dev_err(cl->dev, "%s() could not locate channel named \"%s\"\n",
		__func__, name);
	return ERR_PTR(-EINVAL);
}
EXPORT_SYMBOL_GPL(mbox_request_channel_byname);

/**
 * mbox_free_channel - The client relinquishes control of a mailbox
 *			channel by this call.
 * @chan: The mailbox channel to be freed.
 */
void mbox_free_channel(struct mbox_chan *chan)
{
	unsigned long flags;

	if (!chan || !chan->cl)
		return;

	if (chan->mbox->ops->shutdown)
		chan->mbox->ops->shutdown(chan);

	/* The queued TX requests are simply aborted, no callbacks are made */
	spin_lock_irqsave(&chan->lock, flags);
	chan->cl = NULL;
	chan->active_req = NULL;
	if (chan->txdone_method == TXDONE_BY_ACK)
		chan->txdone_method = TXDONE_BY_POLL;

	module_put(chan->mbox->dev->driver->owner);
	spin_unlock_irqrestore(&chan->lock, flags);
}
EXPORT_SYMBOL_GPL(mbox_free_channel);

static struct mbox_chan *
of_mbox_index_xlate(struct mbox_controller *mbox,
		    const struct of_phandle_args *sp)
{
	int ind = sp->args[0];

	if (ind >= mbox->num_chans)
		return ERR_PTR(-EINVAL);

	return &mbox->chans[ind];
}

/**
 * mbox_controller_register - Register the mailbox controller
 * @mbox:	Pointer to the mailbox controller.
 *
 * The controller driver registers its communication channels
 */
int mbox_controller_register(struct mbox_controller *mbox)
{
	int i, txdone;

	/* Sanity check */
	if (!mbox || !mbox->dev || !mbox->ops || !mbox->num_chans)
		return -EINVAL;

	if (mbox->txdone_irq)
		txdone = TXDONE_BY_IRQ;
	else if (mbox->txdone_poll)
		txdone = TXDONE_BY_POLL;
	else /* It has to be ACK then */
		txdone = TXDONE_BY_ACK;

	if (txdone == TXDONE_BY_POLL) {

		if (!mbox->ops->last_tx_done) {
			dev_err(mbox->dev, "last_tx_done method is absent\n");
			return -EINVAL;
		}

		hrtimer_init(&mbox->poll_hrt, CLOCK_MONOTONIC,
			     HRTIMER_MODE_REL);
		mbox->poll_hrt.function = txdone_hrtimer;
		spin_lock_init(&mbox->poll_hrt_lock);
	}

	for (i = 0; i < mbox->num_chans; i++) {
		struct mbox_chan *chan = &mbox->chans[i];

		chan->cl = NULL;
		chan->mbox = mbox;
		chan->txdone_method = txdone;
		spin_lock_init(&chan->lock);
	}

	if (!mbox->of_xlate)
		mbox->of_xlate = of_mbox_index_xlate;

	mutex_lock(&con_mutex);
	list_add_tail(&mbox->node, &mbox_cons);
	mutex_unlock(&con_mutex);

	return 0;
}
EXPORT_SYMBOL_GPL(mbox_controller_register);

/**
 * mbox_controller_unregister - Unregister the mailbox controller
 * @mbox:	Pointer to the mailbox controller.
 */
void mbox_controller_unregister(struct mbox_controller *mbox)
{
	int i;

	if (!mbox)
		return;

	mutex_lock(&con_mutex);

	list_del(&mbox->node);

	for (i = 0; i < mbox->num_chans; i++)
		mbox_free_channel(&mbox->chans[i]);

	if (mbox->txdone_poll)
		hrtimer_cancel(&mbox->poll_hrt);

	mutex_unlock(&con_mutex);
}
EXPORT_SYMBOL_GPL(mbox_controller_unregister);<|MERGE_RESOLUTION|>--- conflicted
+++ resolved
@@ -85,13 +85,13 @@
 exit:
 	spin_unlock_irqrestore(&chan->lock, flags);
 
-<<<<<<< HEAD
 	return err;
 }
 
 static void msg_submit(struct mbox_chan *chan)
 {
 	int err = 0;
+	unsigned long flags;
 
 	/*
 	 * If the controller returns -EAGAIN, then it means, our spinlock
@@ -104,10 +104,7 @@
 		err = __msg_submit(chan);
 	} while (err == -EAGAIN);
 
-	if (!err && (chan->txdone_method & TXDONE_BY_POLL))
-=======
 	if (!err && (chan->txdone_method & TXDONE_BY_POLL)) {
->>>>>>> b9e29126
 		/* kick start the timer immediately to avoid delays */
 		spin_lock_irqsave(&chan->mbox->poll_hrt_lock, flags);
 		hrtimer_start(&chan->mbox->poll_hrt, 0, HRTIMER_MODE_REL);
