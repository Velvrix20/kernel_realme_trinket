/*
 * Copyright (c) 2012-2021, The Linux Foundation. All rights reserved.
 * Copyright (c) 2022-2024, Qualcomm Innovation Center, Inc. All rights reserved.
 *
 * This program is free software; you can redistribute it and/or modify
 * it under the terms of the GNU General Public License version 2 and
 * only version 2 as published by the Free Software Foundation.
 *
 * This program is distributed in the hope that it will be useful,
 * but WITHOUT ANY WARRANTY; without even the implied warranty of
 * MERCHANTABILITY or FITNESS FOR A PARTICULAR PURPOSE.  See the
 * GNU General Public License for more details.
 *
 */
#include <linux/dma-buf.h>
#include <linux/dma-mapping.h>
#include <linux/slab.h>
#include <linux/completion.h>
#include <linux/pagemap.h>
#include <linux/mm.h>
#include <linux/sched.h>
#include <linux/module.h>
#include <linux/cdev.h>
#include <linux/list.h>
#include <linux/hash.h>
#include <linux/msm_ion.h>
#include <soc/qcom/secure_buffer.h>
#include <linux/rpmsg.h>
#include <soc/qcom/subsystem_notif.h>
#include <soc/qcom/subsystem_restart.h>
#include <soc/qcom/service-notifier.h>
#include <soc/qcom/service-locator.h>
#include <linux/scatterlist.h>
#include <linux/uaccess.h>
#include <linux/device.h>
#include <linux/of.h>
#include <linux/of_address.h>
#include <linux/of_platform.h>
#include <linux/dma-contiguous.h>
#include <linux/cma.h>
#include <linux/iommu.h>
#include <linux/sort.h>
#include <linux/msm_dma_iommu_mapping.h>
#include <asm/dma-iommu.h>
#include <soc/qcom/scm.h>
#include "adsprpc_compat.h"
#include "adsprpc_shared.h"
#include <soc/qcom/ramdump.h>
#include <linux/debugfs.h>
#include <linux/pm_qos.h>
#include <linux/stat.h>

#define TZ_PIL_PROTECT_MEM_SUBSYS_ID 0x0C
#define TZ_PIL_CLEAR_PROTECT_MEM_SUBSYS_ID 0x0D
#define TZ_PIL_AUTH_QDSP6_PROC 1
#define ADSP_MMAP_HEAP_ADDR 4
#define ADSP_MMAP_REMOTE_HEAP_ADDR 8
#define ADSP_MMAP_ADD_PAGES 0x1000
#define FASTRPC_DMAHANDLE_NOMAP (16)

#define FASTRPC_ENOSUCH 39
#define VMID_SSC_Q6     5
#define VMID_ADSP_Q6    6
#define DEBUGFS_SIZE 3072
#define UL_SIZE 25
#define PID_SIZE 10

#define AUDIO_PDR_SERVICE_LOCATION_CLIENT_NAME   "audio_pdr_adsprpc"
#define AUDIO_PDR_ADSP_SERVICE_NAME              "avs/audio"

#define SENSORS_PDR_SERVICE_LOCATION_CLIENT_NAME   "sensors_pdr_adsprpc"
#define SENSORS_PDR_ADSP_SERVICE_NAME              "tms/servreg"

#define RPC_TIMEOUT	(5 * HZ)
#define BALIGN		128
#define NUM_CHANNELS	4	/* adsp, mdsp, slpi, cdsp*/
#define NUM_SESSIONS	9	/*8 compute, 1 cpz*/
#define M_FDLIST	(16)
#define M_CRCLIST	(64)
#define SESSION_ID_INDEX (30)
#define FASTRPC_CTX_MAGIC (0xbeeddeed)
#define FASTRPC_CTX_MAX (256)
#define FASTRPC_CTXID_MASK (0xFF0)
#define NUM_DEVICES   2 /* adsprpc-smd, adsprpc-smd-secure */
#define MINOR_NUM_DEV 0
#define MINOR_NUM_SECURE_DEV 1
#define NON_SECURE_CHANNEL 0
#define SECURE_CHANNEL 1

#define IS_CACHE_ALIGNED(x) (((x) & ((L1_CACHE_BYTES)-1)) == 0)
#ifndef ION_FLAG_CACHED
#define ION_FLAG_CACHED (1)
#endif

#define ADSP_DOMAIN_ID (0)
#define MDSP_DOMAIN_ID (1)
#define SDSP_DOMAIN_ID (2)
#define CDSP_DOMAIN_ID (3)

#define PERF_KEYS \
	"count:flush:map:copy:rpmsg:getargs:putargs:invalidate:invoke:tid:ptr"
#define FASTRPC_STATIC_HANDLE_PROCESS_GROUP (1)
#define FASTRPC_STATIC_HANDLE_DSP_UTILITIES (2)
#define FASTRPC_STATIC_HANDLE_LISTENER (3)
#define FASTRPC_STATIC_HANDLE_MAX (20)
#define FASTRPC_LATENCY_CTRL_ENB  (1)

#define MAX_SIZE_LIMIT (0x78000000)
#define INIT_FILELEN_MAX (2*1024*1024)
#define INIT_MEMLEN_MAX  (8*1024*1024)
#define MAX_CACHE_BUF_SIZE (8*1024*1024)

#define PERF_END (void)0

#define PERF(enb, cnt, ff) \
	{\
		struct timespec64 startT = {0};\
		int64_t *counter = cnt;\
		if (enb && counter) {\
			ktime_get_real_ts64(&startT);\
		} \
		ff ;\
		if (enb && counter) {\
			*counter += getnstimediff(&startT);\
		} \
	}

#define GET_COUNTER(perf_ptr, offset)  \
	(perf_ptr != NULL ?\
		(((offset >= 0) && (offset < PERF_KEY_MAX)) ?\
			(int64_t *)(perf_ptr + offset)\
				: (int64_t *)NULL) : (int64_t *)NULL)

static int fastrpc_pdr_notifier_cb(struct notifier_block *nb,
					unsigned long code,
					void *data);
static struct dentry *debugfs_root;
static struct dentry *debugfs_global_file;

static inline uint64_t buf_page_start(uint64_t buf)
{
	uint64_t start = (uint64_t) buf & PAGE_MASK;
	return start;
}

static inline uint64_t buf_page_offset(uint64_t buf)
{
	uint64_t offset = (uint64_t) buf & (PAGE_SIZE - 1);
	return offset;
}

static inline uint64_t buf_num_pages(uint64_t buf, size_t len)
{
	uint64_t start = buf_page_start(buf) >> PAGE_SHIFT;
	uint64_t end = (((uint64_t) buf + len - 1) & PAGE_MASK) >> PAGE_SHIFT;
	uint64_t nPages = end - start + 1;
	return nPages;
}

static inline uint64_t buf_page_size(uint32_t size)
{
	uint64_t sz = (size + (PAGE_SIZE - 1)) & PAGE_MASK;

	return sz > PAGE_SIZE ? sz : PAGE_SIZE;
}

static inline void *uint64_to_ptr(uint64_t addr)
{
	void *ptr = (void *)((uintptr_t)addr);

	return ptr;
}

static inline uint64_t ptr_to_uint64(void *ptr)
{
	uint64_t addr = (uint64_t)((uintptr_t)ptr);

	return addr;
}

struct secure_vm {
	int *vmid;
	int *vmperm;
	int vmcount;
};

struct fastrpc_file;

struct fastrpc_buf {
	struct hlist_node hn;
	struct hlist_node hn_rem;
	struct fastrpc_file *fl;
	void *virt;
	uint64_t phys;
	size_t size;
	unsigned long dma_attr;
	uintptr_t raddr;
	uint32_t flags;
	int remote;
};

struct fastrpc_ctx_lst;

struct overlap {
	uintptr_t start;
	uintptr_t end;
	int raix;
	uintptr_t mstart;
	uintptr_t mend;
	uintptr_t offset;
};

struct smq_invoke_ctx {
	struct hlist_node hn;
	struct completion work;
	int retval;
	int pid;
	int tgid;
	remote_arg_t *lpra;
	remote_arg64_t *rpra;
	remote_arg64_t *lrpra;		/* Local copy of rpra for put_args */
	int *fds;
	unsigned int *attrs;
	struct fastrpc_mmap **maps;
	struct fastrpc_buf *buf;
	struct fastrpc_buf *lbuf;
	size_t used;
	struct fastrpc_file *fl;
	uint32_t handle;
	uint32_t sc;
	struct overlap *overs;
	struct overlap **overps;
	struct smq_msg msg;
	uint32_t *crc;
	unsigned int magic;
	uint64_t ctxid;
	bool pm_awake_voted;
};

struct fastrpc_ctx_lst {
	struct hlist_head pending;
	struct hlist_head interrupted;
};

struct fastrpc_smmu {
	struct device *dev;
	struct dma_iommu_mapping *mapping;
	const char *dev_name;
	int cb;
	int enabled;
	int faults;
	int secure;
	int coherent;
};

struct fastrpc_session_ctx {
	struct device *dev;
	struct fastrpc_smmu smmu;
	int used;
};

struct fastrpc_static_pd {
	char *spdname;
	struct notifier_block pdrnb;
	struct notifier_block get_service_nb;
	void *pdrhandle;
	uint64_t pdrcount;
	uint64_t prevpdrcount;
	int ispdup;
	int cid;
};

struct fastrpc_dsp_capabilities {
	uint32_t is_cached;	//! Flag if dsp attributes are cached
	uint32_t dsp_attributes[FASTRPC_MAX_DSP_ATTRIBUTES];
};

struct fastrpc_channel_ctx {
	char *name;
	char *subsys;
	struct rpmsg_device *rpdev;
	struct device *dev;
	struct fastrpc_session_ctx session[NUM_SESSIONS];
	struct fastrpc_static_pd spd[NUM_SESSIONS];
	struct completion work;
	struct completion workport;
	struct notifier_block nb;
	struct mutex smd_mutex;
	struct mutex rpmsg_mutex;
	uint64_t sesscount;
	uint64_t ssrcount;
	int in_hib;
	void *handle;
	uint64_t prevssrcount;
	int issubsystemup;
	int vmid;
	struct secure_vm rhvm;
	int ramdumpenabled;
	void *remoteheap_ramdump_dev;
	/* Indicates, if channel is restricted to secure node only */
	int secure;
	struct fastrpc_dsp_capabilities dsp_cap_kernel;
	/* Indicates whether the channel supports unsigned PD */
	bool unsigned_support;
};

struct fastrpc_apps {
	struct fastrpc_channel_ctx *channel;
	struct cdev cdev;
	struct class *class;
	struct smq_phy_page range;
	struct hlist_head maps;
	uint32_t staticpd_flags;
	dev_t dev_no;
	int compat;
	struct hlist_head drivers;
	spinlock_t hlock;
	struct device *dev;
	unsigned int latency;
	int rpmsg_register;
	spinlock_t ctxlock;
	struct smq_invoke_ctx *ctxtable[FASTRPC_CTX_MAX];
	bool legacy_remote_heap;
	/* Secure subsystems like ADSP/SLPI will use secure client */
	struct wakeup_source *wake_source_secure;
	/* Non-secure subsystem like CDSP will use regular client */
	struct wakeup_source *wake_source;
};

struct fastrpc_mmap {
	struct hlist_node hn;
	struct fastrpc_file *fl;
	struct fastrpc_apps *apps;
	int fd;
	uint32_t flags;
	struct dma_buf *buf;
	struct sg_table *table;
	struct dma_buf_attachment *attach;
	struct ion_handle *handle;
	uint64_t phys;
	size_t size;
	uintptr_t va;
	size_t len;
	int refs;
	uintptr_t raddr;
	int uncached;
	int secure;
	uintptr_t attr;
	bool is_filemap; /* flag to indicate map used in process init */
	unsigned int ctx_refs; /* Indicates reference count for context map */
};

enum fastrpc_perfkeys {
	PERF_COUNT = 0,
	PERF_FLUSH = 1,
	PERF_MAP = 2,
	PERF_COPY = 3,
	PERF_LINK = 4,
	PERF_GETARGS = 5,
	PERF_PUTARGS = 6,
	PERF_INVARGS = 7,
	PERF_INVOKE = 8,
	PERF_KEY_MAX = 9,
};

struct fastrpc_perf {
	int64_t count;
	int64_t flush;
	int64_t map;
	int64_t copy;
	int64_t link;
	int64_t getargs;
	int64_t putargs;
	int64_t invargs;
	int64_t invoke;
	int64_t tid;
	struct hlist_node hn;
};

struct fastrpc_file {
	struct hlist_node hn;
	spinlock_t hlock;
	struct hlist_head maps;
	struct hlist_head cached_bufs;
	struct hlist_head remote_bufs;
	struct fastrpc_ctx_lst clst;
	struct fastrpc_session_ctx *sctx;
	struct fastrpc_buf *init_mem;
	struct fastrpc_session_ctx *secsctx;
	uint32_t mode;
	uint32_t profile;
	int sessionid;
	int tgid;
	int cid;
	uint64_t ssrcount;
	int pd;
	char *spdname;
	int file_close;
	int dsp_proc_init;
	struct fastrpc_apps *apps;
	struct hlist_head perf;
	struct dentry *debugfs_file;
	struct mutex perf_mutex;
	struct pm_qos_request pm_qos_req;
	int qos_request;
	struct mutex pm_qos_mutex;
	struct mutex map_mutex;
	struct mutex internal_map_mutex;
	/* Identifies the device (MINOR_NUM_DEV / MINOR_NUM_SECURE_DEV) */
	int dev_minor;
	char *debug_buf;
	/* Flag to enable PM wake/relax voting for every remote invoke */
	int wake_enable;
	/* To indicate attempt has been made to allocate memory for debug_buf */
	int debug_buf_alloced_attempted;
};

static struct fastrpc_apps gfa;

static struct fastrpc_channel_ctx gcinfo[NUM_CHANNELS] = {
	{
		.name = "adsprpc-smd",
		.subsys = "adsp",
		.spd = {
			{
				.spdname =
					AUDIO_PDR_SERVICE_LOCATION_CLIENT_NAME,
				.pdrnb.notifier_call =
						fastrpc_pdr_notifier_cb,
				.cid = ADSP_DOMAIN_ID,
			},
			{
				.spdname =
				SENSORS_PDR_SERVICE_LOCATION_CLIENT_NAME,
				.pdrnb.notifier_call =
						fastrpc_pdr_notifier_cb,
				.cid = ADSP_DOMAIN_ID,
			}
		},
	},
	{
		.name = "mdsprpc-smd",
		.subsys = "modem",
		.spd = {
			{
				.cid = MDSP_DOMAIN_ID,
			}
		},
	},
	{
		.name = "sdsprpc-smd",
		.subsys = "slpi",
		.spd = {
			{
				.cid = SDSP_DOMAIN_ID,
			}
		},
	},
	{
		.name = "cdsprpc-smd",
		.subsys = "cdsp",
		.spd = {
			{
				.cid = CDSP_DOMAIN_ID,
			}
		},
	},
};

static int hlosvm[1] = {VMID_HLOS};
static int hlosvmperm[1] = {PERM_READ | PERM_WRITE | PERM_EXEC};

static void fastrpc_pm_awake(int fl_wake_enable, bool *pm_awake_voted,
			int channel_type);
static void fastrpc_pm_relax(bool *pm_awake_voted, int channel_type);

static inline int64_t getnstimediff(struct timespec64 *start)
{
	int64_t ns;
	struct timespec64 ts, b;

	ktime_get_real_ts64(&ts);
	b = timespec64_sub(ts, *start);
	ns = timespec64_to_ns(&b);
	return ns;
}

static inline int64_t *getperfcounter(struct fastrpc_file *fl, int key)
{
	int err = 0;
	int64_t *val = NULL;
	struct fastrpc_perf *perf = NULL, *fperf = NULL;
	struct hlist_node *n = NULL;

	VERIFY(err, !IS_ERR_OR_NULL(fl));
	if (err)
		goto bail;

	mutex_lock(&fl->perf_mutex);
	hlist_for_each_entry_safe(perf, n, &fl->perf, hn) {
		if (perf->tid == current->pid) {
			fperf = perf;
			break;
		}
	}

	if (IS_ERR_OR_NULL(fperf)) {
		fperf = kzalloc(sizeof(*fperf), GFP_KERNEL);

		VERIFY(err, !IS_ERR_OR_NULL(fperf));
		if (err) {
			mutex_unlock(&fl->perf_mutex);
			kfree(fperf);
			goto bail;
		}

		fperf->tid = current->pid;
		hlist_add_head(&fperf->hn, &fl->perf);
	}

	val = ((int64_t *)fperf) + key;
	mutex_unlock(&fl->perf_mutex);
bail:
	return val;
}


static void fastrpc_buf_free(struct fastrpc_buf *buf, int cache)
{
	struct fastrpc_file *fl = buf == NULL ? NULL : buf->fl;
	int vmid, err = 0;
	struct fastrpc_apps *me = &gfa;

	if (!fl)
		return;
	if (cache && buf->size < MAX_CACHE_BUF_SIZE) {
		spin_lock(&fl->hlock);
		hlist_add_head(&buf->hn, &fl->cached_bufs);
		spin_unlock(&fl->hlock);
		return;
	}
	if (buf->remote) {
		spin_lock(&fl->hlock);
		hlist_del_init(&buf->hn_rem);
		spin_unlock(&fl->hlock);
		buf->remote = 0;
		buf->raddr = 0;
	}
	if (!IS_ERR_OR_NULL(buf->virt)) {
		int destVM[1] = {VMID_HLOS};
		int destVMperm[1] = {PERM_READ | PERM_WRITE | PERM_EXEC};

		VERIFY(err, fl->sctx != NULL);
		if (err)
			goto bail;
		if (fl->sctx->smmu.cb && fl->cid != SDSP_DOMAIN_ID)
			buf->phys &= ~((uint64_t)fl->sctx->smmu.cb << 32);
		vmid = fl->apps->channel[fl->cid].vmid;
		if ((vmid) && (me->channel[fl->cid].in_hib == 0)) {
			int srcVM[2] = {VMID_HLOS, vmid};

			hyp_assign_phys(buf->phys, buf_page_size(buf->size),
				srcVM, 2, destVM, destVMperm, 1);
		}
		dma_free_attrs(fl->sctx->smmu.dev, buf->size, buf->virt,
					buf->phys, buf->dma_attr);
	}
bail:
	kfree(buf);
}

static void fastrpc_cached_buf_list_free(struct fastrpc_file *fl)
{
	struct fastrpc_buf *buf, *free;

	do {
		struct hlist_node *n;

		free = NULL;
		spin_lock(&fl->hlock);
		hlist_for_each_entry_safe(buf, n, &fl->cached_bufs, hn) {
			hlist_del_init(&buf->hn);
			free = buf;
			break;
		}
		spin_unlock(&fl->hlock);
		if (free)
			fastrpc_buf_free(free, 0);
	} while (free);
}

static void fastrpc_remote_buf_list_free(struct fastrpc_file *fl)
{
	struct fastrpc_buf *buf, *free;

	do {
		struct hlist_node *n;

		free = NULL;
		spin_lock(&fl->hlock);
		hlist_for_each_entry_safe(buf, n, &fl->remote_bufs, hn_rem) {
			free = buf;
			break;
		}
		spin_unlock(&fl->hlock);
		if (free)
			fastrpc_buf_free(free, 0);
	} while (free);
}

static void fastrpc_mmap_add_global(struct fastrpc_mmap *map)
{
	struct fastrpc_apps *me = &gfa;
	unsigned long irq_flags = 0;

	spin_lock_irqsave(&me->hlock, irq_flags);
	hlist_add_head(&map->hn, &me->maps);
	spin_unlock_irqrestore(&me->hlock, irq_flags);
}

static void fastrpc_mmap_add(struct fastrpc_mmap *map)
{
	struct fastrpc_file *fl = map->fl;

	hlist_add_head(&map->hn, &fl->maps);
}

static int fastrpc_mmap_find(struct fastrpc_file *fl, int fd,
		uintptr_t va, size_t len, int mflags, int refs,
		struct fastrpc_mmap **ppmap)
{
	struct fastrpc_mmap *match = NULL, *map = NULL;
	struct hlist_node *n;

	if ((va + len) < va)
		return -EOVERFLOW;
<<<<<<< HEAD

=======
>>>>>>> 1f4ab35c
	hlist_for_each_entry_safe(map, n, &fl->maps, hn) {
		if (va >= map->va &&
			va + len <= map->va + map->len &&
			map->fd == fd) {
			if (refs) {
				if (map->refs + 1 == INT_MAX)
					return -ETOOMANYREFS;
				map->refs++;
			}
			match = map;
			break;
		}
	}
	if (match) {
		*ppmap = match;
		return 0;
	}
	return -ENOTTY;
}

static int dma_alloc_memory(dma_addr_t *region_phys, void **vaddr, size_t size,
					unsigned long dma_attr)
{
	int err = 0;
	struct fastrpc_apps *me = &gfa;

	if (me->dev == NULL) {
		pr_err("device adsprpc-mem is not initialized\n");
		return -ENODEV;
	}
	VERIFY(err, size > 0 && size < MAX_SIZE_LIMIT);
	if (err) {
		err = -EFAULT;
		pr_err("adsprpc: %s: invalid allocation size 0x%zx\n",
			__func__, size);
		return err;
	}
	*vaddr = dma_alloc_attrs(me->dev, size, region_phys,
					GFP_KERNEL, dma_attr);
	if (IS_ERR_OR_NULL(*vaddr)) {
		pr_err("adsprpc: %s: %s: dma_alloc_attrs failed for size 0x%zx, returned %ld\n",
				current->comm, __func__, size, PTR_ERR(*vaddr));
		return -ENOMEM;
	}
	return 0;
}

static int fastrpc_mmap_remove(struct fastrpc_file *fl, uintptr_t va,
			       size_t len, struct fastrpc_mmap **ppmap)
{
	struct fastrpc_mmap *match = NULL, *map;
	struct hlist_node *n;
	struct fastrpc_apps *me = &gfa;

	spin_lock(&me->hlock);
	hlist_for_each_entry_safe(map, n, &me->maps, hn) {
		if (map->refs == 1 && map->raddr == va &&
			map->raddr + map->len == va + len &&
			/* Remove map if not used in process initialization */
			!map->is_filemap) {
			match = map;
			hlist_del_init(&map->hn);
			break;
		}
	}
	spin_unlock(&me->hlock);
	if (match) {
		*ppmap = match;
		return 0;
	}
	hlist_for_each_entry_safe(map, n, &fl->maps, hn) {
		/* Remove if only one reference map and no context map */
		if (map->refs == 1 && !map->ctx_refs && map->raddr == va &&
			map->raddr + map->len == va + len &&
			/* Remove map if not used in process initialization */
			!map->is_filemap) {
			match = map;
			hlist_del_init(&map->hn);
			break;
		}
	}
	if (match) {
		*ppmap = match;
		return 0;
	}
	return -ENOTTY;
}

static void fastrpc_mmap_free(struct fastrpc_mmap *map, uint32_t flags)
{
	struct fastrpc_apps *me = &gfa;
	struct fastrpc_file *fl;
	int vmid, cid = -1, err = 0;
	struct fastrpc_session_ctx *sess;

	if (!map)
		return;
	fl = map->fl;
	if (fl && !(map->flags == ADSP_MMAP_HEAP_ADDR ||
				map->flags == ADSP_MMAP_REMOTE_HEAP_ADDR)) {
		cid = fl->cid;
		VERIFY(err, cid >= ADSP_DOMAIN_ID && cid < NUM_CHANNELS);
		if (err) {
			err = -ECHRNG;
			pr_err("adsprpc: ERROR:%s, Invalid channel id: %d, err:%d",
				__func__, cid, err);
			return;
		}
	}
	if (map->flags == ADSP_MMAP_HEAP_ADDR ||
				map->flags == ADSP_MMAP_REMOTE_HEAP_ADDR) {
		spin_lock(&me->hlock);
		map->refs--;
		if (!map->refs && !map->ctx_refs)
			hlist_del_init(&map->hn);
		spin_unlock(&me->hlock);
		if (map->refs > 0)
			return;
	} else {
		map->refs--;
		if (!map->refs && !map->ctx_refs)
			hlist_del_init(&map->hn);
		if (map->refs > 0 && !flags)
			return;
	}
	if (map->flags == ADSP_MMAP_HEAP_ADDR ||
				map->flags == ADSP_MMAP_REMOTE_HEAP_ADDR) {

		if (me->dev == NULL) {
			pr_err("failed to free remote heap allocation\n");
			return;
		}
		if (map->phys) {
			dma_free_attrs(me->dev, map->size, (void *)map->va,
			(dma_addr_t)map->phys, (unsigned long)map->attr);
		}
	} else if (map->flags == FASTRPC_DMAHANDLE_NOMAP) {
		if (!IS_ERR_OR_NULL(map->table))
			dma_buf_unmap_attachment(map->attach, map->table,
					DMA_BIDIRECTIONAL);
		if (!IS_ERR_OR_NULL(map->attach))
			dma_buf_detach(map->buf, map->attach);
		if (!IS_ERR_OR_NULL(map->buf))
			dma_buf_put(map->buf);
	} else {
		int destVM[1] = {VMID_HLOS};
		int destVMperm[1] = {PERM_READ | PERM_WRITE | PERM_EXEC};

		if (map->secure)
			sess = fl->secsctx;
		else
			sess = fl->sctx;

		vmid = fl->apps->channel[fl->cid].vmid;
		if (vmid && map->phys && (me->channel[fl->cid].in_hib == 0)) {
			int srcVM[2] = {VMID_HLOS, vmid};

			hyp_assign_phys(map->phys, buf_page_size(map->size),
				srcVM, 2, destVM, destVMperm, 1);
		}

		if (!IS_ERR_OR_NULL(map->table))
			dma_buf_unmap_attachment(map->attach, map->table,
					DMA_BIDIRECTIONAL);
		if (!IS_ERR_OR_NULL(map->attach))
			dma_buf_detach(map->buf, map->attach);
		if (!IS_ERR_OR_NULL(map->buf))
			dma_buf_put(map->buf);
	}
	kfree(map);
}

static int fastrpc_session_alloc(struct fastrpc_channel_ctx *chan, int secure,
					struct fastrpc_session_ctx **session);

static int fastrpc_mmap_create(struct fastrpc_file *fl, int fd,
	unsigned int attr, uintptr_t va, size_t len, int mflags,
	struct fastrpc_mmap **ppmap)
{
	struct fastrpc_apps *me = &gfa;
	struct fastrpc_session_ctx *sess;
	struct fastrpc_apps *apps = fl->apps;
	struct fastrpc_channel_ctx *chan = NULL;
	struct fastrpc_mmap *map = NULL;
	dma_addr_t region_phys = 0;
	void *region_vaddr = NULL;
	unsigned long flags;
	int err = 0, vmid, sgl_index = 0, cid = -1;
	struct scatterlist *sgl = NULL;

	cid = fl->cid;
	VERIFY(err, cid >= ADSP_DOMAIN_ID && cid < NUM_CHANNELS);
	if (err) {
		err = -ECHRNG;
		goto bail;
	}
	chan = &apps->channel[cid];
	if (!fastrpc_mmap_find(fl, fd, va, len, mflags, 1, ppmap))
		return 0;
	map = kzalloc(sizeof(*map), GFP_KERNEL);
	VERIFY(err, !IS_ERR_OR_NULL(map));
	if (err)
		goto bail;
	INIT_HLIST_NODE(&map->hn);
	map->flags = mflags;
	map->refs = 1;
	map->fl = fl;
	map->fd = fd;
	map->attr = attr;
	map->is_filemap = false;
	map->ctx_refs = 0;
	if (mflags == ADSP_MMAP_HEAP_ADDR ||
				mflags == ADSP_MMAP_REMOTE_HEAP_ADDR) {
		map->apps = me;
		map->fl = NULL;
		map->attr |= DMA_ATTR_SKIP_ZEROING | DMA_ATTR_NO_KERNEL_MAPPING;
		VERIFY(err, !dma_alloc_memory(&region_phys, &region_vaddr,
					len, (unsigned long) map->attr));
		if (err)
			goto bail;
		map->phys = (uintptr_t)region_phys;
		map->size = len;
		map->va = (uintptr_t)region_vaddr;
	} else if (mflags == FASTRPC_DMAHANDLE_NOMAP) {
		VERIFY(err, !IS_ERR_OR_NULL(map->buf = dma_buf_get(fd)));
		if (err)
			goto bail;
		VERIFY(err, !dma_buf_get_flags(map->buf, &flags));
		if (err)
			goto bail;
		map->secure = flags & ION_FLAG_SECURE;
		map->uncached = 1;
		map->va = 0;
		map->phys = 0;

		VERIFY(err, !IS_ERR_OR_NULL(map->attach =
				dma_buf_attach(map->buf, me->dev)));
		if (err)
			goto bail;

		map->attach->dma_map_attrs |= DMA_ATTR_SKIP_CPU_SYNC;
		VERIFY(err, !IS_ERR_OR_NULL(map->table =
			dma_buf_map_attachment(map->attach,
				DMA_BIDIRECTIONAL)));
		if (err)
			goto bail;
		VERIFY(err, map->table->nents == 1);
		if (err)
			goto bail;
		map->phys = sg_dma_address(map->table->sgl);
	} else {
		if (map->attr && (map->attr & FASTRPC_ATTR_KEEP_MAP)) {
			pr_info("adsprpc: buffer mapped with persist attr %x\n",
				(unsigned int)map->attr);
			map->refs = 2;
		}
		VERIFY(err, !IS_ERR_OR_NULL(map->buf = dma_buf_get(fd)));
		if (err)
			goto bail;
		VERIFY(err, !dma_buf_get_flags(map->buf, &flags));
		if (err)
			goto bail;

		map->secure = flags & ION_FLAG_SECURE;
		if (map->secure) {
			if (!fl->secsctx)
				err = fastrpc_session_alloc(chan, 1,
							&fl->secsctx);
			if (err)
				goto bail;
		}
		if (map->secure)
			sess = fl->secsctx;
		else
			sess = fl->sctx;

		VERIFY(err, !IS_ERR_OR_NULL(sess));
		if (err)
			goto bail;

		map->uncached = !(flags & ION_FLAG_CACHED);
		if (map->attr & FASTRPC_ATTR_NOVA && !sess->smmu.coherent)
			map->uncached = 1;

		VERIFY(err, !IS_ERR_OR_NULL(map->attach =
				dma_buf_attach(map->buf, sess->smmu.dev)));
		if (err)
			goto bail;

		map->attach->dma_map_attrs |= DMA_ATTR_DELAYED_UNMAP;
		map->attach->dma_map_attrs |= DMA_ATTR_EXEC_MAPPING;
		if (map->attr & FASTRPC_ATTR_NON_COHERENT ||
			(sess->smmu.coherent && map->uncached))
			map->attach->dma_map_attrs |=
				DMA_ATTR_FORCE_NON_COHERENT |
				DMA_ATTR_SKIP_CPU_SYNC;
		else if (map->attr & FASTRPC_ATTR_COHERENT)
			map->attach->dma_map_attrs |= DMA_ATTR_FORCE_COHERENT;
		/*
		 * Skip CPU sync if IO Cohernecy is not supported
		 * as we flush later
		 */
		else if (!sess->smmu.coherent)
			map->attach->dma_map_attrs |= DMA_ATTR_SKIP_CPU_SYNC;

		VERIFY(err, !IS_ERR_OR_NULL(map->table =
			dma_buf_map_attachment(map->attach,
				DMA_BIDIRECTIONAL)));
		if (err)
			goto bail;
		if (!sess->smmu.enabled) {
			VERIFY(err, map->table->nents == 1);
			if (err)
				goto bail;
		}
		map->phys = sg_dma_address(map->table->sgl);

		if (sess->smmu.cb) {
			if (fl->cid != SDSP_DOMAIN_ID)
				map->phys += ((uint64_t)sess->smmu.cb << 32);
			for_each_sg(map->table->sgl, sgl, map->table->nents,
				sgl_index)
				map->size += sg_dma_len(sgl);
		} else {
			map->size = buf_page_size(len);
		}

		VERIFY(err, map->size >= len && map->size < MAX_SIZE_LIMIT);
		if (err) {
			err = -EFAULT;
			goto bail;
		}

		vmid = fl->apps->channel[fl->cid].vmid;
		if (!sess->smmu.enabled && !vmid) {
			VERIFY(err, map->phys >= me->range.addr &&
			map->phys + map->size <=
			me->range.addr + me->range.size);
			if (err) {
				pr_err("adsprpc: %s: phys addr 0x%llx (size 0x%zx) out of CMA heap range\n",
					__func__, map->phys, map->size);
				goto bail;
			}
		}
		if (vmid) {
			int srcVM[1] = {VMID_HLOS};
			int destVM[2] = {VMID_HLOS, vmid};
			int destVMperm[2] = {PERM_READ | PERM_WRITE,
					PERM_READ | PERM_WRITE | PERM_EXEC};

			VERIFY(err, !hyp_assign_phys(map->phys,
					buf_page_size(map->size),
					srcVM, 1, destVM, destVMperm, 2));
			if (err)
				goto bail;
		}
		map->va = va;
	}
	map->len = len;
	if ((mflags != ADSP_MMAP_HEAP_ADDR) &&
			(mflags != ADSP_MMAP_REMOTE_HEAP_ADDR))
		fastrpc_mmap_add(map);
	*ppmap = map;

bail:
	if (err && map)
		fastrpc_mmap_free(map, 0);
	return err;
}

static int fastrpc_buf_alloc(struct fastrpc_file *fl, size_t size,
			unsigned long dma_attr, uint32_t rflags,
			int remote, struct fastrpc_buf **obuf)
{
	int err = 0, vmid;
	struct fastrpc_buf *buf = NULL, *fr = NULL;
	struct hlist_node *n;

	VERIFY(err, size > 0 && size < MAX_SIZE_LIMIT);
	if (err) {
		err = -EFAULT;
		goto bail;
	}

	if (!remote) {
		/* find the smallest buffer that fits in the cache */
		spin_lock(&fl->hlock);
		hlist_for_each_entry_safe(buf, n, &fl->cached_bufs, hn) {
			if (buf->size >= size && (!fr || fr->size > buf->size))
				fr = buf;
		}
		if (fr)
			hlist_del_init(&fr->hn);
		spin_unlock(&fl->hlock);
		if (fr) {
			*obuf = fr;
			return 0;
		}
	}

	buf = NULL;
	VERIFY(err, NULL != (buf = kzalloc(sizeof(*buf), GFP_KERNEL)));
	if (err)
		goto bail;
	INIT_HLIST_NODE(&buf->hn);
	buf->fl = fl;
	buf->virt = NULL;
	buf->phys = 0;
	buf->size = size;
	buf->dma_attr = dma_attr;
	buf->flags = rflags;
	buf->raddr = 0;
	buf->remote = 0;

	VERIFY(err, fl && fl->sctx != NULL);
	if (err) {
		err = -EBADR;
		goto bail;
	}
	buf->virt = dma_alloc_attrs(fl->sctx->smmu.dev, buf->size,
						(dma_addr_t *)&buf->phys,
						GFP_KERNEL, buf->dma_attr);
	if (IS_ERR_OR_NULL(buf->virt)) {
		/* free cache and retry */
		fastrpc_cached_buf_list_free(fl);
		buf->virt = dma_alloc_attrs(fl->sctx->smmu.dev, buf->size,
					(dma_addr_t *)&buf->phys, GFP_KERNEL,
					buf->dma_attr);
		VERIFY(err, !IS_ERR_OR_NULL(buf->virt));
	}
	if (err) {
		err = -ENOMEM;
		pr_err("adsprpc: %s: %s: dma_alloc_attrs failed for size 0x%zx, returned %ld\n",
			current->comm, __func__, size, PTR_ERR(buf->virt));
		goto bail;
	}
	if (fl->sctx->smmu.cb && fl->cid != SDSP_DOMAIN_ID)
		buf->phys += ((uint64_t)fl->sctx->smmu.cb << 32);
	vmid = fl->apps->channel[fl->cid].vmid;
	if (vmid) {
		int srcVM[1] = {VMID_HLOS};
		int destVM[2] = {VMID_HLOS, vmid};
		int destVMperm[2] = {PERM_READ | PERM_WRITE,
					PERM_READ | PERM_WRITE | PERM_EXEC};

		VERIFY(err, !hyp_assign_phys(buf->phys, buf_page_size(size),
			srcVM, 1, destVM, destVMperm, 2));
		if (err)
			goto bail;
	}

	if (remote) {
		INIT_HLIST_NODE(&buf->hn_rem);
		spin_lock(&fl->hlock);
		hlist_add_head(&buf->hn_rem, &fl->remote_bufs);
		spin_unlock(&fl->hlock);
		buf->remote = remote;
	}
	*obuf = buf;
 bail:
	if (err && buf)
		fastrpc_buf_free(buf, 0);
	return err;
}


static int context_restore_interrupted(struct fastrpc_file *fl,
				       struct fastrpc_ioctl_invoke_crc *inv,
				       struct smq_invoke_ctx **po)
{
	int err = 0;
	struct smq_invoke_ctx *ctx = NULL, *ictx = NULL;
	struct hlist_node *n;
	struct fastrpc_ioctl_invoke *invoke = &inv->inv;

	spin_lock(&fl->hlock);
	hlist_for_each_entry_safe(ictx, n, &fl->clst.interrupted, hn) {
		if (ictx->pid == current->pid) {
			if (invoke->sc != ictx->sc || ictx->fl != fl)
				err = -1;
			else {
				ctx = ictx;
				hlist_del_init(&ctx->hn);
				hlist_add_head(&ctx->hn, &fl->clst.pending);
			}
			break;
		}
	}
	spin_unlock(&fl->hlock);
	if (ctx)
		*po = ctx;
	return err;
}

#define CMP(aa, bb) ((aa) == (bb) ? 0 : (aa) < (bb) ? -1 : 1)
static int overlap_ptr_cmp(const void *a, const void *b)
{
	struct overlap *pa = *((struct overlap **)a);
	struct overlap *pb = *((struct overlap **)b);
	/* sort with lowest starting buffer first */
	int st = CMP(pa->start, pb->start);
	/* sort with highest ending buffer first */
	int ed = CMP(pb->end, pa->end);
	return st == 0 ? ed : st;
}

static int context_build_overlap(struct smq_invoke_ctx *ctx)
{
	int i, err = 0;
	remote_arg_t *lpra = ctx->lpra;
	int inbufs = REMOTE_SCALARS_INBUFS(ctx->sc);
	int outbufs = REMOTE_SCALARS_OUTBUFS(ctx->sc);
	int nbufs = inbufs + outbufs;
	struct overlap max;

	for (i = 0; i < nbufs; ++i) {
		ctx->overs[i].start = (uintptr_t)lpra[i].buf.pv;
		ctx->overs[i].end = ctx->overs[i].start + lpra[i].buf.len;
		if (lpra[i].buf.len) {
			VERIFY(err, ctx->overs[i].end > ctx->overs[i].start);
			if (err)
				goto bail;
		}
		ctx->overs[i].raix = i;
		ctx->overps[i] = &ctx->overs[i];
	}
	sort(ctx->overps, nbufs, sizeof(*ctx->overps), overlap_ptr_cmp, NULL);
	max.start = 0;
	max.end = 0;
	for (i = 0; i < nbufs; ++i) {
		if (ctx->overps[i]->start < max.end) {
			ctx->overps[i]->mstart = max.end;
			ctx->overps[i]->mend = ctx->overps[i]->end;
			ctx->overps[i]->offset = max.end -
				ctx->overps[i]->start;
			if (ctx->overps[i]->end > max.end) {
				max.end = ctx->overps[i]->end;
			} else {
				ctx->overps[i]->mend = 0;
				ctx->overps[i]->mstart = 0;
			}
		} else  {
			ctx->overps[i]->mend = ctx->overps[i]->end;
			ctx->overps[i]->mstart = ctx->overps[i]->start;
			ctx->overps[i]->offset = 0;
			max = *ctx->overps[i];
		}
	}
bail:
	return err;
}

#define K_COPY_FROM_USER(err, kernel, dst, src, size) \
	do {\
		if (!(kernel))\
			VERIFY(err, 0 == copy_from_user((dst),\
			(void const __user *)(src),\
							(size)));\
		else\
			memmove((dst), (src), (size));\
	} while (0)

#define K_COPY_TO_USER(err, kernel, dst, src, size) \
	do {\
		if (!(kernel))\
			VERIFY(err, 0 == copy_to_user((void __user *)(dst),\
						(src), (size)));\
		else\
			memmove((dst), (src), (size));\
	} while (0)


static void context_free(struct smq_invoke_ctx *ctx);

static int context_alloc(struct fastrpc_file *fl, uint32_t kernel,
			 struct fastrpc_ioctl_invoke_crc *invokefd,
			 struct smq_invoke_ctx **po)
{
	struct fastrpc_apps *me = &gfa;
	int err = 0, bufs, ii, size = 0;
	struct smq_invoke_ctx *ctx = NULL;
	struct fastrpc_ctx_lst *clst = &fl->clst;
	struct fastrpc_ioctl_invoke *invoke = &invokefd->inv;

	bufs = REMOTE_SCALARS_LENGTH(invoke->sc);
	size = bufs * sizeof(*ctx->lpra) + bufs * sizeof(*ctx->maps) +
		sizeof(*ctx->fds) * (bufs) +
		sizeof(*ctx->attrs) * (bufs) +
		sizeof(*ctx->overs) * (bufs) +
		sizeof(*ctx->overps) * (bufs);

	VERIFY(err, NULL != (ctx = kzalloc(sizeof(*ctx) + size, GFP_KERNEL)));
	if (err)
		goto bail;

	INIT_HLIST_NODE(&ctx->hn);
	hlist_add_fake(&ctx->hn);
	ctx->fl = fl;
	ctx->maps = (struct fastrpc_mmap **)(&ctx[1]);
	ctx->lpra = (remote_arg_t *)(&ctx->maps[bufs]);
	ctx->fds = (int *)(&ctx->lpra[bufs]);
	ctx->attrs = (unsigned int *)(&ctx->fds[bufs]);
	ctx->overs = (struct overlap *)(&ctx->attrs[bufs]);
	ctx->overps = (struct overlap **)(&ctx->overs[bufs]);

	K_COPY_FROM_USER(err, kernel, (void *)ctx->lpra, invoke->pra,
					bufs * sizeof(*ctx->lpra));
	if (err)
		goto bail;

	if (invokefd->fds) {
		K_COPY_FROM_USER(err, kernel, ctx->fds, invokefd->fds,
						bufs * sizeof(*ctx->fds));
		if (err)
			goto bail;
	} else {
		ctx->fds = NULL;
	}
	if (invokefd->attrs) {
		K_COPY_FROM_USER(err, kernel, ctx->attrs, invokefd->attrs,
						bufs * sizeof(*ctx->attrs));
		if (err)
			goto bail;
	}
	ctx->crc = (uint32_t *)invokefd->crc;
	ctx->handle = invoke->handle;
	ctx->sc = invoke->sc;
	if (bufs) {
		VERIFY(err, 0 == context_build_overlap(ctx));
		if (err)
			goto bail;
	}
	ctx->retval = -1;
	ctx->pid = current->pid;
	ctx->tgid = fl->tgid;
	init_completion(&ctx->work);
	ctx->magic = FASTRPC_CTX_MAGIC;
	ctx->pm_awake_voted = false;

	spin_lock(&fl->hlock);
	hlist_add_head(&ctx->hn, &clst->pending);
	spin_unlock(&fl->hlock);

	spin_lock(&me->ctxlock);
	for (ii = 0; ii < FASTRPC_CTX_MAX; ii++) {
		if (!me->ctxtable[ii]) {
			me->ctxtable[ii] = ctx;
			ctx->ctxid = (ptr_to_uint64(ctx) & ~0xFFF)|(ii << 4);
			break;
		}
	}
	spin_unlock(&me->ctxlock);
	VERIFY(err, ii < FASTRPC_CTX_MAX);
	if (err) {
		pr_err("adsprpc: out of context memory\n");
		goto bail;
	}

	*po = ctx;
bail:
	if (ctx && err)
		context_free(ctx);
	return err;
}

static void context_save_interrupted(struct smq_invoke_ctx *ctx)
{
	struct fastrpc_ctx_lst *clst = &ctx->fl->clst;

	spin_lock(&ctx->fl->hlock);
	hlist_del_init(&ctx->hn);
	hlist_add_head(&ctx->hn, &clst->interrupted);
	spin_unlock(&ctx->fl->hlock);
}

static void context_free(struct smq_invoke_ctx *ctx)
{
	int i;
	struct fastrpc_apps *me = &gfa;
	int nbufs = REMOTE_SCALARS_INBUFS(ctx->sc) +
		    REMOTE_SCALARS_OUTBUFS(ctx->sc);
	spin_lock(&ctx->fl->hlock);
	hlist_del_init(&ctx->hn);
	spin_unlock(&ctx->fl->hlock);
	mutex_lock(&ctx->fl->map_mutex);
	for (i = 0; i < nbufs; ++i) {
		if (ctx->maps[i] && ctx->maps[i]->ctx_refs)
			ctx->maps[i]->ctx_refs--;
		fastrpc_mmap_free(ctx->maps[i], 0);
	}
	mutex_unlock(&ctx->fl->map_mutex);
	fastrpc_buf_free(ctx->buf, 1);
	fastrpc_buf_free(ctx->lbuf, 1);
	ctx->magic = 0;
	ctx->ctxid = 0;

	spin_lock(&me->ctxlock);
	for (i = 0; i < FASTRPC_CTX_MAX; i++) {
		if (me->ctxtable[i] == ctx) {
			me->ctxtable[i] = NULL;
			break;
		}
	}
	spin_unlock(&me->ctxlock);

	kfree(ctx);
}

static void context_notify_user(struct smq_invoke_ctx *ctx, int retval)
{
	ctx->retval = retval;
	fastrpc_pm_awake(ctx->fl->wake_enable, &ctx->pm_awake_voted,
		gcinfo[ctx->fl->cid].secure);
	complete(&ctx->work);
}


static void fastrpc_notify_users(struct fastrpc_file *me)
{
	struct smq_invoke_ctx *ictx;
	struct hlist_node *n;

	spin_lock(&me->hlock);
	hlist_for_each_entry_safe(ictx, n, &me->clst.pending, hn) {
		complete(&ictx->work);
	}
	hlist_for_each_entry_safe(ictx, n, &me->clst.interrupted, hn) {
		complete(&ictx->work);
	}
	spin_unlock(&me->hlock);

}


static void fastrpc_notify_users_staticpd_pdr(struct fastrpc_file *me)
{
	struct smq_invoke_ctx *ictx;
	struct hlist_node *n;

	spin_lock(&me->hlock);
	hlist_for_each_entry_safe(ictx, n, &me->clst.pending, hn) {
		if (ictx->msg.pid)
			complete(&ictx->work);
	}
	hlist_for_each_entry_safe(ictx, n, &me->clst.interrupted, hn) {
		if (ictx->msg.pid)
			complete(&ictx->work);
	}
	spin_unlock(&me->hlock);
}


static void fastrpc_notify_drivers(struct fastrpc_apps *me, int cid)
{
	struct fastrpc_file *fl;
	struct hlist_node *n;

	spin_lock(&me->hlock);
	hlist_for_each_entry_safe(fl, n, &me->drivers, hn) {
		if (fl->cid == cid)
			fastrpc_notify_users(fl);
	}
	spin_unlock(&me->hlock);

}

static void fastrpc_notify_pdr_drivers(struct fastrpc_apps *me, char *spdname)
{
	struct fastrpc_file *fl;
	struct hlist_node *n;

	spin_lock(&me->hlock);
	hlist_for_each_entry_safe(fl, n, &me->drivers, hn) {
		if (fl->spdname && !strcmp(spdname, fl->spdname))
			fastrpc_notify_users_staticpd_pdr(fl);
	}
	spin_unlock(&me->hlock);

}

static void context_list_ctor(struct fastrpc_ctx_lst *me)
{
	INIT_HLIST_HEAD(&me->interrupted);
	INIT_HLIST_HEAD(&me->pending);
}

static void fastrpc_context_list_dtor(struct fastrpc_file *fl)
{
	struct fastrpc_ctx_lst *clst = &fl->clst;
	struct smq_invoke_ctx *ictx = NULL, *ctxfree;
	struct hlist_node *n;

	do {
		ctxfree = NULL;
		spin_lock(&fl->hlock);
		hlist_for_each_entry_safe(ictx, n, &clst->interrupted, hn) {
			hlist_del_init(&ictx->hn);
			ctxfree = ictx;
			break;
		}
		spin_unlock(&fl->hlock);
		if (ctxfree)
			context_free(ctxfree);
	} while (ctxfree);
	do {
		ctxfree = NULL;
		spin_lock(&fl->hlock);
		hlist_for_each_entry_safe(ictx, n, &clst->pending, hn) {
			hlist_del_init(&ictx->hn);
			ctxfree = ictx;
			break;
		}
		spin_unlock(&fl->hlock);
		if (ctxfree)
			context_free(ctxfree);
	} while (ctxfree);
}

static int fastrpc_file_free(struct fastrpc_file *fl);
static void fastrpc_file_list_dtor(struct fastrpc_apps *me)
{
	struct fastrpc_file *fl, *free;
	struct hlist_node *n;

	do {
		free = NULL;
		spin_lock(&me->hlock);
		hlist_for_each_entry_safe(fl, n, &me->drivers, hn) {
			hlist_del_init(&fl->hn);
			free = fl;
			break;
		}
		spin_unlock(&me->hlock);
		if (free)
			fastrpc_file_free(free);
	} while (free);
}

static int get_args(uint32_t kernel, struct smq_invoke_ctx *ctx)
{
	remote_arg64_t *rpra, *lrpra;
	remote_arg_t *lpra = ctx->lpra;
	struct smq_invoke_buf *list;
	struct smq_phy_page *pages, *ipage;
	uint32_t sc = ctx->sc;
	int inbufs = REMOTE_SCALARS_INBUFS(sc);
	int outbufs = REMOTE_SCALARS_OUTBUFS(sc);
	int handles, bufs = inbufs + outbufs;
	uintptr_t args;
	size_t rlen = 0, copylen = 0, metalen = 0, lrpralen = 0;
	int i, oix;
	int err = 0;
	int mflags = 0;
	uint64_t *fdlist;
	uint32_t *crclist;
	int64_t *perf_counter = getperfcounter(ctx->fl, PERF_COUNT);

	/* calculate size of the metadata */
	rpra = NULL;
	list = smq_invoke_buf_start(rpra, sc);
	pages = smq_phy_page_start(sc, list);
	ipage = pages;

	PERF(ctx->fl->profile, GET_COUNTER(perf_counter, PERF_MAP),
	for (i = 0; i < bufs; ++i) {
		uintptr_t buf = (uintptr_t)lpra[i].buf.pv;
		size_t len = lpra[i].buf.len;

		mutex_lock(&ctx->fl->map_mutex);
		if (ctx->fds && (ctx->fds[i] != -1))
			err = fastrpc_mmap_create(ctx->fl, ctx->fds[i],
					ctx->attrs[i], buf, len,
					mflags, &ctx->maps[i]);
		if (ctx->maps[i])
			ctx->maps[i]->ctx_refs++;
		mutex_unlock(&ctx->fl->map_mutex);
		if (err)
			goto bail;
		ipage += 1;
	}
	PERF_END);
	handles = REMOTE_SCALARS_INHANDLES(sc) + REMOTE_SCALARS_OUTHANDLES(sc);
	mutex_lock(&ctx->fl->map_mutex);
	for (i = bufs; i < bufs + handles; i++) {
		int dmaflags = 0;

		if (ctx->attrs && (ctx->attrs[i] & FASTRPC_ATTR_NOMAP))
			dmaflags = FASTRPC_DMAHANDLE_NOMAP;
		if (ctx->fds && (ctx->fds[i] != -1))
			err = fastrpc_mmap_create(ctx->fl, ctx->fds[i],
					FASTRPC_ATTR_NOVA, 0, 0, dmaflags,
					&ctx->maps[i]);
		if (!err && ctx->maps[i])
			ctx->maps[i]->ctx_refs++;
		if (err) {
			mutex_unlock(&ctx->fl->map_mutex);
			goto bail;
		}
		ipage += 1;
	}
	mutex_unlock(&ctx->fl->map_mutex);
	metalen = copylen = (size_t)&ipage[0] + (sizeof(uint64_t) * M_FDLIST) +
				 (sizeof(uint32_t) * M_CRCLIST);

	/* allocate new local rpra buffer */
	lrpralen = (size_t)&list[0];
	if (lrpralen) {
		err = fastrpc_buf_alloc(ctx->fl, lrpralen, 0, 0, 0, &ctx->lbuf);
		if (err)
			goto bail;
	}
	if (ctx->lbuf->virt)
		memset(ctx->lbuf->virt, 0, lrpralen);

	lrpra = ctx->lbuf->virt;
	ctx->lrpra = lrpra;

	/* calculate len required for copying */
	for (oix = 0; oix < inbufs + outbufs; ++oix) {
		int i = ctx->overps[oix]->raix;
		uintptr_t mstart, mend;
		size_t len = lpra[i].buf.len;

		if (!len)
			continue;
		if (ctx->maps[i])
			continue;
		if (ctx->overps[oix]->offset == 0)
			copylen = ALIGN(copylen, BALIGN);
		mstart = ctx->overps[oix]->mstart;
		mend = ctx->overps[oix]->mend;
		VERIFY(err, (mend - mstart) <= LONG_MAX);
		if (err)
			goto bail;
		copylen += mend - mstart;
		VERIFY(err, copylen >= 0);
		if (err)
			goto bail;
	}
	ctx->used = copylen;

	/* allocate new buffer */
	if (copylen) {
		err = fastrpc_buf_alloc(ctx->fl, copylen, 0, 0, 0, &ctx->buf);
		if (err)
			goto bail;
	}
	if (ctx->buf->virt && metalen <= copylen)
		memset(ctx->buf->virt, 0, metalen);

	/* copy metadata */
	rpra = ctx->buf->virt;
	ctx->rpra = rpra;
	list = smq_invoke_buf_start(rpra, sc);
	pages = smq_phy_page_start(sc, list);
	ipage = pages;
	args = (uintptr_t)ctx->buf->virt + metalen;
	for (i = 0; i < bufs + handles; ++i) {
		if (lpra[i].buf.len)
			list[i].num = 1;
		else
			list[i].num = 0;
		list[i].pgidx = ipage - pages;
		ipage++;
	}

	/* map ion buffers */
	PERF(ctx->fl->profile, GET_COUNTER(perf_counter, PERF_MAP),
	for (i = 0; rpra && lrpra && i < inbufs + outbufs; ++i) {
		struct fastrpc_mmap *map = ctx->maps[i];
		uint64_t buf = ptr_to_uint64(lpra[i].buf.pv);
		size_t len = lpra[i].buf.len;

		rpra[i].buf.pv = lrpra[i].buf.pv = 0;
		rpra[i].buf.len = lrpra[i].buf.len = len;
		if (!len)
			continue;
		if (map) {
			struct vm_area_struct *vma;
			uintptr_t offset;
			uint64_t num = buf_num_pages(buf, len);
			int idx = list[i].pgidx;

			if (map->attr & FASTRPC_ATTR_NOVA) {
				offset = 0;
			} else {
				down_read(&current->mm->mmap_sem);
				VERIFY(err, NULL != (vma = find_vma(current->mm,
								map->va)));
				if (err) {
					up_read(&current->mm->mmap_sem);
					goto bail;
				}
				offset = buf_page_start(buf) - vma->vm_start;
				up_read(&current->mm->mmap_sem);
				VERIFY(err, offset < (uintptr_t)map->size);
				if (err)
					goto bail;
			}
			pages[idx].addr = map->phys + offset;
			pages[idx].size = num << PAGE_SHIFT;
		}
		rpra[i].buf.pv = lrpra[i].buf.pv = buf;
	}
	PERF_END);
	for (i = bufs; i < bufs + handles; ++i) {
		struct fastrpc_mmap *map = ctx->maps[i];
		if (map) {
			pages[i].addr = map->phys;
			pages[i].size = map->size;
		}
	}
	fdlist = (uint64_t *)&pages[bufs + handles];
	for (i = 0; i < M_FDLIST; i++)
		fdlist[i] = 0;
	crclist = (uint32_t *)&fdlist[M_FDLIST];
	memset(crclist, 0, sizeof(uint32_t)*M_CRCLIST);

	/* copy non ion buffers */
	PERF(ctx->fl->profile, GET_COUNTER(perf_counter, PERF_COPY),
	rlen = copylen - metalen;
	for (oix = 0; rpra && lrpra && oix < inbufs + outbufs; ++oix) {
		int i = ctx->overps[oix]->raix;
		struct fastrpc_mmap *map = ctx->maps[i];
		size_t mlen;
		uint64_t buf;
		size_t len = lpra[i].buf.len;

		if (!len)
			continue;
		if (map)
			continue;
		if (ctx->overps[oix]->offset == 0) {
			rlen -= ALIGN(args, BALIGN) - args;
			args = ALIGN(args, BALIGN);
		}
		mlen = ctx->overps[oix]->mend - ctx->overps[oix]->mstart;
		VERIFY(err, rlen >= mlen);
		if (err)
			goto bail;
		rpra[i].buf.pv = lrpra[i].buf.pv =
			 (args - ctx->overps[oix]->offset);
		pages[list[i].pgidx].addr = ctx->buf->phys -
					    ctx->overps[oix]->offset +
					    (copylen - rlen);
		pages[list[i].pgidx].addr =
			buf_page_start(pages[list[i].pgidx].addr);
		buf = rpra[i].buf.pv;
		pages[list[i].pgidx].size = buf_num_pages(buf, len) * PAGE_SIZE;
		if (i < inbufs) {
			K_COPY_FROM_USER(err, kernel, uint64_to_ptr(buf),
					lpra[i].buf.pv, len);
			if (err)
				goto bail;
		}
		args = args + mlen;
		rlen -= mlen;
	}
	PERF_END);

	PERF(ctx->fl->profile, GET_COUNTER(perf_counter, PERF_FLUSH),
	for (oix = 0; oix < inbufs + outbufs; ++oix) {
		int i = ctx->overps[oix]->raix;
		struct fastrpc_mmap *map = ctx->maps[i];

		if (map && map->uncached)
			continue;
		if (ctx->fl->sctx && ctx->fl->sctx->smmu.coherent &&
			!(map && (map->attr & FASTRPC_ATTR_NON_COHERENT)))
			continue;
		if (map && (map->attr & FASTRPC_ATTR_COHERENT))
			continue;

		if (rpra && lrpra && rpra[i].buf.len &&
			ctx->overps[oix]->mstart) {
			if (map && map->buf) {
				dma_buf_begin_cpu_access(map->buf,
					DMA_TO_DEVICE);
				dma_buf_end_cpu_access(map->buf,
					DMA_TO_DEVICE);
			}
		}
	}
	PERF_END);
	for (i = bufs; rpra && lrpra && i < bufs + handles; i++) {
		if (ctx->fds)
			rpra[i].dma.fd = lrpra[i].dma.fd = ctx->fds[i];
		rpra[i].dma.len = lrpra[i].dma.len = (uint32_t)lpra[i].buf.len;
		rpra[i].dma.offset = lrpra[i].dma.offset =
			 (uint32_t)(uintptr_t)lpra[i].buf.pv;
	}

 bail:
	return err;
}

static int put_args(uint32_t kernel, struct smq_invoke_ctx *ctx,
		    remote_arg_t *upra)
{
	uint32_t sc = ctx->sc;
	struct smq_invoke_buf *list;
	struct smq_phy_page *pages;
	struct fastrpc_mmap *mmap;
	uint64_t *fdlist;
	uint32_t *crclist = NULL;

	remote_arg64_t *rpra = ctx->lrpra;
	int i, inbufs, outbufs, handles;
	int err = 0;

	inbufs = REMOTE_SCALARS_INBUFS(sc);
	outbufs = REMOTE_SCALARS_OUTBUFS(sc);
	handles = REMOTE_SCALARS_INHANDLES(sc) + REMOTE_SCALARS_OUTHANDLES(sc);
	list = smq_invoke_buf_start(ctx->rpra, sc);
	pages = smq_phy_page_start(sc, list);
	fdlist = (uint64_t *)(pages + inbufs + outbufs + handles);
	crclist = (uint32_t *)(fdlist + M_FDLIST);

	for (i = inbufs; i < inbufs + outbufs; ++i) {
		if (!ctx->maps[i]) {
			K_COPY_TO_USER(err, kernel,
				ctx->lpra[i].buf.pv,
				uint64_to_ptr(rpra[i].buf.pv),
				rpra[i].buf.len);
			if (err)
				goto bail;
		} else {
			mutex_lock(&ctx->fl->map_mutex);
			if (ctx->maps[i]->ctx_refs)
				ctx->maps[i]->ctx_refs--;
			fastrpc_mmap_free(ctx->maps[i], 0);
			mutex_unlock(&ctx->fl->map_mutex);
			ctx->maps[i] = NULL;
		}
	}
	mutex_lock(&ctx->fl->map_mutex);
	if (inbufs + outbufs + handles) {
		for (i = 0; i < M_FDLIST; i++) {
			if (!fdlist[i])
				break;
			if (!fastrpc_mmap_find(ctx->fl, (int)fdlist[i], 0, 0,
						0, 0, &mmap)) {
				if (mmap && mmap->ctx_refs)
					mmap->ctx_refs--;
				fastrpc_mmap_free(mmap, 0);
			}
		}
	}
	mutex_unlock(&ctx->fl->map_mutex);
	if (ctx->crc && crclist && rpra)
		K_COPY_TO_USER(err, kernel, ctx->crc,
			crclist, M_CRCLIST*sizeof(uint32_t));

 bail:
	return err;
}

static void inv_args_pre(struct smq_invoke_ctx *ctx)
{
	int i, inbufs, outbufs;
	uint32_t sc = ctx->sc;
	remote_arg64_t *rpra = ctx->rpra;
	uintptr_t end;

	inbufs = REMOTE_SCALARS_INBUFS(sc);
	outbufs = REMOTE_SCALARS_OUTBUFS(sc);
	for (i = inbufs; i < inbufs + outbufs; ++i) {
		struct fastrpc_mmap *map = ctx->maps[i];

		if (map && map->uncached)
			continue;
		if (!rpra[i].buf.len)
			continue;
		if (ctx->fl && ctx->fl->sctx && ctx->fl->sctx->smmu.coherent &&
			!(map && (map->attr & FASTRPC_ATTR_NON_COHERENT)))
			continue;
		if (map && (map->attr & FASTRPC_ATTR_COHERENT))
			continue;

		if (buf_page_start(ptr_to_uint64((void *)rpra)) ==
				buf_page_start(rpra[i].buf.pv))
			continue;
		if (!IS_CACHE_ALIGNED((uintptr_t)
				uint64_to_ptr(rpra[i].buf.pv))) {
			if (map && map->buf) {
				dma_buf_begin_cpu_access(map->buf,
					DMA_BIDIRECTIONAL);
				dma_buf_end_cpu_access(map->buf,
					DMA_BIDIRECTIONAL);
			}
		}

		end = (uintptr_t)uint64_to_ptr(rpra[i].buf.pv +
							rpra[i].buf.len);
		if (!IS_CACHE_ALIGNED(end)) {
			if (map && map->buf) {
				dma_buf_begin_cpu_access(map->buf,
					DMA_BIDIRECTIONAL);
				dma_buf_end_cpu_access(map->buf,
					DMA_BIDIRECTIONAL);
			}
		}
	}
}

static void inv_args(struct smq_invoke_ctx *ctx)
{
	int i, inbufs, outbufs;
	uint32_t sc = ctx->sc;
	remote_arg64_t *rpra = ctx->lrpra;

	inbufs = REMOTE_SCALARS_INBUFS(sc);
	outbufs = REMOTE_SCALARS_OUTBUFS(sc);
	for (i = inbufs; i < inbufs + outbufs; ++i) {
		struct fastrpc_mmap *map = ctx->maps[i];

		if (map && map->uncached)
			continue;
		if (!rpra[i].buf.len)
			continue;
		if (ctx->fl && ctx->fl->sctx && ctx->fl->sctx->smmu.coherent &&
			!(map && (map->attr & FASTRPC_ATTR_NON_COHERENT)))
			continue;
		if (map && (map->attr & FASTRPC_ATTR_COHERENT))
			continue;

		if (buf_page_start(ptr_to_uint64((void *)rpra)) ==
				buf_page_start(rpra[i].buf.pv)) {
			continue;
		}
		if (map && map->buf) {
			dma_buf_begin_cpu_access(map->buf,
				DMA_FROM_DEVICE);
			dma_buf_end_cpu_access(map->buf,
				DMA_FROM_DEVICE);
		}
	}

}

static int fastrpc_invoke_send(struct smq_invoke_ctx *ctx,
			       uint32_t kernel, uint32_t handle)
{
	struct smq_msg *msg = &ctx->msg;
	struct fastrpc_file *fl = ctx->fl;
	struct fastrpc_channel_ctx *channel_ctx = NULL;
	int err = 0, cid = -1;

	channel_ctx = &fl->apps->channel[fl->cid];
	cid = fl->cid;
	VERIFY(err, cid >= ADSP_DOMAIN_ID && cid < NUM_CHANNELS);
	if (err) {
		err = -ECHRNG;
		goto bail;
	}

	mutex_lock(&channel_ctx->smd_mutex);
	msg->pid = fl->tgid;
	msg->tid = current->pid;
	if (fl->sessionid)
		msg->tid |= (1 << SESSION_ID_INDEX);
	if (kernel)
		msg->pid = 0;
	msg->invoke.header.ctx = ctx->ctxid | fl->pd;
	msg->invoke.header.handle = handle;
	msg->invoke.header.sc = ctx->sc;
	msg->invoke.page.addr = ctx->buf ? ctx->buf->phys : 0;
	msg->invoke.page.size = buf_page_size(ctx->used);

	if (fl->ssrcount != channel_ctx->ssrcount) {
		err = -ECONNRESET;
		mutex_unlock(&channel_ctx->smd_mutex);
		goto bail;
	}
	mutex_unlock(&channel_ctx->smd_mutex);

	mutex_lock(&channel_ctx->rpmsg_mutex);
	VERIFY(err, !IS_ERR_OR_NULL(channel_ctx->rpdev));
	if (err) {
		err = -ECONNRESET;
		mutex_unlock(&channel_ctx->rpmsg_mutex);
		goto bail;
	}
	err = rpmsg_send(channel_ctx->rpdev->ept, (void *)msg, sizeof(*msg));
	mutex_unlock(&channel_ctx->rpmsg_mutex);
 bail:
	return err;
}

static void fastrpc_init(struct fastrpc_apps *me)
{
	int i;

	INIT_HLIST_HEAD(&me->drivers);
	INIT_HLIST_HEAD(&me->maps);
	spin_lock_init(&me->hlock);
	spin_lock_init(&me->ctxlock);
	me->channel = &gcinfo[0];
	for (i = 0; i < NUM_CHANNELS; i++) {
		init_completion(&me->channel[i].work);
		init_completion(&me->channel[i].workport);
		me->channel[i].sesscount = 0;
		/* All channels are secure by default except CDSP */
		me->channel[i].secure = SECURE_CHANNEL;
		mutex_init(&me->channel[i].smd_mutex);
		mutex_init(&me->channel[i].rpmsg_mutex);
		me->channel[i].unsigned_support = false;
	}
	/* Set CDSP channel to non secure */
	me->channel[CDSP_DOMAIN_ID].secure = NON_SECURE_CHANNEL;
	/* Set CDSP channel unsigned_support to true*/
	me->channel[CDSP_DOMAIN_ID].unsigned_support = true;
}

static inline void fastrpc_pm_awake(int fl_wake_enable, bool *pm_awake_voted,
				int channel_type)
{
	struct fastrpc_apps *me = &gfa;

	if (!fl_wake_enable || *pm_awake_voted)
		return;
	if (channel_type == SECURE_CHANNEL)
		__pm_stay_awake(me->wake_source_secure);
	else if (channel_type == NON_SECURE_CHANNEL)
		__pm_stay_awake(me->wake_source);
	*pm_awake_voted = true;
}

static inline void fastrpc_pm_relax(bool *pm_awake_voted, int channel_type)
{
	struct fastrpc_apps *me = &gfa;

	if (!(*pm_awake_voted))
		return;
	if (channel_type == SECURE_CHANNEL)
		__pm_relax(me->wake_source_secure);
	else if (channel_type == NON_SECURE_CHANNEL)
		__pm_relax(me->wake_source);
	*pm_awake_voted = false;
}

static int fastrpc_internal_invoke(struct fastrpc_file *fl, uint32_t mode,
				   uint32_t kernel,
				   struct fastrpc_ioctl_invoke_crc *inv)
{
	struct smq_invoke_ctx *ctx = NULL;
	struct fastrpc_ioctl_invoke *invoke = &inv->inv;
	int err = 0, cid = -1, interrupted = 0;
	struct timespec64 invoket = {0};
	int64_t *perf_counter = NULL;
	bool pm_awake_voted;

	cid = fl->cid;
	VERIFY(err, cid >= ADSP_DOMAIN_ID && cid < NUM_CHANNELS);
	if (err) {
		err = -ECHRNG;
		goto bail;
	}
	VERIFY(err, fl->sctx != NULL);
	if (err) {
		err = -EBADR;
		goto bail;
	}
	perf_counter = getperfcounter(fl, PERF_COUNT);
	pm_awake_voted = false;
	if (interrupted != -ERESTARTSYS)
		fastrpc_pm_awake(fl->wake_enable, &pm_awake_voted,
			gcinfo[cid].secure);
	if (fl->profile)
		ktime_get_real_ts64(&invoket);

	if (!kernel) {
		VERIFY(err, invoke->handle !=
			FASTRPC_STATIC_HANDLE_PROCESS_GROUP);
		VERIFY(err, invoke->handle !=
			FASTRPC_STATIC_HANDLE_DSP_UTILITIES);
		if (err) {
			pr_err("adsprpc: ERROR: %s: user application %s trying to send a kernel RPC message to channel %d, handle 0x%x\n",
				__func__, current->comm, cid, invoke->handle);
			goto bail;
		}
	}

	if (!kernel) {
		err = context_restore_interrupted(fl, inv, &ctx);
		if (err)
			goto bail;
		if (fl->sctx->smmu.faults)
			err = FASTRPC_ENOSUCH;
		if (err)
			goto bail;
		if (ctx)
			goto wait;
	}

	VERIFY(err, 0 == context_alloc(fl, kernel, inv, &ctx));
	if (err)
		goto bail;

	if (REMOTE_SCALARS_LENGTH(ctx->sc)) {
		PERF(fl->profile, GET_COUNTER(perf_counter, PERF_GETARGS),
		VERIFY(err, 0 == get_args(kernel, ctx));
		PERF_END);
		if (err)
			goto bail;
	}

	if (!fl->sctx->smmu.coherent) {
		PERF(fl->profile, GET_COUNTER(perf_counter, PERF_INVARGS),
		inv_args_pre(ctx);
		PERF_END);
	}

	PERF(fl->profile, GET_COUNTER(perf_counter, PERF_LINK),
	VERIFY(err, 0 == fastrpc_invoke_send(ctx, kernel, invoke->handle));
	PERF_END);

	if (err)
		goto bail;
 wait:
	fastrpc_pm_relax(&pm_awake_voted, gcinfo[cid].secure);
	if (kernel)
		wait_for_completion(&ctx->work);
	else
		interrupted = wait_for_completion_interruptible(&ctx->work);

	pm_awake_voted = ctx->pm_awake_voted;
	VERIFY(err, 0 == (err = interrupted));
	if (err)
		goto bail;

	PERF(fl->profile, GET_COUNTER(perf_counter, PERF_INVARGS),
	if (!fl->sctx->smmu.coherent)
		inv_args(ctx);
	PERF_END);

	PERF(fl->profile, GET_COUNTER(perf_counter, PERF_PUTARGS),
	VERIFY(err, 0 == put_args(kernel, ctx, invoke->pra));
	PERF_END);
	if (err)
		goto bail;

	VERIFY(err, 0 == (err = ctx->retval));
	if (err)
		goto bail;

bail:
	if (ctx && interrupted == -ERESTARTSYS)
		context_save_interrupted(ctx);
	else if (ctx)
		context_free(ctx);
	if (fl->ssrcount != fl->apps->channel[cid].ssrcount)
		err = ECONNRESET;

	if (fl->profile && !interrupted) {
		if (invoke->handle != FASTRPC_STATIC_HANDLE_LISTENER) {
			int64_t *count = GET_COUNTER(perf_counter, PERF_INVOKE);

			if (count)
				*count += getnstimediff(&invoket);
		}
		if (invoke->handle > FASTRPC_STATIC_HANDLE_MAX) {
			int64_t *count = GET_COUNTER(perf_counter, PERF_COUNT);

			if (count)
				*count = *count+1;
		}
	}
	fastrpc_pm_relax(&pm_awake_voted, gcinfo[cid].secure);
	return err;
}

static int fastrpc_get_adsp_session(char *name, int *session)
{
	struct fastrpc_apps *me = &gfa;
	int err = 0, i;

	for (i = 0; i < NUM_SESSIONS; i++) {
		if (!me->channel[0].spd[i].spdname)
			continue;
		if (!strcmp(name, me->channel[0].spd[i].spdname))
			break;
	}
	VERIFY(err, i < NUM_SESSIONS);
	if (err)
		goto bail;
	*session = i;
bail:
	return err;
}

static int fastrpc_mmap_remove_pdr(struct fastrpc_file *fl);
static int fastrpc_channel_open(struct fastrpc_file *fl);
static int fastrpc_mmap_remove_ssr(struct fastrpc_file *fl, int locked);
static int fastrpc_init_process(struct fastrpc_file *fl,
				struct fastrpc_ioctl_init_attrs *uproc)
{
	int err = 0;
	struct fastrpc_apps *me = &gfa;
	struct fastrpc_ioctl_invoke_crc ioctl;
	struct fastrpc_ioctl_init *init = &uproc->init;
	struct smq_phy_page pages[1];
	struct fastrpc_mmap *file = NULL, *mem = NULL;
	struct fastrpc_buf *imem = NULL;
	unsigned long imem_dma_attr = 0;
	char *proc_name = NULL;
	int unsigned_request = (uproc->attrs & FASTRPC_MODE_UNSIGNED_MODULE);
	int cid = fl->cid;
	struct fastrpc_channel_ctx *chan = &me->channel[cid];

	if (chan->unsigned_support &&
		fl->dev_minor == MINOR_NUM_DEV) {
		/* Make sure third party applications */
		/* can spawn only unsigned PD when */
		/* channel configured as secure. */
		if (chan->secure && !unsigned_request) {
			err = -ECONNREFUSED;
			goto bail;
		}
	}

	VERIFY(err, 0 == (err = fastrpc_channel_open(fl)));
	if (err)
		goto bail;
	if (init->flags == FASTRPC_INIT_ATTACH ||
			init->flags == FASTRPC_INIT_ATTACH_SENSORS) {
		remote_arg_t ra[1];
		int tgid = fl->tgid;

		if (fl->dev_minor == MINOR_NUM_DEV) {
			err = -ECONNREFUSED;
			pr_err("adsprpc: %s: untrusted app trying to attach to privileged DSP PD\n",
				__func__);
			return err;
		}
		ra[0].buf.pv = (void *)&tgid;
		ra[0].buf.len = sizeof(tgid);
		ioctl.inv.handle = FASTRPC_STATIC_HANDLE_PROCESS_GROUP;
		ioctl.inv.sc = REMOTE_SCALARS_MAKE(0, 1, 0);
		ioctl.inv.pra = ra;
		ioctl.fds = NULL;
		ioctl.attrs = NULL;
		ioctl.crc = NULL;
		if (init->flags == FASTRPC_INIT_ATTACH)
			fl->pd = 0;
		else if (init->flags == FASTRPC_INIT_ATTACH_SENSORS) {
			fl->spdname = SENSORS_PDR_SERVICE_LOCATION_CLIENT_NAME;
			fl->pd = 2;
		}
		VERIFY(err, !(err = fastrpc_internal_invoke(fl,
			FASTRPC_MODE_PARALLEL, 1, &ioctl)));
		if (err)
			goto bail;
	} else if (init->flags == FASTRPC_INIT_CREATE) {
		int memlen;

		remote_arg_t ra[6];
		int fds[6];
		int mflags = 0;
		struct {
			int pgid;
			unsigned int namelen;
			unsigned int filelen;
			unsigned int pageslen;
			int attrs;
			int siglen;
		} inbuf;

		inbuf.pgid = fl->tgid;
		inbuf.namelen = strlen(current->comm) + 1;
		inbuf.filelen = init->filelen;
		fl->pd = 1;

		VERIFY(err, access_ok(0, (void __user *)init->file,
			init->filelen));
		if (err)
			goto bail;
		if (init->filelen) {
			mutex_lock(&fl->map_mutex);
			VERIFY(err, !fastrpc_mmap_create(fl, init->filefd, 0,
				init->file, init->filelen, mflags, &file));
			if (file)
				file->is_filemap = true;
			mutex_unlock(&fl->map_mutex);
			if (err)
				goto bail;
		}
		inbuf.pageslen = 1;

		VERIFY(err, !init->mem);
		if (err) {
			err = -EINVAL;
			pr_err("adsprpc: %s: %s: ERROR: donated memory allocated in userspace\n",
				current->comm, __func__);
			goto bail;
		}
		memlen = ALIGN(max(1024*1024*3, (int)init->filelen * 4),
						1024*1024);
		imem_dma_attr = DMA_ATTR_EXEC_MAPPING |
						DMA_ATTR_DELAYED_UNMAP |
						DMA_ATTR_NO_KERNEL_MAPPING |
						DMA_ATTR_FORCE_NON_COHERENT;
		err = fastrpc_buf_alloc(fl, memlen, imem_dma_attr, 0, 0, &imem);
		if (err)
			goto bail;
		fl->init_mem = imem;

		inbuf.pageslen = 1;
		ra[0].buf.pv = (void *)&inbuf;
		ra[0].buf.len = sizeof(inbuf);
		fds[0] = -1;

		ra[1].buf.pv = (void *)current->comm;
		ra[1].buf.len = inbuf.namelen;
		fds[1] = -1;

		ra[2].buf.pv = (void *)init->file;
		ra[2].buf.len = inbuf.filelen;
		fds[2] = init->filefd;

		pages[0].addr = imem->phys;
		pages[0].size = imem->size;
		ra[3].buf.pv = (void *)pages;
		ra[3].buf.len = 1 * sizeof(*pages);
		fds[3] = -1;

		inbuf.attrs = uproc->attrs;
		ra[4].buf.pv = (void *)&(inbuf.attrs);
		ra[4].buf.len = sizeof(inbuf.attrs);
		fds[4] = -1;

		inbuf.siglen = uproc->siglen;
		ra[5].buf.pv = (void *)&(inbuf.siglen);
		ra[5].buf.len = sizeof(inbuf.siglen);
		fds[5] = -1;

		ioctl.inv.handle = FASTRPC_STATIC_HANDLE_PROCESS_GROUP;
		ioctl.inv.sc = REMOTE_SCALARS_MAKE(6, 4, 0);
		if (uproc->attrs)
			ioctl.inv.sc = REMOTE_SCALARS_MAKE(7, 6, 0);
		ioctl.inv.pra = ra;
		ioctl.fds = fds;
		ioctl.attrs = NULL;
		ioctl.crc = NULL;
		VERIFY(err, !(err = fastrpc_internal_invoke(fl,
			FASTRPC_MODE_PARALLEL, 1, &ioctl)));
		if (err)
			goto bail;
	} else if (init->flags == FASTRPC_INIT_CREATE_STATIC) {
		remote_arg_t ra[3];
		uint64_t phys = 0;
		size_t size = 0;
		int fds[3];
		struct {
			int pgid;
			unsigned int namelen;
			unsigned int pageslen;
		} inbuf;

		if (fl->dev_minor == MINOR_NUM_DEV) {
			err = -ECONNREFUSED;
			pr_err("adsprpc: %s: untrusted app trying to attach to audio PD\n",
				__func__);
			return err;
		}

		if (!init->filelen)
			goto bail;

		proc_name = kzalloc(init->filelen + 1, GFP_KERNEL);
		VERIFY(err, !IS_ERR_OR_NULL(proc_name));
		if (err)
			goto bail;
		VERIFY(err, 0 == copy_from_user((void *)proc_name,
			(void __user *)init->file, init->filelen));
		if (err)
			goto bail;

		fl->pd = 1;
		inbuf.pgid = current->tgid;
		inbuf.namelen = init->filelen;
		inbuf.pageslen = 0;

		if (!strcmp(proc_name, "audiopd")) {
			fl->spdname = AUDIO_PDR_SERVICE_LOCATION_CLIENT_NAME;
			VERIFY(err, !fastrpc_mmap_remove_pdr(fl));
			if (err)
				goto bail;
		}

		if (!me->staticpd_flags && !(me->legacy_remote_heap)) {
			inbuf.pageslen = 1;
			mutex_lock(&fl->map_mutex);
			VERIFY(err, !fastrpc_mmap_create(fl, -1, 0, init->mem,
				 init->memlen, ADSP_MMAP_REMOTE_HEAP_ADDR,
				 &mem));
			if (mem)
				mem->is_filemap = true;
			mutex_unlock(&fl->map_mutex);
			if (err)
				goto bail;
			fastrpc_mmap_add_global(mem);
			phys = mem->phys;
			size = mem->size;
			if (me->channel[fl->cid].rhvm.vmid) {
				VERIFY(err, !hyp_assign_phys(phys,
					(uint64_t)size, hlosvm, 1,
					me->channel[fl->cid].rhvm.vmid,
					me->channel[fl->cid].rhvm.vmperm,
					me->channel[fl->cid].rhvm.vmcount));
				if (err) {
					pr_err("ADSPRPC: hyp_assign_phys fail err %d",
								 err);
					pr_err("map->phys 0x%llx, map->size %d\n",
							 phys, (int)size);
					goto bail;
				}
			}
			me->staticpd_flags = 1;
		}

		ra[0].buf.pv = (void *)&inbuf;
		ra[0].buf.len = sizeof(inbuf);
		fds[0] = -1;

		ra[1].buf.pv = (void *)proc_name;
		ra[1].buf.len = inbuf.namelen;
		fds[1] = -1;

		pages[0].addr = phys;
		pages[0].size = size;

		ra[2].buf.pv = (void *)pages;
		ra[2].buf.len = sizeof(*pages);
		fds[2] = -1;
		ioctl.inv.handle = FASTRPC_STATIC_HANDLE_PROCESS_GROUP;

		ioctl.inv.sc = REMOTE_SCALARS_MAKE(8, 3, 0);
		ioctl.inv.pra = ra;
		ioctl.fds = NULL;
		ioctl.attrs = NULL;
		ioctl.crc = NULL;
		VERIFY(err, !(err = fastrpc_internal_invoke(fl,
			FASTRPC_MODE_PARALLEL, 1, &ioctl)));
		if (err)
			goto bail;
	} else {
		err = -ENOTTY;
		goto bail;
	}
	fl->dsp_proc_init = 1;
bail:
	kfree(proc_name);
	if (err && (init->flags == FASTRPC_INIT_CREATE_STATIC))
		me->staticpd_flags = 0;
	if (mem && err) {
		if (mem->flags == ADSP_MMAP_REMOTE_HEAP_ADDR
			&& me->channel[fl->cid].rhvm.vmid
			&& me->channel[fl->cid].in_hib == 0)
			hyp_assign_phys(mem->phys, (uint64_t)mem->size,
					me->channel[fl->cid].rhvm.vmid,
					me->channel[fl->cid].rhvm.vmcount,
					hlosvm, hlosvmperm, 1);
		mutex_lock(&fl->map_mutex);
		fastrpc_mmap_free(mem, 0);
		mutex_unlock(&fl->map_mutex);
	}
	if (file) {
		mutex_lock(&fl->map_mutex);
		fastrpc_mmap_free(file, 0);
		mutex_unlock(&fl->map_mutex);
	}
	return err;
}

static int fastrpc_get_info_from_dsp(struct fastrpc_file *fl,
				uint32_t *dsp_attr_buf,
				uint32_t dsp_attr_buf_len,
				uint32_t domain)
{
	int err = 0, dsp_support = 0;
	struct fastrpc_ioctl_invoke_crc ioctl;
	remote_arg_t ra[2];
	struct fastrpc_apps *me = &gfa;

	// Querying device about DSP support
	switch (domain) {
	case ADSP_DOMAIN_ID:
	case SDSP_DOMAIN_ID:
	case CDSP_DOMAIN_ID:
		if (me->channel[domain].issubsystemup)
			dsp_support = 1;
		break;
	case MDSP_DOMAIN_ID:
		//Modem not supported for fastRPC
		break;
	default:
		dsp_support = 0;
		break;
	}
	dsp_attr_buf[0] = dsp_support;

	if (dsp_support == 0) {
		err = -ENOTCONN;
		goto bail;
	}

	err = fastrpc_channel_open(fl);
	if (err)
		goto bail;

	ra[0].buf.pv = (void *)&dsp_attr_buf_len;
	ra[0].buf.len = sizeof(dsp_attr_buf_len);
	ra[1].buf.pv = (void *)(&dsp_attr_buf[1]);
	ra[1].buf.len = dsp_attr_buf_len * sizeof(uint32_t);
	ioctl.inv.handle = FASTRPC_STATIC_HANDLE_DSP_UTILITIES;
	ioctl.inv.sc = REMOTE_SCALARS_MAKE(0, 1, 1);
	ioctl.inv.pra = ra;
	ioctl.fds = NULL;
	ioctl.attrs = NULL;
	ioctl.crc = NULL;
	fl->pd = 1;

	err = fastrpc_internal_invoke(fl, FASTRPC_MODE_PARALLEL, 1, &ioctl);
bail:

	if (err)
		pr_err("adsprpc: %s: %s: could not obtain dsp information, err val 0x%x\n",
		current->comm, __func__, err);
	return err;
}

static int fastrpc_get_info_from_kernel(
		struct fastrpc_ioctl_dsp_capabilities *dsp_cap,
		struct fastrpc_file *fl)
{
	int err = 0;
	uint32_t domain_support;
	uint32_t domain = dsp_cap->domain;

	if (!gcinfo[domain].dsp_cap_kernel.is_cached) {
		/*
		 * Information not on kernel, query device for information
		 * and cache on kernel
		 */
		err = fastrpc_get_info_from_dsp(fl, dsp_cap->dsp_attributes,
				FASTRPC_MAX_DSP_ATTRIBUTES - 1,
				domain);
		if (err)
			goto bail;

		domain_support = dsp_cap->dsp_attributes[0];
		switch (domain_support) {
		case 0:
			memset(dsp_cap->dsp_attributes, 0,
				sizeof(dsp_cap->dsp_attributes));
			memset(&gcinfo[domain].dsp_cap_kernel.dsp_attributes,
				0, sizeof(dsp_cap->dsp_attributes));
			break;
		case 1:
			memcpy(&gcinfo[domain].dsp_cap_kernel.dsp_attributes,
				dsp_cap->dsp_attributes,
				sizeof(dsp_cap->dsp_attributes));
			break;
		default:
			err = -1;
			/*
			 * Reset is_cached flag to 0 so subsequent calls
			 * can try to query dsp again
			 */
			gcinfo[domain].dsp_cap_kernel.is_cached = 0;
			pr_warn("adsprpc: %s: %s: returned bad domain support value %d\n",
					current->comm,
					__func__,
					domain_support);
			goto bail;
		}
		gcinfo[domain].dsp_cap_kernel.is_cached = 1;
	} else {
		// Information on Kernel, pass it to user
		memcpy(dsp_cap->dsp_attributes,
			&gcinfo[domain].dsp_cap_kernel.dsp_attributes,
			sizeof(dsp_cap->dsp_attributes));
	}
bail:
	return err;
}

static int fastrpc_release_current_dsp_process(struct fastrpc_file *fl)
{
	int err = 0;
	struct fastrpc_ioctl_invoke_crc ioctl;
	remote_arg_t ra[1];
	int tgid = 0;

	VERIFY(err, fl->cid >= 0 && fl->cid < NUM_CHANNELS);
	if (err)
		goto bail;
	VERIFY(err, fl->sctx != NULL);
	if (err)
		goto bail;
	VERIFY(err, fl->apps->channel[fl->cid].rpdev != NULL);
	if (err)
		goto bail;
	VERIFY(err, fl->apps->channel[fl->cid].issubsystemup == 1);
	if (err)
		goto bail;
	tgid = fl->tgid;
	ra[0].buf.pv = (void *)&tgid;
	ra[0].buf.len = sizeof(tgid);
	ioctl.inv.handle = FASTRPC_STATIC_HANDLE_PROCESS_GROUP;
	ioctl.inv.sc = REMOTE_SCALARS_MAKE(1, 1, 0);
	ioctl.inv.pra = ra;
	ioctl.fds = NULL;
	ioctl.attrs = NULL;
	ioctl.crc = NULL;
	VERIFY(err, 0 == (err = fastrpc_internal_invoke(fl,
		FASTRPC_MODE_PARALLEL, 1, &ioctl)));
	if (err && fl->dsp_proc_init)
		pr_err("adsprpc: %s: releasing DSP process failed for %s, returned 0x%x",
					__func__, current->comm, err);
bail:
	return err;
}

static int fastrpc_mmap_on_dsp(struct fastrpc_file *fl, uint32_t flags,
					uintptr_t va, uint64_t phys,
					size_t size, int refs, uintptr_t *raddr)
{
	struct fastrpc_ioctl_invoke_crc ioctl;
	struct fastrpc_apps *me = &gfa;
	struct smq_phy_page page;
	int num = 1;
	remote_arg_t ra[3];
	int err = 0;
	struct {
		int pid;
		uint32_t flags;
		uintptr_t vaddrin;
		int num;
	} inargs;
	struct {
		uintptr_t vaddrout;
	} routargs;

	inargs.pid = fl->tgid;
	inargs.vaddrin = (uintptr_t)va;
	inargs.flags = flags;
	inargs.num = fl->apps->compat ? num * sizeof(page) : num;
	ra[0].buf.pv = (void *)&inargs;
	ra[0].buf.len = sizeof(inargs);
	page.addr = phys;
	page.size = size;
	ra[1].buf.pv = (void *)&page;
	ra[1].buf.len = num * sizeof(page);

	ra[2].buf.pv = (void *)&routargs;
	ra[2].buf.len = sizeof(routargs);

	ioctl.inv.handle = FASTRPC_STATIC_HANDLE_PROCESS_GROUP;
	if (fl->apps->compat)
		ioctl.inv.sc = REMOTE_SCALARS_MAKE(4, 2, 1);
	else
		ioctl.inv.sc = REMOTE_SCALARS_MAKE(2, 2, 1);
	ioctl.inv.pra = ra;
	ioctl.fds = NULL;
	ioctl.attrs = NULL;
	ioctl.crc = NULL;
	VERIFY(err, 0 == (err = fastrpc_internal_invoke(fl,
		FASTRPC_MODE_PARALLEL, 1, &ioctl)));
	*raddr = (uintptr_t)routargs.vaddrout;
	if (err)
		goto bail;
	if (flags == ADSP_MMAP_HEAP_ADDR) {
		struct scm_desc desc = {0};

		desc.args[0] = TZ_PIL_AUTH_QDSP6_PROC;
		desc.args[1] = phys;
		desc.args[2] = size;
		desc.arginfo = SCM_ARGS(3);
		err = scm_call2(SCM_SIP_FNID(SCM_SVC_PIL,
			TZ_PIL_PROTECT_MEM_SUBSYS_ID), &desc);
	} else if (flags == ADSP_MMAP_REMOTE_HEAP_ADDR
			&& me->channel[fl->cid].rhvm.vmid && refs == 1) {
		VERIFY(err, !hyp_assign_phys(phys, (uint64_t)size,
				hlosvm, 1, me->channel[fl->cid].rhvm.vmid,
				me->channel[fl->cid].rhvm.vmperm,
				me->channel[fl->cid].rhvm.vmcount));
		if (err)
			goto bail;
	}
bail:
	return err;
}

static int fastrpc_munmap_on_dsp_rh(struct fastrpc_file *fl, uint64_t phys,
				size_t size, uint32_t flags, int locked)
{
	int err = 0;
	struct fastrpc_apps *me = &gfa;
	int tgid = 0;
	int destVM[1] = {VMID_HLOS};
	int destVMperm[1] = {PERM_READ | PERM_WRITE | PERM_EXEC};

	if (flags == ADSP_MMAP_HEAP_ADDR) {
		struct fastrpc_ioctl_invoke_crc ioctl;
		struct scm_desc desc = {0};
		remote_arg_t ra[2];
		int cid = 0;
		struct {
			uint8_t skey;
		} routargs;

		if (fl == NULL)
			goto bail;
		cid = fl->cid;
		tgid = fl->tgid;
		ra[0].buf.pv = (void *)&tgid;
		ra[0].buf.len = sizeof(tgid);

		ra[1].buf.pv = (void *)&routargs;
		ra[1].buf.len = sizeof(routargs);

		ioctl.inv.handle = FASTRPC_STATIC_HANDLE_PROCESS_GROUP;
		ioctl.inv.sc = REMOTE_SCALARS_MAKE(9, 1, 1);
		ioctl.inv.pra = ra;
		ioctl.fds = NULL;
		ioctl.attrs = NULL;
		ioctl.crc = NULL;

		if (locked) {
			mutex_unlock(&fl->map_mutex);
			mutex_unlock(&me->channel[cid].smd_mutex);
		}
		VERIFY(err, 0 == (err = fastrpc_internal_invoke(fl,
				FASTRPC_MODE_PARALLEL, 1, &ioctl)));
		if (locked) {
			mutex_lock(&me->channel[cid].smd_mutex);
			mutex_lock(&fl->map_mutex);
		}
		if (err)
			goto bail;
		desc.args[0] = TZ_PIL_AUTH_QDSP6_PROC;
		desc.args[1] = phys;
		desc.args[2] = size;
		desc.args[3] = routargs.skey;
		desc.arginfo = SCM_ARGS(4);
		err = scm_call2(SCM_SIP_FNID(SCM_SVC_PIL,
			TZ_PIL_CLEAR_PROTECT_MEM_SUBSYS_ID), &desc);
	} else if (flags == ADSP_MMAP_REMOTE_HEAP_ADDR) {
		if ((me->channel[fl->cid].rhvm.vmid)
				&& (me->channel[fl->cid].in_hib == 0)) {
			VERIFY(err, !hyp_assign_phys(phys,
					(uint64_t)size,
					me->channel[fl->cid].rhvm.vmid,
					me->channel[fl->cid].rhvm.vmcount,
					destVM, destVMperm, 1));
			if (err)
				goto bail;
		}
	}

bail:
	return err;
}

static int fastrpc_munmap_on_dsp(struct fastrpc_file *fl, uintptr_t raddr,
				uint64_t phys, size_t size, uint32_t flags)
{
	struct fastrpc_ioctl_invoke_crc ioctl;
	remote_arg_t ra[1];
	int err = 0;
	struct {
		int pid;
		uintptr_t vaddrout;
		size_t size;
	} inargs;

	inargs.pid = fl->tgid;
	inargs.size = size;
	inargs.vaddrout = raddr;
	ra[0].buf.pv = (void *)&inargs;
	ra[0].buf.len = sizeof(inargs);

	ioctl.inv.handle = FASTRPC_STATIC_HANDLE_PROCESS_GROUP;
	if (fl->apps->compat)
		ioctl.inv.sc = REMOTE_SCALARS_MAKE(5, 1, 0);
	else
		ioctl.inv.sc = REMOTE_SCALARS_MAKE(3, 1, 0);
	ioctl.inv.pra = ra;
	ioctl.fds = NULL;
	ioctl.attrs = NULL;
	ioctl.crc = NULL;
	VERIFY(err, 0 == (err = fastrpc_internal_invoke(fl,
		FASTRPC_MODE_PARALLEL, 1, &ioctl)));
	if (err)
		goto bail;
	if (flags == ADSP_MMAP_HEAP_ADDR ||
				flags == ADSP_MMAP_REMOTE_HEAP_ADDR) {
		VERIFY(err, !fastrpc_munmap_on_dsp_rh(fl, phys, size, flags,
							0));
		if (err)
			goto bail;
	}
bail:
	return err;
}

static int fastrpc_mmap_remove_ssr(struct fastrpc_file *fl, int locked)
{
	struct fastrpc_mmap *match = NULL, *map = NULL;
	struct hlist_node *n = NULL;
	int err = 0, ret = 0;
	struct fastrpc_apps *me = &gfa;
	struct ramdump_segment *ramdump_segments_rh = NULL;

	do {
		match = NULL;
		spin_lock(&me->hlock);
		hlist_for_each_entry_safe(map, n, &me->maps, hn) {
			match = map;
			hlist_del_init(&map->hn);
			break;
		}
		spin_unlock(&me->hlock);

		if (match) {
			VERIFY(err, !fastrpc_munmap_on_dsp_rh(fl, match->phys,
					match->size, match->flags, locked));
			if (err)
				goto bail;
			if (me->channel[0].ramdumpenabled) {
				ramdump_segments_rh = kcalloc(1,
				sizeof(struct ramdump_segment), GFP_KERNEL);
				if (ramdump_segments_rh) {
					ramdump_segments_rh->address =
					match->phys;
					ramdump_segments_rh->size = match->size;
					ret = do_elf_ramdump(
					 me->channel[0].remoteheap_ramdump_dev,
					 ramdump_segments_rh, 1);
					if (ret < 0)
						pr_err("ADSPRPC: unable to dump heap");
					kfree(ramdump_segments_rh);
				}
			}
			fastrpc_mmap_free(match, 0);
		}
	} while (match);
bail:
<<<<<<< HEAD
	if (err && match)
		fastrpc_mmap_add_global(match);
=======
	if (err && match) {
		mutex_lock(&fl->map_mutex);
		fastrpc_mmap_add_global(match);
		mutex_unlock(&fl->map_mutex);
	}
>>>>>>> 1f4ab35c
	return err;
}

static int fastrpc_mmap_remove_pdr(struct fastrpc_file *fl)
{
	struct fastrpc_apps *me = &gfa;
	int session = 0, err = 0;

	VERIFY(err, !fastrpc_get_adsp_session(
			AUDIO_PDR_SERVICE_LOCATION_CLIENT_NAME, &session));
	if (err)
		goto bail;
	if (!me->channel[fl->cid].spd[session].ispdup) {
		VERIFY(err, 0);
		if (err) {
			err = -ENOTCONN;
			goto bail;
		}
	}
	if (me->channel[fl->cid].spd[session].pdrcount !=
		me->channel[fl->cid].spd[session].prevpdrcount) {
		if (fastrpc_mmap_remove_ssr(fl, 0))
			pr_err("ADSPRPC: SSR: Failed to unmap remote heap\n");
		me->channel[fl->cid].spd[session].prevpdrcount =
				me->channel[fl->cid].spd[session].pdrcount;
	}
bail:
	return err;
}

static int fastrpc_mmap_remove(struct fastrpc_file *fl, uintptr_t va,
			     size_t len, struct fastrpc_mmap **ppmap);

static void fastrpc_mmap_add(struct fastrpc_mmap *map);

static inline void get_fastrpc_ioctl_mmap_64(
			struct fastrpc_ioctl_mmap_64 *mmap64,
			struct fastrpc_ioctl_mmap *immap)
{
	immap->fd = mmap64->fd;
	immap->flags = mmap64->flags;
	immap->vaddrin = (uintptr_t)mmap64->vaddrin;
	immap->size = mmap64->size;
}

static inline void put_fastrpc_ioctl_mmap_64(
			struct fastrpc_ioctl_mmap_64 *mmap64,
			struct fastrpc_ioctl_mmap *immap)
{
	mmap64->vaddrout = (uint64_t)immap->vaddrout;
}

static inline void get_fastrpc_ioctl_munmap_64(
			struct fastrpc_ioctl_munmap_64 *munmap64,
			struct fastrpc_ioctl_munmap *imunmap)
{
	imunmap->vaddrout = (uintptr_t)munmap64->vaddrout;
	imunmap->size = munmap64->size;
}

static int fastrpc_internal_munmap(struct fastrpc_file *fl,
				   struct fastrpc_ioctl_munmap *ud)
{
	int err = 0;
	struct fastrpc_mmap *map = NULL;
	struct fastrpc_buf *rbuf = NULL, *free = NULL;
	struct hlist_node *n;

	VERIFY(err, fl->dsp_proc_init == 1);
	if (err) {
		pr_err("adsprpc: ERROR: %s: user application %s trying to unmap without initialization\n",
			 __func__, current->comm);
		err = -EBADR;
		return err;
	}
	mutex_lock(&fl->internal_map_mutex);

	spin_lock(&fl->hlock);
	hlist_for_each_entry_safe(rbuf, n, &fl->remote_bufs, hn_rem) {
		if (rbuf->raddr && (rbuf->flags == ADSP_MMAP_ADD_PAGES)) {
			if ((rbuf->raddr == ud->vaddrout) &&
				(rbuf->size == ud->size)) {
				free = rbuf;
				break;
			}
		}
	}
	spin_unlock(&fl->hlock);

	if (free) {
		VERIFY(err, !fastrpc_munmap_on_dsp(fl, free->raddr,
			free->phys, free->size, free->flags));
		if (err)
			goto bail;
		fastrpc_buf_free(rbuf, 0);
		mutex_unlock(&fl->internal_map_mutex);
		return err;
	}

	mutex_lock(&fl->map_mutex);
	VERIFY(err, !fastrpc_mmap_remove(fl, ud->vaddrout, ud->size, &map));
	mutex_unlock(&fl->map_mutex);
	if (err)
		goto bail;
	VERIFY(err, map != NULL);
	if (err) {
		err = -EINVAL;
		goto bail;
	}
	VERIFY(err, !fastrpc_munmap_on_dsp(fl, map->raddr,
			map->phys, map->size, map->flags));
	if (err)
		goto bail;
	mutex_lock(&fl->map_mutex);
	fastrpc_mmap_free(map, 0);
	mutex_unlock(&fl->map_mutex);
bail:
	if (err && map) {
		mutex_lock(&fl->map_mutex);
		if ((map->flags == ADSP_MMAP_HEAP_ADDR) ||
				(map->flags == ADSP_MMAP_REMOTE_HEAP_ADDR))
			fastrpc_mmap_add_global(map);
		else
			fastrpc_mmap_add(map);
		mutex_unlock(&fl->map_mutex);
	}
	mutex_unlock(&fl->internal_map_mutex);
	return err;
}

/*
 *	fastrpc_internal_munmap_fd can only be used for buffers
 *	mapped with persist attributes. This can only be called
 *	once for any persist buffer
 */
static int fastrpc_internal_munmap_fd(struct fastrpc_file *fl,
				struct fastrpc_ioctl_munmap_fd *ud)
{
	int err = 0;
	struct fastrpc_mmap *map = NULL;

	VERIFY(err, (fl && ud));
	if (err)
		return err;
	VERIFY(err, fl->dsp_proc_init == 1);
	if (err) {
		pr_err("adsprpc: ERROR: %s: user application %s trying to unmap without initialization\n",
			__func__, current->comm);
		err = -EBADR;
		return err;
	}
	mutex_lock(&fl->internal_map_mutex);
	mutex_lock(&fl->map_mutex);
	if (fastrpc_mmap_find(fl, ud->fd, ud->va, ud->len, 0, 0, &map)) {
		pr_err("adsprpc: mapping not found to unmap fd 0x%x, va 0x%llx, len 0x%x\n",
			ud->fd, (unsigned long long)ud->va,
			(unsigned int)ud->len);
		err = -1;
		mutex_unlock(&fl->map_mutex);
		goto bail;
	}
	if (map && (map->attr & FASTRPC_ATTR_KEEP_MAP)) {
		map->attr = map->attr & (~FASTRPC_ATTR_KEEP_MAP);
		fastrpc_mmap_free(map, 0);
	}
	mutex_unlock(&fl->map_mutex);
bail:
	mutex_unlock(&fl->internal_map_mutex);
	return err;
}


static int fastrpc_internal_mmap(struct fastrpc_file *fl,
				 struct fastrpc_ioctl_mmap *ud)
{
	struct fastrpc_mmap *map = NULL;
	struct fastrpc_buf *rbuf = NULL;
	unsigned long dma_attr = 0;
	uintptr_t raddr = 0;
	int err = 0;

	VERIFY(err, fl->dsp_proc_init == 1);
	if (err) {
		pr_err("adsprpc: ERROR: %s: user application %s trying to map without initialization\n",
			__func__, current->comm);
		err = -EBADR;
		return err;
	}
	mutex_lock(&fl->internal_map_mutex);
	if (ud->flags == ADSP_MMAP_ADD_PAGES) {
		if (ud->vaddrin) {
			err = -EINVAL;
			pr_err("adsprpc: %s: %s: ERROR: adding user allocated pages is not supported\n",
					current->comm, __func__);
			goto bail;
		}
		dma_attr = DMA_ATTR_EXEC_MAPPING |
					DMA_ATTR_DELAYED_UNMAP |
					DMA_ATTR_NO_KERNEL_MAPPING |
					DMA_ATTR_FORCE_NON_COHERENT;
		err = fastrpc_buf_alloc(fl, ud->size, dma_attr, ud->flags,
								1, &rbuf);
		if (err)
			goto bail;
		err = fastrpc_mmap_on_dsp(fl, ud->flags, 0,
				rbuf->phys, rbuf->size, 0, &raddr);
		if (err)
			goto bail;
		rbuf->raddr = raddr;
	} else {
		uintptr_t va_to_dsp;

		mutex_lock(&fl->map_mutex);
		VERIFY(err, !fastrpc_mmap_create(fl, ud->fd, 0,
				(uintptr_t)ud->vaddrin, ud->size,
				 ud->flags, &map));
		mutex_unlock(&fl->map_mutex);
		if (err)
			goto bail;

		if (ud->flags == ADSP_MMAP_HEAP_ADDR ||
				ud->flags == ADSP_MMAP_REMOTE_HEAP_ADDR)
			va_to_dsp = 0;
		else
			va_to_dsp = (uintptr_t)map->va;
		VERIFY(err, 0 == fastrpc_mmap_on_dsp(fl, ud->flags, va_to_dsp,
				map->phys, map->size, map->refs, &raddr));
		if (err)
			goto bail;
		map->raddr = raddr;
		if (ud->flags == ADSP_MMAP_HEAP_ADDR ||
				ud->flags == ADSP_MMAP_REMOTE_HEAP_ADDR)
			fastrpc_mmap_add_global(map);
	}
	ud->vaddrout = raddr;
 bail:
	if (err) {
		if (map) {
			mutex_lock(&fl->map_mutex);
			fastrpc_mmap_free(map, 0);
			mutex_unlock(&fl->map_mutex);
		}
		if (!IS_ERR_OR_NULL(rbuf))
			fastrpc_buf_free(rbuf, 0);
	}
	mutex_unlock(&fl->internal_map_mutex);
	return err;
}

static void fastrpc_context_list_dtor(struct fastrpc_file *fl);

static int fastrpc_session_alloc_locked(struct fastrpc_channel_ctx *chan,
			int secure, struct fastrpc_session_ctx **session)
{
	struct fastrpc_apps *me = &gfa;
	uint64_t idx = 0;
	int err = 0;

	if (chan->sesscount) {
		for (idx = 0; idx < chan->sesscount; ++idx) {
			if (!chan->session[idx].used &&
				chan->session[idx].smmu.secure == secure) {
				chan->session[idx].used = 1;
				break;
			}
		}
		if (idx >= chan->sesscount) {
			err = -EUSERS;
			pr_err("adsprpc: ERROR %d: %s: max concurrent sessions limit (%d) already reached on %s\n",
				err, __func__, chan->sesscount, chan->subsys);
			goto bail;
		}
		chan->session[idx].smmu.faults = 0;
	} else {
		VERIFY(err, me->dev != NULL);
		if (err)
			goto bail;
		chan->session[0].dev = me->dev;
		chan->session[0].smmu.dev = me->dev;
	}

	*session = &chan->session[idx];
 bail:
	return err;
}

static int fastrpc_rpmsg_probe(struct rpmsg_device *rpdev)
{
	int err = 0;
	int cid = -1;

	VERIFY(err, !IS_ERR_OR_NULL(rpdev));
	if (err)
		return -EINVAL;

	if (!strcmp(rpdev->dev.parent->of_node->name, "cdsp"))
		cid = CDSP_DOMAIN_ID;
	else if (!strcmp(rpdev->dev.parent->of_node->name, "adsp"))
		cid = ADSP_DOMAIN_ID;
	else if (!strcmp(rpdev->dev.parent->of_node->name, "dsps"))
		cid = SDSP_DOMAIN_ID;
	else if (!strcmp(rpdev->dev.parent->of_node->name, "mdsp"))
		cid = MDSP_DOMAIN_ID;

	VERIFY(err, cid >= 0 && cid < NUM_CHANNELS);
	if (err)
		goto bail;
	mutex_lock(&gcinfo[cid].rpmsg_mutex);
	gcinfo[cid].rpdev = rpdev;
	mutex_unlock(&gcinfo[cid].rpmsg_mutex);
	pr_info("adsprpc: %s: opened rpmsg channel for %s\n",
		__func__, gcinfo[cid].subsys);
bail:
	if (err)
		pr_err("adsprpc: rpmsg probe of %s cid %d failed\n",
			rpdev->dev.parent->of_node->name, cid);
	return err;
}

static void fastrpc_rpmsg_remove(struct rpmsg_device *rpdev)
{
	int err = 0;
	int cid = -1;
	struct fastrpc_apps *me = &gfa;

	VERIFY(err, !IS_ERR_OR_NULL(rpdev));
	if (err)
		return;

	if (!strcmp(rpdev->dev.parent->of_node->name, "cdsp"))
		cid = CDSP_DOMAIN_ID;
	else if (!strcmp(rpdev->dev.parent->of_node->name, "adsp"))
		cid = ADSP_DOMAIN_ID;
	else if (!strcmp(rpdev->dev.parent->of_node->name, "dsps"))
		cid = SDSP_DOMAIN_ID;
	else if (!strcmp(rpdev->dev.parent->of_node->name, "mdsp"))
		cid = MDSP_DOMAIN_ID;

	VERIFY(err, cid >= 0 && cid < NUM_CHANNELS);
	if (err)
		goto bail;
	mutex_lock(&gcinfo[cid].rpmsg_mutex);
	gcinfo[cid].rpdev = NULL;
	mutex_unlock(&gcinfo[cid].rpmsg_mutex);
	fastrpc_notify_drivers(me, cid);
	pr_info("adsprpc: %s: closed rpmsg channel of %s\n",
		__func__, gcinfo[cid].subsys);
bail:
	if (err)
		pr_err("adsprpc: rpmsg remove of %s cid %d failed\n",
			rpdev->dev.parent->of_node->name, cid);
	return;
}

static int fastrpc_rpmsg_callback(struct rpmsg_device *rpdev, void *data,
	int len, void *priv, u32 addr)
{
	struct smq_invoke_rsp *rsp = (struct smq_invoke_rsp *)data;
	struct fastrpc_apps *me = &gfa;
	uint32_t index;
	int err = 0;

	VERIFY(err, (rsp && len >= sizeof(*rsp)));
	if (err)
		goto bail;

	index = (uint32_t)((rsp->ctx & FASTRPC_CTXID_MASK) >> 4);
	VERIFY(err, index < FASTRPC_CTX_MAX);
	if (err)
		goto bail;

	VERIFY(err, !IS_ERR_OR_NULL(me->ctxtable[index]));
	if (err)
		goto bail;

	VERIFY(err, ((me->ctxtable[index]->ctxid == (rsp->ctx & ~3)) &&
		me->ctxtable[index]->magic == FASTRPC_CTX_MAGIC));
	if (err)
		goto bail;

	context_notify_user(me->ctxtable[index], rsp->retval);
bail:
	if (err)
		pr_debug("adsprpc: invalid response or context\n");
	return err;
}

static int fastrpc_session_alloc(struct fastrpc_channel_ctx *chan, int secure,
					struct fastrpc_session_ctx **session)
{
	int err = 0;

	mutex_lock(&chan->smd_mutex);
	if (!*session)
		err = fastrpc_session_alloc_locked(chan, secure, session);
	mutex_unlock(&chan->smd_mutex);
	return err;
}

static void fastrpc_session_free(struct fastrpc_channel_ctx *chan,
				struct fastrpc_session_ctx *session)
{
	mutex_lock(&chan->smd_mutex);
	session->used = 0;
	mutex_unlock(&chan->smd_mutex);
}

static int fastrpc_file_free(struct fastrpc_file *fl)
{
	struct hlist_node *n = NULL;
	struct fastrpc_mmap *map = NULL, *lmap = NULL;
	struct fastrpc_perf *perf = NULL, *fperf = NULL;
	int cid;

	if (!fl)
		return 0;
	cid = fl->cid;

	(void)fastrpc_release_current_dsp_process(fl);

	spin_lock(&fl->apps->hlock);
	hlist_del_init(&fl->hn);
	spin_unlock(&fl->apps->hlock);
	kfree(fl->debug_buf);

	if (!fl->sctx) {
		kfree(fl);
		return 0;
	}
	spin_lock(&fl->hlock);
	fl->file_close = 1;
	spin_unlock(&fl->hlock);
	if (!IS_ERR_OR_NULL(fl->init_mem))
		fastrpc_buf_free(fl->init_mem, 0);
	fastrpc_context_list_dtor(fl);
	fastrpc_cached_buf_list_free(fl);
	mutex_lock(&fl->map_mutex);
	do {
		lmap = NULL;
		hlist_for_each_entry_safe(map, n, &fl->maps, hn) {
			hlist_del_init(&map->hn);
			lmap = map;
			break;
		}
		fastrpc_mmap_free(lmap, 1);
	} while (lmap);
	mutex_unlock(&fl->map_mutex);

	if (fl->sctx)
		fastrpc_session_free(&fl->apps->channel[cid], fl->sctx);
	if (fl->secsctx)
		fastrpc_session_free(&fl->apps->channel[cid], fl->secsctx);

	mutex_lock(&fl->perf_mutex);
	do {
		struct hlist_node *pn = NULL;

		fperf = NULL;
		hlist_for_each_entry_safe(perf, pn, &fl->perf, hn) {
			hlist_del_init(&perf->hn);
			fperf = perf;
			break;
		}
		kfree(fperf);
	} while (fperf);
	fastrpc_remote_buf_list_free(fl);
	mutex_unlock(&fl->perf_mutex);
	mutex_destroy(&fl->perf_mutex);
	mutex_destroy(&fl->map_mutex);
	mutex_destroy(&fl->internal_map_mutex);
	mutex_destroy(&fl->pm_qos_mutex);
	kfree(fl);
	return 0;
}

static int fastrpc_device_release(struct inode *inode, struct file *file)
{
	struct fastrpc_file *fl = (struct fastrpc_file *)file->private_data;

	if (fl) {
		if (fl->qos_request && pm_qos_request_active(&fl->pm_qos_req))
			pm_qos_remove_request(&fl->pm_qos_req);
		if (fl->debugfs_file != NULL)
			debugfs_remove(fl->debugfs_file);
		fastrpc_file_free(fl);
		file->private_data = NULL;
	}
	return 0;
}

static int fastrpc_debugfs_open(struct inode *inode, struct file *filp)
{
	filp->private_data = inode->i_private;
	return 0;
}

static ssize_t fastrpc_debugfs_read(struct file *filp, char __user *buffer,
					 size_t count, loff_t *position) {
	struct fastrpc_apps *me = &gfa;
	struct fastrpc_file *fl = filp->private_data;
	struct hlist_node *n;
	struct fastrpc_buf *buf = NULL;
	struct fastrpc_mmap *map = NULL;
	struct fastrpc_mmap *gmaps = NULL;
	struct smq_invoke_ctx *ictx = NULL;
	struct fastrpc_channel_ctx *chan = NULL;
	unsigned int len = 0;
	int i, j, sess_used = 0, ret = 0;
	char *fileinfo = NULL;
	char single_line[UL_SIZE] = "----------------";
	char title[UL_SIZE] = "=========================";

	fileinfo = kzalloc(DEBUGFS_SIZE, GFP_KERNEL);
	if (!fileinfo)
		goto bail;
	if (fl == NULL) {
		len += scnprintf(fileinfo + len, DEBUGFS_SIZE - len,
			"\n%s %s %s\n", title, " CHANNEL INFO ", title);
		len += scnprintf(fileinfo + len, DEBUGFS_SIZE - len,
			"%-7s|%-10s|%-14s|%-9s|%-13s\n",
			"subsys", "sesscount", "issubsystemup",
			"ssrcount", "session_used");
		len += scnprintf(fileinfo + len, DEBUGFS_SIZE - len,
			"-%s%s%s%s-\n", single_line, single_line,
			single_line, single_line);
		for (i = 0; i < NUM_CHANNELS; i++) {
			sess_used = 0;
			chan = &gcinfo[i];
			len += scnprintf(fileinfo + len,
				DEBUGFS_SIZE - len, "%-7s", chan->subsys);
			len += scnprintf(fileinfo + len,
				DEBUGFS_SIZE - len, "|%-10u",
				chan->sesscount);
			len += scnprintf(fileinfo + len,
				DEBUGFS_SIZE - len, "|%-14d",
				chan->issubsystemup);
			len += scnprintf(fileinfo + len,
				DEBUGFS_SIZE - len, "|%-9u",
				chan->ssrcount);
			for (j = 0; j < chan->sesscount; j++) {
				sess_used += chan->session[j].used;
			}
			len += scnprintf(fileinfo + len,
				DEBUGFS_SIZE - len, "|%-13d\n", sess_used);
		}
		len += scnprintf(fileinfo + len, DEBUGFS_SIZE - len,
			"\n%s%s%s\n", "=============",
			" CMA HEAP ", "==============");
		len += scnprintf(fileinfo + len,
			DEBUGFS_SIZE - len, "%-20s|%-20s\n", "addr", "size");
		len += scnprintf(fileinfo + len,
			DEBUGFS_SIZE - len, "--%s%s---\n",
			single_line, single_line);
		len += scnprintf(fileinfo + len, DEBUGFS_SIZE - len,
			"0x%-18llX", me->range.addr);
		len += scnprintf(fileinfo + len,
			DEBUGFS_SIZE - len, "|0x%-18llX\n", me->range.size);
		len += scnprintf(fileinfo + len, DEBUGFS_SIZE - len,
			"\n==========%s %s %s===========\n",
			title, " GMAPS ", title);
		len += scnprintf(fileinfo + len, DEBUGFS_SIZE - len,
			"%-20s|%-20s|%-20s|%-20s\n",
			"fd", "phys", "size", "va");
		len += scnprintf(fileinfo + len, DEBUGFS_SIZE - len,
			"%s%s%s%s%s\n", single_line, single_line,
			single_line, single_line, single_line);
		spin_lock(&me->hlock);
		hlist_for_each_entry_safe(gmaps, n, &me->maps, hn) {
			len += scnprintf(fileinfo + len, DEBUGFS_SIZE - len,
				"%-20d|0x%-18llX|0x%-18X|0x%-20lX\n\n",
				gmaps->fd, gmaps->phys,
				(uint32_t)gmaps->size,
				gmaps->va);
		}
		spin_unlock(&me->hlock);
		len += scnprintf(fileinfo + len, DEBUGFS_SIZE - len,
			"%-20s|%-20s|%-20s|%-20s\n",
			"len", "refs", "raddr", "flags");
		len += scnprintf(fileinfo + len, DEBUGFS_SIZE - len,
			"%s%s%s%s%s\n", single_line, single_line,
			single_line, single_line, single_line);
		spin_lock(&me->hlock);
		hlist_for_each_entry_safe(gmaps, n, &me->maps, hn) {
			len += scnprintf(fileinfo + len, DEBUGFS_SIZE - len,
				"0x%-18X|%-20d|%-20lu|%-20u\n",
				(uint32_t)gmaps->len, gmaps->refs,
				gmaps->raddr, gmaps->flags);
		}
		spin_unlock(&me->hlock);
	} else {
		len += scnprintf(fileinfo + len, DEBUGFS_SIZE - len,
			"\n%s %13s %d\n", "cid", ":", fl->cid);
		len += scnprintf(fileinfo + len, DEBUGFS_SIZE - len,
			"%s %12s %d\n", "tgid", ":", fl->tgid);
		len += scnprintf(fileinfo + len, DEBUGFS_SIZE - len,
			"%s %7s %d\n", "sessionid", ":", fl->sessionid);
		len += scnprintf(fileinfo + len, DEBUGFS_SIZE - len,
			"%s %8s %u\n", "ssrcount", ":", fl->ssrcount);
		len += scnprintf(fileinfo + len, DEBUGFS_SIZE - len,
			"%s %14s %d\n", "pd", ":", fl->pd);
		len += scnprintf(fileinfo + len, DEBUGFS_SIZE - len,
			"%s %9s %s\n", "spdname", ":", fl->spdname);
		len += scnprintf(fileinfo + len, DEBUGFS_SIZE - len,
			"%s %6s %d\n", "file_close", ":", fl->file_close);
		len += scnprintf(fileinfo + len, DEBUGFS_SIZE - len,
			"%s %9s %d\n", "profile", ":", fl->profile);
		len += scnprintf(fileinfo + len, DEBUGFS_SIZE - len,
			"%s %3s %d\n", "smmu.coherent", ":",
			fl->sctx->smmu.coherent);
		len += scnprintf(fileinfo + len, DEBUGFS_SIZE - len,
			"%s %4s %d\n", "smmu.enabled", ":",
			fl->sctx->smmu.enabled);
		len += scnprintf(fileinfo + len, DEBUGFS_SIZE - len,
			"%s %9s %d\n", "smmu.cb", ":", fl->sctx->smmu.cb);
		len += scnprintf(fileinfo + len, DEBUGFS_SIZE - len,
			"%s %5s %d\n", "smmu.secure", ":",
			fl->sctx->smmu.secure);
		len += scnprintf(fileinfo + len, DEBUGFS_SIZE - len,
			"%s %5s %d\n", "smmu.faults", ":",
			fl->sctx->smmu.faults);

		len += scnprintf(fileinfo + len, DEBUGFS_SIZE - len,
			"\n=======%s %s %s======\n", title,
			" LIST OF MAPS ", title);
		len += scnprintf(fileinfo + len, DEBUGFS_SIZE - len,
			"%-20s|%-20s|%-20s\n", "va", "phys", "size");
		len += scnprintf(fileinfo + len, DEBUGFS_SIZE - len,
			"%s%s%s%s%s\n",
			single_line, single_line, single_line,
			single_line, single_line);
		mutex_lock(&fl->map_mutex);
		hlist_for_each_entry_safe(map, n, &fl->maps, hn) {
			len += scnprintf(fileinfo + len, DEBUGFS_SIZE - len,
				"0x%-20lX|0x%-20llX|0x%-20zu\n\n",
				map->va, map->phys,
				map->size);
		}
		mutex_unlock(&fl->map_mutex);
		len += scnprintf(fileinfo + len, DEBUGFS_SIZE - len,
			"%-20s|%-20s|%-20s|%-20s\n",
			"len", "refs",
			"raddr", "uncached");
		len += scnprintf(fileinfo + len, DEBUGFS_SIZE - len,
			"%s%s%s%s%s\n",
			single_line, single_line, single_line,
			single_line, single_line);
		mutex_lock(&fl->map_mutex);
		hlist_for_each_entry_safe(map, n, &fl->maps, hn) {
			len += scnprintf(fileinfo + len, DEBUGFS_SIZE - len,
				"%-20zu|%-20d|0x%-20lX|%-20d\n\n",
				map->len, map->refs, map->raddr,
				map->uncached);
		}
		mutex_unlock(&fl->map_mutex);
		len += scnprintf(fileinfo + len, DEBUGFS_SIZE - len,
			"%-20s|%-20s\n", "secure", "attr");
		len += scnprintf(fileinfo + len, DEBUGFS_SIZE - len,
			"%s%s%s%s%s\n",
			single_line, single_line, single_line,
			single_line, single_line);
		mutex_lock(&fl->map_mutex);
		hlist_for_each_entry_safe(map, n, &fl->maps, hn) {
			len += scnprintf(fileinfo + len, DEBUGFS_SIZE - len,
				"%-20d|0x%-20lX\n\n",
				map->secure, map->attr);
		}
		mutex_unlock(&fl->map_mutex);
		len += scnprintf(fileinfo + len, DEBUGFS_SIZE - len,
			"\n======%s %s %s======\n", title,
			" LIST OF BUFS ", title);
		spin_lock(&fl->hlock);
		len += scnprintf(fileinfo + len, DEBUGFS_SIZE - len,
			"%-19s|%-19s|%-19s\n",
			"virt", "phys", "size");
		len += scnprintf(fileinfo + len, DEBUGFS_SIZE - len,
			"%s%s%s%s%s\n", single_line, single_line,
			single_line, single_line, single_line);
		hlist_for_each_entry_safe(buf, n, &fl->cached_bufs, hn) {
			len += scnprintf(fileinfo + len,
				DEBUGFS_SIZE - len,
				"0x%-17p|0x%-17llX|%-19zu\n",
				buf->virt, (uint64_t)buf->phys, buf->size);
		}

		len += scnprintf(fileinfo + len, DEBUGFS_SIZE - len,
			"\n%s %s %s\n", title,
			" LIST OF PENDING SMQCONTEXTS ", title);
		len += scnprintf(fileinfo + len, DEBUGFS_SIZE - len,
			"%-20s|%-10s|%-10s|%-10s|%-20s\n",
			"sc", "pid", "tgid", "used", "ctxid");
		len += scnprintf(fileinfo + len, DEBUGFS_SIZE - len,
			"%s%s%s%s%s\n", single_line, single_line,
			single_line, single_line, single_line);
		hlist_for_each_entry_safe(ictx, n, &fl->clst.pending, hn) {
			len += scnprintf(fileinfo + len, DEBUGFS_SIZE - len,
				"0x%-18X|%-10d|%-10d|%-10zu|0x%-20llX\n\n",
				ictx->sc, ictx->pid, ictx->tgid,
				ictx->used, ictx->ctxid);
		}

		len += scnprintf(fileinfo + len, DEBUGFS_SIZE - len,
			"\n%s %s %s\n", title,
			" LIST OF INTERRUPTED SMQCONTEXTS ", title);
		len += scnprintf(fileinfo + len, DEBUGFS_SIZE - len,
			"%-20s|%-10s|%-10s|%-10s|%-20s\n",
			"sc", "pid", "tgid", "used", "ctxid");
		len += scnprintf(fileinfo + len, DEBUGFS_SIZE - len,
			"%s%s%s%s%s\n", single_line, single_line,
			single_line, single_line, single_line);
		hlist_for_each_entry_safe(ictx, n, &fl->clst.interrupted, hn) {
			len += scnprintf(fileinfo + len, DEBUGFS_SIZE - len,
			"%-20u|%-20d|%-20d|%-20zu|0x%-20llX\n\n",
			ictx->sc, ictx->pid, ictx->tgid,
			ictx->used, ictx->ctxid);
		}
		spin_unlock(&fl->hlock);
	}
	if (len > DEBUGFS_SIZE)
		len = DEBUGFS_SIZE;
	ret = simple_read_from_buffer(buffer, count, position, fileinfo, len);
	kfree(fileinfo);
bail:
	return ret;
}

static const struct file_operations debugfs_fops = {
	.open = fastrpc_debugfs_open,
	.read = fastrpc_debugfs_read,
};
static int fastrpc_channel_open(struct fastrpc_file *fl)
{
	struct fastrpc_apps *me = &gfa;
	int cid = -1, err = 0;

	VERIFY(err, fl && fl->sctx && fl->cid >= 0 && fl->cid < NUM_CHANNELS);
	if (err) {
		pr_err("adsprpc: ERROR: %s: kernel session not initialized yet for %s\n",
			__func__, current->comm);
		err = -EBADR;
		return err;
	}
	cid = fl->cid;
	mutex_lock(&me->channel[cid].rpmsg_mutex);
	VERIFY(err, NULL != me->channel[cid].rpdev);
	if (err) {
		err = -ENOTCONN;
		mutex_unlock(&me->channel[cid].rpmsg_mutex);
		goto bail;
	}
	mutex_unlock(&me->channel[cid].rpmsg_mutex);

	mutex_lock(&me->channel[cid].smd_mutex);
	if (me->channel[cid].ssrcount !=
				 me->channel[cid].prevssrcount) {
		if (!me->channel[cid].issubsystemup) {
			VERIFY(err, 0);
			if (err) {
				err = -ENOTCONN;
				mutex_unlock(&me->channel[cid].smd_mutex);
				goto bail;
			}
		}
	}
	fl->ssrcount = me->channel[cid].ssrcount;

	if (cid == ADSP_DOMAIN_ID && me->channel[cid].ssrcount !=
			 me->channel[cid].prevssrcount) {
		mutex_lock(&fl->map_mutex);
		if (fastrpc_mmap_remove_ssr(fl, 1))
			pr_err("adsprpc: %s: SSR: Failed to unmap remote heap for %s\n",
				__func__, me->channel[cid].name);
		mutex_unlock(&fl->map_mutex);
		me->channel[cid].prevssrcount =
					me->channel[cid].ssrcount;
	}
	me->channel[cid].in_hib = 0;
	mutex_unlock(&me->channel[cid].smd_mutex);

bail:
	return err;
}

static int fastrpc_device_open(struct inode *inode, struct file *filp)
{
	int err = 0;
	struct fastrpc_file *fl = NULL;
	struct fastrpc_apps *me = &gfa;

	/*
	 * Indicates the device node opened
	 * MINOR_NUM_DEV or MINOR_NUM_SECURE_DEV
	 */
	int dev_minor = MINOR(inode->i_rdev);

	VERIFY(err, ((dev_minor == MINOR_NUM_DEV) ||
			(dev_minor == MINOR_NUM_SECURE_DEV)));
	if (err) {
		pr_err("adsprpc: Invalid dev minor num %d\n", dev_minor);
		return err;
	}

	VERIFY(err, NULL != (fl = kzalloc(sizeof(*fl), GFP_KERNEL)));
	if (err)
		return err;

	context_list_ctor(&fl->clst);
	spin_lock_init(&fl->hlock);
	INIT_HLIST_HEAD(&fl->maps);
	INIT_HLIST_HEAD(&fl->perf);
	INIT_HLIST_HEAD(&fl->cached_bufs);
	INIT_HLIST_HEAD(&fl->remote_bufs);
	INIT_HLIST_NODE(&fl->hn);
	fl->sessionid = 0;
	fl->apps = me;
	fl->mode = FASTRPC_MODE_SERIAL;
	fl->cid = -1;
	fl->dev_minor = dev_minor;
	fl->init_mem = NULL;
	memset(&fl->perf, 0, sizeof(fl->perf));
	fl->qos_request = 0;
	fl->dsp_proc_init = 0;
	filp->private_data = fl;
	mutex_init(&fl->internal_map_mutex);
	mutex_init(&fl->map_mutex);
	spin_lock(&me->hlock);
	hlist_add_head(&fl->hn, &me->drivers);
	spin_unlock(&me->hlock);
	mutex_init(&fl->perf_mutex);
	mutex_init(&fl->pm_qos_mutex);
	return 0;
}

static int fastrpc_set_process_info(struct fastrpc_file *fl)
{
	int err = 0, buf_size = 0;
	char strpid[PID_SIZE];
	char cur_comm[TASK_COMM_LEN];

	memcpy(cur_comm, current->comm, TASK_COMM_LEN);
	cur_comm[TASK_COMM_LEN-1] = '\0';

	fl->tgid = current->tgid;
	snprintf(strpid, PID_SIZE, "%d", current->pid);
	if (debugfs_root) {
		buf_size = strlen(cur_comm) + strlen("_")
			+ strlen(strpid) + 1;
		spin_lock(&fl->hlock);
		if (fl->debug_buf_alloced_attempted) {
			spin_unlock(&fl->hlock);
			return err;
		}
		fl->debug_buf_alloced_attempted = 1;
		spin_unlock(&fl->hlock);
		fl->debug_buf = kzalloc(buf_size, GFP_KERNEL);
		if (!fl->debug_buf) {
			err = -ENOMEM;
			return err;
		}
		snprintf(fl->debug_buf, buf_size, "%.10s%s%d",
			cur_comm, "_", current->pid);
		fl->debugfs_file = debugfs_create_file(fl->debug_buf, 0644,
			debugfs_root, fl, &debugfs_fops);
		if (IS_ERR_OR_NULL(fl->debugfs_file)) {
			pr_warn("Error: %s: %s: failed to create debugfs file %s\n",
				cur_comm, __func__, fl->debug_buf);
			fl->debugfs_file = NULL;
			kfree(fl->debug_buf);
			fl->debug_buf = NULL;
		}
	}
	return err;
}

static int fastrpc_get_info(struct fastrpc_file *fl, uint32_t *info)
{
	int err = 0;
	uint32_t cid;
	struct fastrpc_apps *me = &gfa;

	VERIFY(err, fl != NULL);
	if (err)
		goto bail;
	err = fastrpc_set_process_info(fl);
	if (err)
		goto bail;
	cid = *info;
	if (fl->cid == -1) {
		struct fastrpc_channel_ctx *chan = &me->channel[cid];

		VERIFY(err, cid < NUM_CHANNELS);
		if (err)
			goto bail;
		/* Check to see if the device node is non-secure */
		if (fl->dev_minor == MINOR_NUM_DEV) {
			/*
			 * If an app is trying to offload to a secure remote
			 * channel by opening the non-secure device node, allow
			 * the access if the subsystem supports unsigned
			 * offload. Untrusted apps will be restricted.
			 */
			if (chan->secure == SECURE_CHANNEL &&
					!chan->unsigned_support) {
				err = -EACCES;
				pr_err("adsprpc: GetInfo failed dev %d, cid %d, secure %d\n",
				  fl->dev_minor, cid,
				  fl->apps->channel[cid].secure);
				goto bail;
			}
		}
		fl->cid = cid;
		fl->ssrcount = fl->apps->channel[cid].ssrcount;
		mutex_lock(&fl->apps->channel[cid].smd_mutex);
		err = fastrpc_session_alloc_locked(&fl->apps->channel[cid],
				0, &fl->sctx);
		mutex_unlock(&fl->apps->channel[cid].smd_mutex);
		if (err)
			goto bail;
	}
	VERIFY(err, fl->sctx != NULL);
	if (err) {
		err = -EBADR;
		goto bail;
	}
	*info = (fl->sctx->smmu.enabled ? 1 : 0);
bail:
	return err;
}

static int fastrpc_internal_control(struct fastrpc_file *fl,
					struct fastrpc_ioctl_control *cp)
{
	int err = 0;
	int latency;

	VERIFY(err, !IS_ERR_OR_NULL(fl) && !IS_ERR_OR_NULL(fl->apps));
	if (err)
		goto bail;
	VERIFY(err, !IS_ERR_OR_NULL(cp));
	if (err)
		goto bail;

	switch (cp->req) {
	case FASTRPC_CONTROL_LATENCY:
		latency = cp->lp.enable == FASTRPC_LATENCY_CTRL_ENB ?
			fl->apps->latency : PM_QOS_DEFAULT_VALUE;
		VERIFY(err, latency != 0);
		if (err)
			goto bail;
		mutex_lock(&fl->pm_qos_mutex);
		if (!fl->qos_request) {
			pm_qos_add_request(&fl->pm_qos_req,
				PM_QOS_CPU_DMA_LATENCY, latency);
			fl->qos_request = 1;
		} else
			pm_qos_update_request(&fl->pm_qos_req, latency);
		mutex_unlock(&fl->pm_qos_mutex);
		break;
	case FASTRPC_CONTROL_KALLOC:
		cp->kalloc.kalloc_support = 1;
		break;
	case FASTRPC_CONTROL_WAKELOCK:
		fl->wake_enable = cp->wp.enable;
		break;
	default:
		err = -EBADRQC;
		break;
	}
bail:
	return err;
}

static int fastrpc_setmode(unsigned long ioctl_param,
				struct fastrpc_file *fl)
{
	int err = 0;

	switch ((uint32_t)ioctl_param) {
	case FASTRPC_MODE_PARALLEL:
	case FASTRPC_MODE_SERIAL:
		fl->mode = (uint32_t)ioctl_param;
		break;
	case FASTRPC_MODE_PROFILE:
		fl->profile = (uint32_t)ioctl_param;
		break;
	case FASTRPC_MODE_SESSION:
		fl->sessionid = 1;
		fl->tgid |= (1 << SESSION_ID_INDEX);
		break;
	default:
		err = -ENOTTY;
		break;
	}
	return err;
}

static int fastrpc_getperf(struct fastrpc_ioctl_perf *ioctl_perf,
				void *param, struct fastrpc_file *fl)
{
	int err = 0;

	K_COPY_FROM_USER(err, 0, ioctl_perf,
				param, sizeof(*ioctl_perf));
	if (err)
		goto bail;
	ioctl_perf->numkeys = sizeof(struct fastrpc_perf)/sizeof(int64_t);
	if (ioctl_perf->keys) {
		char *keys = PERF_KEYS;

		K_COPY_TO_USER(err, 0, (void *)ioctl_perf->keys,
					 keys, strlen(keys)+1);
		if (err)
			goto bail;
	}
	if (ioctl_perf->data) {
		struct fastrpc_perf *perf = NULL, *fperf = NULL;
		struct hlist_node *n = NULL;

		mutex_lock(&fl->perf_mutex);
		hlist_for_each_entry_safe(perf, n, &fl->perf, hn) {
			if (perf->tid == current->pid) {
				fperf = perf;
				break;
			}
		}

		mutex_unlock(&fl->perf_mutex);

		if (fperf) {
			K_COPY_TO_USER(err, 0, (void *)ioctl_perf->data,
				fperf, sizeof(*fperf) -
				sizeof(struct hlist_node));
		}
	}
	K_COPY_TO_USER(err, 0, param, ioctl_perf, sizeof(*ioctl_perf));
	if (err)
		goto bail;
bail:
	return err;
}

static int fastrpc_control(struct fastrpc_ioctl_control *cp,
				void *param, struct fastrpc_file *fl)
{
	int err = 0;

	K_COPY_FROM_USER(err, 0, cp, param,
			sizeof(*cp));
	if (err)
		goto bail;
	VERIFY(err, 0 == (err = fastrpc_internal_control(fl, cp)));
	if (err)
		goto bail;
	if (cp->req == FASTRPC_CONTROL_KALLOC) {
		K_COPY_TO_USER(err, 0, param, cp, sizeof(*cp));
		if (err)
			goto bail;
	}
bail:
	return err;
}

static int fastrpc_get_dsp_info(struct fastrpc_ioctl_dsp_capabilities *dsp_cap,
				void *param, struct fastrpc_file *fl)
{
	int err = 0;

	K_COPY_FROM_USER(err, 0, dsp_cap, param,
			sizeof(struct fastrpc_ioctl_dsp_capabilities));
	VERIFY(err, dsp_cap->domain < NUM_CHANNELS);
	if (err)
		goto bail;

	err = fastrpc_get_info_from_kernel(dsp_cap, fl);
	if (err)
		goto bail;
	K_COPY_TO_USER(err, 0, param, dsp_cap,
			sizeof(struct fastrpc_ioctl_dsp_capabilities));
bail:
	return err;
}

static int fastrpc_update_cdsp_support(struct fastrpc_file *fl)
{
	struct fastrpc_ioctl_dsp_capabilities *dsp_query;
	struct fastrpc_apps *me = &gfa;
	int err = 0;

	VERIFY(err, NULL != (dsp_query = kzalloc(sizeof(*dsp_query),
				GFP_KERNEL)));
	if (err)
		goto bail;
	dsp_query->domain = CDSP_DOMAIN_ID;
	err = fastrpc_get_info_from_kernel(dsp_query, fl);
	if (err)
		goto bail;
	if (!(dsp_query->dsp_attributes[1]))
		me->channel[CDSP_DOMAIN_ID].unsigned_support = false;
bail:
	kfree(dsp_query);
	return err;
}

static long fastrpc_device_ioctl(struct file *file, unsigned int ioctl_num,
				 unsigned long ioctl_param)
{
	union {
		struct fastrpc_ioctl_invoke_crc inv;
		struct fastrpc_ioctl_mmap mmap;
		struct fastrpc_ioctl_mmap_64 mmap64;
		struct fastrpc_ioctl_munmap munmap;
		struct fastrpc_ioctl_munmap_64 munmap64;
		struct fastrpc_ioctl_munmap_fd munmap_fd;
		struct fastrpc_ioctl_init_attrs init;
		struct fastrpc_ioctl_perf perf;
		struct fastrpc_ioctl_control cp;
		struct fastrpc_ioctl_dsp_capabilities dsp_cap;
	} p;
	union {
		struct fastrpc_ioctl_mmap mmap;
		struct fastrpc_ioctl_munmap munmap;
	} i;
	void *param = (char *)ioctl_param;
	struct fastrpc_file *fl = (struct fastrpc_file *)file->private_data;
	struct fastrpc_apps *me = &gfa;
	int size = 0, err = 0, session = 0;
	uint32_t info;
	static bool isquerydone;

	p.inv.fds = NULL;
	p.inv.attrs = NULL;
	p.inv.crc = NULL;
	if (fl->spdname &&
		!strcmp(fl->spdname, AUDIO_PDR_SERVICE_LOCATION_CLIENT_NAME)) {
		VERIFY(err, !fastrpc_get_adsp_session(
			AUDIO_PDR_SERVICE_LOCATION_CLIENT_NAME, &session));
		if (err)
			goto bail;
		if (!me->channel[fl->cid].spd[session].ispdup) {
			err = -ENOTCONN;
			goto bail;
		}
	}
	spin_lock(&fl->hlock);
	if (fl->file_close == 1) {
		err = EBADF;
		pr_warn("ADSPRPC: fastrpc_device_release is happening, So not sending any new requests to DSP");
		spin_unlock(&fl->hlock);
		goto bail;
	}
	spin_unlock(&fl->hlock);

	switch (ioctl_num) {
	case FASTRPC_IOCTL_INVOKE:
		size = sizeof(struct fastrpc_ioctl_invoke);
		/* fall through */
	case FASTRPC_IOCTL_INVOKE_FD:
		if (!size)
			size = sizeof(struct fastrpc_ioctl_invoke_fd);
		/* fall through */
	case FASTRPC_IOCTL_INVOKE_ATTRS:
		if (!size)
			size = sizeof(struct fastrpc_ioctl_invoke_attrs);
		/* fall through */
	case FASTRPC_IOCTL_INVOKE_CRC:
		if (!size)
			size = sizeof(struct fastrpc_ioctl_invoke_crc);
		K_COPY_FROM_USER(err, 0, &p.inv, param, size);
		if (err)
			goto bail;
		VERIFY(err, 0 == (err = fastrpc_internal_invoke(fl, fl->mode,
						0, &p.inv)));
		if (err)
			goto bail;
		break;
	case FASTRPC_IOCTL_MMAP:
		K_COPY_FROM_USER(err, 0, &p.mmap, param,
						sizeof(p.mmap));
		if (err)
			goto bail;
		VERIFY(err, 0 == (err = fastrpc_internal_mmap(fl, &p.mmap)));
		if (err)
			goto bail;
		K_COPY_TO_USER(err, 0, param, &p.mmap, sizeof(p.mmap));
		if (err)
			goto bail;
		break;
	case FASTRPC_IOCTL_MUNMAP:
		K_COPY_FROM_USER(err, 0, &p.munmap, param,
						sizeof(p.munmap));
		if (err)
			goto bail;
		VERIFY(err, 0 == (err = fastrpc_internal_munmap(fl,
							&p.munmap)));
		if (err)
			goto bail;
		break;
	case FASTRPC_IOCTL_MMAP_64:
		K_COPY_FROM_USER(err, 0, &p.mmap64, param,
						sizeof(p.mmap64));
		if (err)
			goto bail;
		get_fastrpc_ioctl_mmap_64(&p.mmap64, &i.mmap);
		VERIFY(err, 0 == (err = fastrpc_internal_mmap(fl, &i.mmap)));
		if (err)
			goto bail;
		put_fastrpc_ioctl_mmap_64(&p.mmap64, &i.mmap);
		K_COPY_TO_USER(err, 0, param, &p.mmap64, sizeof(p.mmap64));
		if (err)
			goto bail;
		break;
	case FASTRPC_IOCTL_MUNMAP_64:
		K_COPY_FROM_USER(err, 0, &p.munmap64, param,
						sizeof(p.munmap64));
		if (err)
			goto bail;
		get_fastrpc_ioctl_munmap_64(&p.munmap64, &i.munmap);
		VERIFY(err, 0 == (err = fastrpc_internal_munmap(fl,
							&i.munmap)));
		if (err)
			goto bail;
		break;
	case FASTRPC_IOCTL_MUNMAP_FD:
		K_COPY_FROM_USER(err, 0, &p.munmap_fd, param,
			sizeof(p.munmap_fd));
		if (err)
			goto bail;
		VERIFY(err, 0 == (err = fastrpc_internal_munmap_fd(fl,
			&p.munmap_fd)));
		if (err)
			goto bail;
		break;
	case FASTRPC_IOCTL_SETMODE:
		err = fastrpc_setmode(ioctl_param, fl);
		break;
	case FASTRPC_IOCTL_GETPERF:
		err = fastrpc_getperf(&p.perf, param, fl);
		break;
	case FASTRPC_IOCTL_CONTROL:
		err = fastrpc_control(&p.cp, param, fl);
		break;
	case FASTRPC_IOCTL_GETINFO:
	    K_COPY_FROM_USER(err, 0, &info, param, sizeof(info));
		if (err)
			goto bail;
		VERIFY(err, 0 == (err = fastrpc_get_info(fl, &info)));
		if (err)
			goto bail;
		K_COPY_TO_USER(err, 0, param, &info, sizeof(info));
		if (err)
			goto bail;
		break;
	case FASTRPC_IOCTL_INIT:
		p.init.attrs = 0;
		p.init.siglen = 0;
		size = sizeof(struct fastrpc_ioctl_init);
		/* fall through */
	case FASTRPC_IOCTL_INIT_ATTRS:
		if (!size)
			size = sizeof(struct fastrpc_ioctl_init_attrs);
		K_COPY_FROM_USER(err, 0, &p.init, param, size);
		if (err)
			goto bail;
		VERIFY(err, p.init.init.filelen >= 0 &&
			p.init.init.filelen < INIT_FILELEN_MAX);
		if (err)
			goto bail;
		VERIFY(err, p.init.init.memlen >= 0 &&
			p.init.init.memlen < INIT_MEMLEN_MAX);
		if (err)
			goto bail;
		VERIFY(err, 0 == (err = fastrpc_init_process(fl, &p.init)));
		if (err)
			goto bail;
		if ((fl->cid == CDSP_DOMAIN_ID) && !isquerydone) {
			if (!fastrpc_update_cdsp_support(fl))
				isquerydone = true;
		}
		break;
	case FASTRPC_IOCTL_GET_DSP_INFO:
		err = fastrpc_get_dsp_info(&p.dsp_cap, param, fl);
		break;
	default:
		err = -ENOTTY;
		pr_info("bad ioctl: %d\n", ioctl_num);
		break;
	}
 bail:
	return err;
}

static int fastrpc_restart_notifier_cb(struct notifier_block *nb,
					unsigned long code,
					void *data)
{
	struct fastrpc_apps *me = &gfa;
	struct fastrpc_channel_ctx *ctx;
	struct notif_data *notifdata = data;
	int cid;

	ctx = container_of(nb, struct fastrpc_channel_ctx, nb);
	cid = ctx - &me->channel[0];
	if (code == SUBSYS_BEFORE_SHUTDOWN) {
		mutex_lock(&me->channel[cid].smd_mutex);
		ctx->ssrcount++;
		ctx->issubsystemup = 0;
		mutex_unlock(&me->channel[cid].smd_mutex);
	} else if (code == SUBSYS_RAMDUMP_NOTIFICATION) {
		if (me->channel[0].remoteheap_ramdump_dev &&
				notifdata->enable_ramdump) {
			me->channel[0].ramdumpenabled = 1;
		}
	} else if (code == SUBSYS_AFTER_POWERUP) {
		ctx->issubsystemup = 1;
	}

	return NOTIFY_DONE;
}

static int fastrpc_pdr_notifier_cb(struct notifier_block *pdrnb,
					unsigned long code,
					void *data)
{
	struct fastrpc_apps *me = &gfa;
	struct fastrpc_static_pd *spd;
	struct notif_data *notifdata = data;

	spd = container_of(pdrnb, struct fastrpc_static_pd, pdrnb);
	if (code == SERVREG_NOTIF_SERVICE_STATE_DOWN_V01) {
		mutex_lock(&me->channel[spd->cid].smd_mutex);
		spd->pdrcount++;
		spd->ispdup = 0;
		mutex_unlock(&me->channel[spd->cid].smd_mutex);
		pr_info("ADSPRPC: Audio PDR notifier %d %s\n",
					MAJOR(me->dev_no), spd->spdname);
		if (!strcmp(spd->spdname,
				AUDIO_PDR_SERVICE_LOCATION_CLIENT_NAME))
			me->staticpd_flags = 0;
		fastrpc_notify_pdr_drivers(me, spd->spdname);
	} else if (code == SUBSYS_RAMDUMP_NOTIFICATION) {
		if (me->channel[0].remoteheap_ramdump_dev &&
				notifdata->enable_ramdump) {
			me->channel[0].ramdumpenabled = 1;
		}
	} else if (code == SERVREG_NOTIF_SERVICE_STATE_UP_V01) {
		spd->ispdup = 1;
	}

	return NOTIFY_DONE;
}

static int fastrpc_get_service_location_notify(struct notifier_block *nb,
				unsigned long opcode, void *data)
{
	struct fastrpc_static_pd *spd;
	struct pd_qmi_client_data *pdr = data;
	int curr_state = 0, i = 0;

	spd = container_of(nb, struct fastrpc_static_pd, get_service_nb);
	if (opcode == LOCATOR_DOWN) {
		pr_err("ADSPRPC: Audio PD restart notifier locator down\n");
		return NOTIFY_DONE;
	}
	for (i = 0; i < pdr->total_domains; i++) {
		if ((!strcmp(spd->spdname, "audio_pdr_adsprpc"))
					&& (!strcmp(pdr->domain_list[i].name,
						"msm/adsp/audio_pd"))) {
			goto pdr_register;
		} else if ((!strcmp(spd->spdname, "sensors_pdr_adsprpc"))
					&& (!strcmp(pdr->domain_list[i].name,
						"msm/adsp/sensor_pd"))) {
			goto pdr_register;
		}
	}
	return NOTIFY_DONE;

pdr_register:
	if (!spd->pdrhandle) {
		spd->pdrhandle =
			service_notif_register_notifier(
			pdr->domain_list[i].name,
			pdr->domain_list[i].instance_id,
			&spd->pdrnb, &curr_state);
	} else {
		pr_err("ADSPRPC: %s is already registered\n", spd->spdname);
	}

	if (IS_ERR(spd->pdrhandle))
		pr_err("ADSPRPC: Unable to register notifier\n");

	if (curr_state == SERVREG_NOTIF_SERVICE_STATE_UP_V01) {
		pr_info("ADSPRPC: %s is up\n", spd->spdname);
		spd->ispdup = 1;
	} else if (curr_state == SERVREG_NOTIF_SERVICE_STATE_UNINIT_V01) {
		pr_info("ADSPRPC: %s is uninitialzed\n", spd->spdname);
	}
	return NOTIFY_DONE;
}

static const struct file_operations fops = {
	.open = fastrpc_device_open,
	.release = fastrpc_device_release,
	.unlocked_ioctl = fastrpc_device_ioctl,
	.compat_ioctl = compat_fastrpc_device_ioctl,
};

static const struct of_device_id fastrpc_match_table[] = {
	{ .compatible = "qcom,msm-fastrpc-adsp", },
	{ .compatible = "qcom,msm-fastrpc-compute", },
	{ .compatible = "qcom,msm-fastrpc-compute-cb", },
	{ .compatible = "qcom,msm-adsprpc-mem-region", },
	{}
};

static int fastrpc_cb_probe(struct device *dev)
{
	struct fastrpc_channel_ctx *chan;
	struct fastrpc_session_ctx *sess;
	struct of_phandle_args iommuspec;
	const char *name;
	dma_addr_t start = 0x80000000;
	int err = 0, cid = -1, i = 0;
	u32 sharedcb_count = 0, j = 0;
	unsigned int index, num_indices = 0;
	int secure_vmid = VMID_CP_PIXEL, cache_flush = 1;

	VERIFY(err, NULL != (name = of_get_property(dev->of_node,
					 "label", NULL)));
	if (err)
		goto bail;

	for (i = 0; i < NUM_CHANNELS; i++) {
		if (!gcinfo[i].name)
			continue;
		if (!strcmp(name, gcinfo[i].name))
			break;
	}
	VERIFY(err, i < NUM_CHANNELS);
	if (err)
		goto bail;
	cid = i;
	chan = &gcinfo[i];
	VERIFY(err, chan->sesscount < NUM_SESSIONS);
	if (err)
		goto bail;

	err = of_parse_phandle_with_args(dev->of_node, "iommus",
						"#iommu-cells", 0, &iommuspec);
	if (err) {
		pr_err("adsprpc: %s: parsing iommu arguments failed for %s with err %d",
					__func__, dev_name(dev), err);
		goto bail;
	}
	sess = &chan->session[chan->sesscount];
	sess->used = 0;
	sess->smmu.coherent = of_property_read_bool(dev->of_node,
						"dma-coherent");
	sess->smmu.secure = of_property_read_bool(dev->of_node,
						"qcom,secure-context-bank");

	/* Software workaround for SMMU interconnect HW bug */
	if (cid == SDSP_DOMAIN_ID) {
		sess->smmu.cb = iommuspec.args[0] & 0x3;
		VERIFY(err, sess->smmu.cb);
		if (err)
			goto bail;
		start += ((uint64_t)sess->smmu.cb << 32);
		dma_set_mask(dev, DMA_BIT_MASK(34));
	} else {
		sess->smmu.cb = iommuspec.args[0] & 0xf;
	}

	if (sess->smmu.secure)
		start = 0x60000000;
	VERIFY(err, !IS_ERR_OR_NULL(sess->smmu.mapping =
				arm_iommu_create_mapping(&platform_bus_type,
						start, MAX_SIZE_LIMIT)));
	if (err) {
		pr_err("adsprpc: %s: creating iommu mapping failed for %s, ret %pK",
				__func__, dev_name(dev), sess->smmu.mapping);
		goto bail;
	}

	err = iommu_domain_set_attr(sess->smmu.mapping->domain,
			DOMAIN_ATTR_CB_STALL_DISABLE, &cache_flush);
	if (err) {
		pr_err("adsprpc: %s: setting CB stall iommu attribute failed for %s with err %d",
			__func__, dev_name(dev), err);
		goto bail;
	}
	if (sess->smmu.secure) {
		err = iommu_domain_set_attr(sess->smmu.mapping->domain,
				DOMAIN_ATTR_SECURE_VMID, &secure_vmid);
		if (err) {
			pr_err("adsprpc: %s: setting secure iommu attribute failed for %s with err %d",
				__func__, dev_name(dev), err);
			goto bail;
		}
	}

	err = arm_iommu_attach_device(dev, sess->smmu.mapping);
	if (err) {
		pr_err("adsprpc: %s: attaching iommu device failed for %s with err %d",
			__func__, dev_name(dev), err);
		goto bail;
	}

	sess->smmu.dev = dev;
	sess->smmu.dev_name = dev_name(dev);
	sess->smmu.enabled = 1;
	if (!sess->smmu.dev->dma_parms)
		sess->smmu.dev->dma_parms = devm_kzalloc(sess->smmu.dev,
			sizeof(*sess->smmu.dev->dma_parms), GFP_KERNEL);
	dma_set_max_seg_size(sess->smmu.dev, DMA_BIT_MASK(32));
	dma_set_seg_boundary(sess->smmu.dev, (unsigned long)DMA_BIT_MASK(64));

	if (of_get_property(dev->of_node, "shared-sid", NULL) != NULL) {
		struct fastrpc_session_ctx *new_sess;

		err = of_property_read_u32(dev->of_node, "shared-sid",
				&num_indices);
		if (err)
			goto bail;

		for (index = 1; index < num_indices &&
				chan->sesscount < NUM_SESSIONS; index++) {
			err = of_parse_phandle_with_args(dev->of_node, "iommus",
					"#iommu-cells", index, &iommuspec);
			if (err) {
				pr_err("adsprpc: %s: parsing iommu arguments failed for %s with err %d",
						__func__, dev_name(dev), err);
				goto bail;
			}
			chan->sesscount++;
			new_sess = &chan->session[chan->sesscount];
			memcpy(new_sess, sess,
				sizeof(struct fastrpc_session_ctx));
			new_sess->smmu.cb = iommuspec.args[0] & 0xf;
			sess = new_sess;
		}
	}

	if (of_get_property(dev->of_node, "shared-cb", NULL) != NULL) {
		err = of_property_read_u32(dev->of_node, "shared-cb",
				&sharedcb_count);
		if (err)
			goto bail;
		if (sharedcb_count > 0) {
			struct fastrpc_session_ctx *dup_sess;

			for (j = 1; j < sharedcb_count &&
					chan->sesscount < NUM_SESSIONS; j++) {
				chan->sesscount++;
				dup_sess = &chan->session[chan->sesscount];
				memcpy(dup_sess, sess,
					sizeof(struct fastrpc_session_ctx));
			}
		}
	}

	chan->sesscount++;
	if (debugfs_root) {
		debugfs_global_file = debugfs_create_file("global", 0644,
			debugfs_root, NULL, &debugfs_fops);
		if (IS_ERR_OR_NULL(debugfs_global_file)) {
			pr_warn("Error: %s: %s: failed to create debugfs global file\n",
				current->comm, __func__);
			debugfs_global_file = NULL;
		}
	}
bail:
	return err;
}


static int fastrpc_cb_legacy_probe(struct device *dev)
{
	struct fastrpc_channel_ctx *chan;
	struct fastrpc_session_ctx *first_sess = NULL, *sess = NULL;
	const char *name;
	unsigned int *sids = NULL, sids_size = 0;
	int err = 0, ret = 0, i;

	unsigned int start = 0x80000000;

	VERIFY(err, NULL != (name = of_get_property(dev->of_node,
					 "label", NULL)));
	if (err)
		goto bail;

	for (i = 0; i < NUM_CHANNELS; i++) {
		if (!gcinfo[i].name)
			continue;
		if (!strcmp(name, gcinfo[i].name))
			break;
	}
	VERIFY(err, i < NUM_CHANNELS);
	if (err)
		goto bail;

	chan = &gcinfo[i];
	VERIFY(err, chan->sesscount < NUM_SESSIONS);
	if (err)
		goto bail;

	first_sess  = &chan->session[chan->sesscount];

	VERIFY(err, NULL != of_get_property(dev->of_node,
				"sids", &sids_size));
	if (err)
		goto bail;

	VERIFY(err, NULL != (sids = kzalloc(sids_size, GFP_KERNEL)));
	if (err)
		goto bail;
	ret = of_property_read_u32_array(dev->of_node, "sids", sids,
					sids_size/sizeof(unsigned int));
	if (ret)
		goto bail;

	VERIFY(err, !IS_ERR_OR_NULL(first_sess->smmu.mapping =
				arm_iommu_create_mapping(&platform_bus_type,
						start, 0x78000000)));
	if (err)
		goto bail;

	VERIFY(err, !arm_iommu_attach_device(dev, first_sess->smmu.mapping));
	if (err) {
		pr_err("adsprpc: %s: attaching iommu device failed for %s with err %d",
			__func__, dev_name(dev), err);
		goto bail;
	}


	for (i = 0; i < sids_size/sizeof(unsigned int); i++) {
		VERIFY(err, chan->sesscount < NUM_SESSIONS);
		if (err)
			goto bail;
		sess = &chan->session[chan->sesscount];
		sess->smmu.cb = sids[i];
		sess->smmu.dev = dev;
		sess->smmu.dev_name = dev_name(dev);
		sess->smmu.mapping = first_sess->smmu.mapping;
		sess->smmu.enabled = 1;
		sess->used = 0;
		sess->smmu.coherent = false;
		sess->smmu.secure = false;
		chan->sesscount++;
		if (!sess->smmu.dev->dma_parms)
			sess->smmu.dev->dma_parms = devm_kzalloc(sess->smmu.dev,
				sizeof(*sess->smmu.dev->dma_parms), GFP_KERNEL);
		dma_set_max_seg_size(sess->smmu.dev, DMA_BIT_MASK(32));
		dma_set_seg_boundary(sess->smmu.dev,
					(unsigned long)DMA_BIT_MASK(64));
	}
bail:
	kfree(sids);
	return err;
}

static void init_secure_vmid_list(struct device *dev, char *prop_name,
						struct secure_vm *destvm)
{
	int err = 0;
	u32 len = 0, i = 0;
	u32 *rhvmlist = NULL;
	u32 *rhvmpermlist = NULL;

	if (!of_find_property(dev->of_node, prop_name, &len))
		goto bail;
	if (len == 0)
		goto bail;
	len /= sizeof(u32);
	VERIFY(err, NULL != (rhvmlist = kcalloc(len, sizeof(u32), GFP_KERNEL)));
	if (err)
		goto bail;
	VERIFY(err, NULL != (rhvmpermlist = kcalloc(len, sizeof(u32),
					 GFP_KERNEL)));
	if (err)
		goto bail;
	for (i = 0; i < len; i++) {
		err = of_property_read_u32_index(dev->of_node, prop_name, i,
								&rhvmlist[i]);
		rhvmpermlist[i] = PERM_READ | PERM_WRITE | PERM_EXEC;
		pr_info("ADSPRPC: Secure VMID = %d", rhvmlist[i]);
		if (err) {
			pr_err("ADSPRPC: Failed to read VMID\n");
			goto bail;
		}
	}
	destvm->vmid = rhvmlist;
	destvm->vmperm = rhvmpermlist;
	destvm->vmcount = len;
bail:
	if (err) {
		kfree(rhvmlist);
		kfree(rhvmpermlist);
	}
}

static void configure_secure_channels(uint32_t secure_domains)
{
	struct fastrpc_apps *me = &gfa;
	int ii = 0;
	/*
	 * secure_domains contains the bitmask of the secure channels
	 *  Bit 0 - ADSP
	 *  Bit 1 - MDSP
	 *  Bit 2 - SLPI
	 *  Bit 3 - CDSP
	 */
	for (ii = ADSP_DOMAIN_ID; ii <= CDSP_DOMAIN_ID; ++ii) {
		int secure = (secure_domains >> ii) & 0x01;

		me->channel[ii].secure = secure;
	}
}


static int fastrpc_probe(struct platform_device *pdev)
{
	int err = 0;
	struct fastrpc_apps *me = &gfa;
	struct device *dev = &pdev->dev;
	struct smq_phy_page range;
	struct device_node *ion_node, *node;
	struct platform_device *ion_pdev;
	struct cma *cma;
	uint32_t val;
	int ret = 0;
	uint32_t secure_domains;

	if (of_device_is_compatible(dev->of_node,
					"qcom,msm-fastrpc-compute")) {
		init_secure_vmid_list(dev, "qcom,adsp-remoteheap-vmid",
							&gcinfo[0].rhvm);


		of_property_read_u32(dev->of_node, "qcom,rpc-latency-us",
			&me->latency);
		if (of_get_property(dev->of_node,
			"qcom,secure-domains", NULL) != NULL) {
			VERIFY(err, !of_property_read_u32(dev->of_node,
					  "qcom,secure-domains",
			      &secure_domains));
			if (!err)
				configure_secure_channels(secure_domains);
			else
				pr_info("adsprpc: unable to read the domain configuration from dts\n");
		}
	}
	if (of_device_is_compatible(dev->of_node,
					"qcom,msm-fastrpc-compute-cb"))
		return fastrpc_cb_probe(dev);

	if (of_device_is_compatible(dev->of_node,
					"qcom,msm-fastrpc-legacy-compute-cb"))
		return fastrpc_cb_legacy_probe(dev);

	if (of_device_is_compatible(dev->of_node,
					"qcom,msm-adsprpc-mem-region")) {
		me->dev = dev;
		range.addr = 0;
		ion_node = of_find_compatible_node(NULL, NULL, "qcom,msm-ion");
		if (ion_node) {
			for_each_available_child_of_node(ion_node, node) {
				if (of_property_read_u32(node, "reg", &val))
					continue;
				if (val != ION_ADSP_HEAP_ID)
					continue;
				ion_pdev = of_find_device_by_node(node);
				if (!ion_pdev)
					break;
				cma = dev_get_cma_area(&ion_pdev->dev);
				if (cma) {
					range.addr = cma_get_base(cma);
					range.size = (size_t)cma_get_size(cma);
				}
				break;
			}
		}
		if (range.addr && !of_property_read_bool(dev->of_node,
							 "restrict-access")) {
			int srcVM[1] = {VMID_HLOS};
			int destVM[3] = {VMID_HLOS, VMID_SSC_Q6,
						VMID_ADSP_Q6};
			int destVMperm[3] = {PERM_READ | PERM_WRITE | PERM_EXEC,
				PERM_READ | PERM_WRITE | PERM_EXEC,
				PERM_READ | PERM_WRITE | PERM_EXEC,
				};

			VERIFY(err, !hyp_assign_phys(range.addr, range.size,
					srcVM, 1, destVM, destVMperm, 3));
			if (err)
				goto bail;
			me->range.addr = range.addr;
			me->range.size = range.size;
		}
		return 0;
	}
	me->legacy_remote_heap = of_property_read_bool(dev->of_node,
					"qcom,fastrpc-legacy-remote-heap");
	if (of_property_read_bool(dev->of_node,
					"qcom,fastrpc-adsp-audio-pdr")) {
		int session;

		VERIFY(err, !fastrpc_get_adsp_session(
			AUDIO_PDR_SERVICE_LOCATION_CLIENT_NAME, &session));
		if (err)
			goto spdbail;
		me->channel[0].spd[session].get_service_nb.notifier_call =
					fastrpc_get_service_location_notify;
		ret = get_service_location(
				AUDIO_PDR_SERVICE_LOCATION_CLIENT_NAME,
				AUDIO_PDR_ADSP_SERVICE_NAME,
				&me->channel[0].spd[session].get_service_nb);
		if (ret)
			pr_err("ADSPRPC: Get service location failed: %d\n",
								ret);
	}
	if (of_property_read_bool(dev->of_node,
					"qcom,fastrpc-adsp-sensors-pdr")) {
		int session;

		VERIFY(err, !fastrpc_get_adsp_session(
			SENSORS_PDR_SERVICE_LOCATION_CLIENT_NAME, &session));
		if (err)
			goto spdbail;
		me->channel[0].spd[session].get_service_nb.notifier_call =
					fastrpc_get_service_location_notify;
		ret = get_service_location(
				SENSORS_PDR_SERVICE_LOCATION_CLIENT_NAME,
				SENSORS_PDR_ADSP_SERVICE_NAME,
				&me->channel[0].spd[session].get_service_nb);
		if (ret)
			pr_err("ADSPRPC: Get service location failed: %d\n",
								ret);
	}
spdbail:
	err = 0;
	VERIFY(err, !of_platform_populate(pdev->dev.of_node,
					  fastrpc_match_table,
					  NULL, &pdev->dev));
	if (err)
		goto bail;
bail:
	return err;
}

static void fastrpc_deinit(void)
{
	struct fastrpc_channel_ctx *chan = gcinfo;
	int i, j;

	for (i = 0; i < NUM_CHANNELS; i++, chan++) {
		for (j = 0; j < NUM_SESSIONS; j++) {
			struct fastrpc_session_ctx *sess = &chan->session[j];

			if (sess->smmu.dev) {
				arm_iommu_detach_device(sess->smmu.dev);
				sess->smmu.dev = NULL;
			}
			if (sess->smmu.mapping) {
				arm_iommu_release_mapping(sess->smmu.mapping);
				sess->smmu.mapping = NULL;
			}
		}
		kfree(chan->rhvm.vmid);
		kfree(chan->rhvm.vmperm);
	}
}

#ifdef CONFIG_PM_SLEEP
static int fastrpc_restore(struct device *dev)
{
	int err = 0;
	struct fastrpc_apps *me = &gfa;
	struct smq_phy_page range;
	struct device_node *ion_node, *node;
	struct platform_device *ion_pdev;
	struct cma *cma;
	uint32_t val;
	int cid;

	pr_info("adsprpc: restore enter\n");
	for (cid = 0; cid < NUM_CHANNELS; cid++)
		me->channel[cid].in_hib = 1;

	if (of_device_is_compatible(dev->of_node,
					"qcom,msm-adsprpc-mem-region")) {
		me->dev = dev;
		range.addr = 0;
		ion_node = of_find_compatible_node(NULL, NULL, "qcom,msm-ion");
		if (ion_node) {
			for_each_available_child_of_node(ion_node, node) {
				if (of_property_read_u32(node, "reg", &val))
					continue;
				if (val != ION_ADSP_HEAP_ID)
					continue;
				ion_pdev = of_find_device_by_node(node);
				if (!ion_pdev)
					break;
				cma = dev_get_cma_area(&ion_pdev->dev);
				if (cma) {
					range.addr = cma_get_base(cma);
					range.size = (size_t)cma_get_size(cma);
				}
				break;
			}
		}
		if (range.addr && !of_property_read_bool(dev->of_node,
							 "restrict-access")) {
			int srcVM[1] = {VMID_HLOS};
			int destVM[4] = {VMID_HLOS, VMID_MSS_MSA, VMID_SSC_Q6,
						VMID_ADSP_Q6};
			int destVMperm[4] = {PERM_READ | PERM_WRITE | PERM_EXEC,
				PERM_READ | PERM_WRITE | PERM_EXEC,
				PERM_READ | PERM_WRITE | PERM_EXEC,
				PERM_READ | PERM_WRITE | PERM_EXEC,
				};

			VERIFY(err, !hyp_assign_phys(range.addr, range.size,
					srcVM, 1, destVM, destVMperm, 4));
			if (err)
				return err;
			me->range.addr = range.addr;
			me->range.size = range.size;
		}
	}
	pr_info("adsprpc: restore exit\n");
	return 0;
}

static const struct dev_pm_ops fastrpc_pm = {
	.restore = fastrpc_restore,
};
#endif

static struct platform_driver fastrpc_driver = {
	.probe = fastrpc_probe,
	.driver = {
		.name = "fastrpc",
		.owner = THIS_MODULE,
		.of_match_table = fastrpc_match_table,
		.suppress_bind_attrs = true,
#ifdef CONFIG_PM_SLEEP
		.pm = &fastrpc_pm,
#endif
	},
};

static const struct rpmsg_device_id fastrpc_rpmsg_match[] = {
	{ FASTRPC_GLINK_GUID },
	{ FASTRPC_SMD_GUID },
	{},
};

static const struct of_device_id fastrpc_rpmsg_of_match[] = {
	{ .compatible = "qcom,msm-fastrpc-rpmsg" },
	{ },
};
MODULE_DEVICE_TABLE(of, fastrpc_rpmsg_of_match);

static struct rpmsg_driver fastrpc_rpmsg_client = {
	.id_table = fastrpc_rpmsg_match,
	.probe = fastrpc_rpmsg_probe,
	.remove = fastrpc_rpmsg_remove,
	.callback = fastrpc_rpmsg_callback,
	.drv = {
		.name = "qcom,msm_fastrpc_rpmsg",
		.of_match_table = fastrpc_rpmsg_of_match,
	},
};

static int __init fastrpc_device_init(void)
{
	struct fastrpc_apps *me = &gfa;
	struct device *dev = NULL;
	struct device *secure_dev = NULL;
	int err = 0, i;

	debugfs_root = debugfs_create_dir("adsprpc", NULL);
	if (IS_ERR_OR_NULL(debugfs_root)) {
		pr_warn("Error: %s: %s: failed to create debugfs root dir\n",
			current->comm, __func__);
		debugfs_remove_recursive(debugfs_root);
		debugfs_root = NULL;
	}
	memset(me, 0, sizeof(*me));
	fastrpc_init(me);
	me->dev = NULL;
	me->legacy_remote_heap = 0;
	VERIFY(err, 0 == platform_driver_register(&fastrpc_driver));
	if (err)
		goto register_bail;
	VERIFY(err, 0 == alloc_chrdev_region(&me->dev_no, 0, NUM_CHANNELS,
		DEVICE_NAME));
	if (err)
		goto alloc_chrdev_bail;
	cdev_init(&me->cdev, &fops);
	me->cdev.owner = THIS_MODULE;
	VERIFY(err, 0 == cdev_add(&me->cdev, MKDEV(MAJOR(me->dev_no), 0),
				NUM_DEVICES));
	if (err)
		goto cdev_init_bail;
	me->class = class_create(THIS_MODULE, "fastrpc");
	VERIFY(err, !IS_ERR(me->class));
	if (err)
		goto class_create_bail;
	me->compat = (fops.compat_ioctl == NULL) ? 0 : 1;

	/*
	 * Create devices and register with sysfs
	 * Create first device with minor number 0
	 */
	dev = device_create(me->class, NULL,
				MKDEV(MAJOR(me->dev_no), MINOR_NUM_DEV),
				NULL, DEVICE_NAME);
	VERIFY(err, !IS_ERR_OR_NULL(dev));
	if (err)
		goto device_create_bail;

	/* Create secure device with minor number for secure device */
	secure_dev = device_create(me->class, NULL,
				MKDEV(MAJOR(me->dev_no), MINOR_NUM_SECURE_DEV),
				NULL, DEVICE_NAME_SECURE);
	VERIFY(err, !IS_ERR_OR_NULL(secure_dev));
	if (err)
		goto device_create_bail;

	for (i = 0; i < NUM_CHANNELS; i++) {
		me->channel[i].dev = secure_dev;
		if (i == CDSP_DOMAIN_ID)
			me->channel[i].dev = dev;
		me->channel[i].ssrcount = 0;
		me->channel[i].in_hib = 0;
		me->channel[i].prevssrcount = 0;
		me->channel[i].issubsystemup = 1;
		me->channel[i].ramdumpenabled = 0;
		me->channel[i].remoteheap_ramdump_dev = NULL;
		me->channel[i].nb.notifier_call = fastrpc_restart_notifier_cb;
		me->channel[i].handle = subsys_notif_register_notifier(
							gcinfo[i].subsys,
							&me->channel[i].nb);
	}

	err = register_rpmsg_driver(&fastrpc_rpmsg_client);
	if (err) {
		pr_err("adsprpc: %s: register_rpmsg_driver failed with err %d\n",
			__func__, err);
		goto device_create_bail;
	}
	me->rpmsg_register = 1;

	me->wake_source = wakeup_source_register(dev, "adsprpc-non_secure");
	VERIFY(err, !IS_ERR_OR_NULL(me->wake_source));
	if (err) {
		pr_err("adsprpc: Error: %s: wakeup_source_register failed for %s with err %ld\n",
			__func__, dev_name(dev), PTR_ERR(me->wake_source));
		goto device_create_bail;
	}

	me->wake_source_secure = wakeup_source_register(secure_dev,
							"adsprpc-secure");
	VERIFY(err, !IS_ERR_OR_NULL(me->wake_source_secure));
	if (err) {
		pr_err("adsprpc: Error: %s: wakeup_source_register failed for %s with err %ld\n",
			__func__, dev_name(secure_dev),
			PTR_ERR(me->wake_source_secure));
		goto device_create_bail;
	}
	return 0;
device_create_bail:
	for (i = 0; i < NUM_CHANNELS; i++) {
		if (me->channel[i].handle)
			subsys_notif_unregister_notifier(me->channel[i].handle,
							&me->channel[i].nb);
	}
	if (!IS_ERR_OR_NULL(dev))
		device_destroy(me->class, MKDEV(MAJOR(me->dev_no),
						MINOR_NUM_DEV));
	if (!IS_ERR_OR_NULL(secure_dev))
		device_destroy(me->class, MKDEV(MAJOR(me->dev_no),
						 MINOR_NUM_SECURE_DEV));
	class_destroy(me->class);
class_create_bail:
	cdev_del(&me->cdev);
cdev_init_bail:
	unregister_chrdev_region(me->dev_no, NUM_CHANNELS);
alloc_chrdev_bail:
register_bail:
	fastrpc_deinit();
	return err;
}

static void __exit fastrpc_device_exit(void)
{
	struct fastrpc_apps *me = &gfa;
	int i;

	fastrpc_file_list_dtor(me);
	fastrpc_deinit();
	for (i = 0; i < NUM_CHANNELS; i++) {
		if (!gcinfo[i].name)
			continue;
		subsys_notif_unregister_notifier(me->channel[i].handle,
						&me->channel[i].nb);
	}

	/* Destroy the secure and non secure devices */
	device_destroy(me->class, MKDEV(MAJOR(me->dev_no), MINOR_NUM_DEV));
	device_destroy(me->class, MKDEV(MAJOR(me->dev_no),
					 MINOR_NUM_SECURE_DEV));

	class_destroy(me->class);
	cdev_del(&me->cdev);
	unregister_chrdev_region(me->dev_no, NUM_CHANNELS);
	if (me->rpmsg_register == 1)
		unregister_rpmsg_driver(&fastrpc_rpmsg_client);
	if (me->wake_source)
		wakeup_source_unregister(me->wake_source);
	if (me->wake_source_secure)
		wakeup_source_unregister(me->wake_source_secure);
	debugfs_remove_recursive(debugfs_root);
}

late_initcall(fastrpc_device_init);
module_exit(fastrpc_device_exit);

MODULE_LICENSE("GPL v2");<|MERGE_RESOLUTION|>--- conflicted
+++ resolved
@@ -634,10 +634,7 @@
 
 	if ((va + len) < va)
 		return -EOVERFLOW;
-<<<<<<< HEAD
-
-=======
->>>>>>> 1f4ab35c
+
 	hlist_for_each_entry_safe(map, n, &fl->maps, hn) {
 		if (va >= map->va &&
 			va + len <= map->va + map->len &&
@@ -2788,16 +2785,11 @@
 		}
 	} while (match);
 bail:
-<<<<<<< HEAD
-	if (err && match)
-		fastrpc_mmap_add_global(match);
-=======
 	if (err && match) {
 		mutex_lock(&fl->map_mutex);
 		fastrpc_mmap_add_global(match);
 		mutex_unlock(&fl->map_mutex);
 	}
->>>>>>> 1f4ab35c
 	return err;
 }
 
