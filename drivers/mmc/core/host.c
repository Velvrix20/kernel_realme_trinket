/*
 *  linux/drivers/mmc/core/host.c
 *
 *  Copyright (C) 2003 Russell King, All Rights Reserved.
 *  Copyright (C) 2007-2008 Pierre Ossman
 *  Copyright (C) 2010 Linus Walleij
 *  Copyright (c) 2012, The Linux Foundation. All rights reserved.
 *
 * This program is free software; you can redistribute it and/or modify
 * it under the terms of the GNU General Public License version 2 as
 * published by the Free Software Foundation.
 *
 *  MMC host class device management
 */

#include <linux/device.h>
#include <linux/err.h>
#include <linux/idr.h>
#include <linux/of.h>
#include <linux/of_gpio.h>
#include <linux/pagemap.h>
#include <linux/export.h>
#include <linux/leds.h>
#include <linux/slab.h>

#include <linux/mmc/host.h>
#include <linux/mmc/card.h>
#include <linux/mmc/ring_buffer.h>

#include <linux/mmc/slot-gpio.h>

#include "core.h"
#include "crypto.h"
#include "host.h"
#include "slot-gpio.h"
#include "pwrseq.h"
#include "sdio_ops.h"

#define MMC_DEVFRQ_DEFAULT_UP_THRESHOLD 35
#define MMC_DEVFRQ_DEFAULT_DOWN_THRESHOLD 5
#define MMC_DEVFRQ_DEFAULT_POLLING_MSEC 100

static DEFINE_IDA(mmc_host_ida);

static void mmc_host_classdev_release(struct device *dev)
{
	struct mmc_host *host = cls_dev_to_mmc_host(dev);
	ida_simple_remove(&mmc_host_ida, host->index);
	kfree(host);
}

static int mmc_host_prepare(struct device *dev)
{
	/*
	 * Since mmc_host is a virtual device, we don't have to do anything.
	 * If we return a positive value, the pm framework will consider that
	 * the runtime suspend and system suspend of this device is same and
	 * will set direct_complete flag as true. We don't want this as the
	 * mmc_host always has positive disable_depth and setting the flag
	 * will not speed up the suspend process.
	 * So return 0.
	 */
	return 0;
}

static const struct dev_pm_ops mmc_pm_ops = {
	.prepare = mmc_host_prepare,
};

static struct class mmc_host_class = {
	.name		= "mmc_host",
	.dev_release	= mmc_host_classdev_release,
	.pm		= &mmc_pm_ops,
};

int mmc_register_host_class(void)
{
	return class_register(&mmc_host_class);
}

void mmc_unregister_host_class(void)
{
	class_unregister(&mmc_host_class);
}

#ifdef CONFIG_MMC_CLKGATE
static ssize_t clkgate_delay_show(struct device *dev,
		struct device_attribute *attr, char *buf)
{
	struct mmc_host *host = cls_dev_to_mmc_host(dev);

	return snprintf(buf, PAGE_SIZE, "%lu\n", host->clkgate_delay);
}

static ssize_t clkgate_delay_store(struct device *dev,
		struct device_attribute *attr, const char *buf, size_t count)
{
	struct mmc_host *host = cls_dev_to_mmc_host(dev);
	unsigned long flags, value;

	if (kstrtoul(buf, 0, &value))
		return -EINVAL;

	spin_lock_irqsave(&host->clk_lock, flags);
	host->clkgate_delay = value;
	spin_unlock_irqrestore(&host->clk_lock, flags);
	return count;
}

/*
 * Enabling clock gating will make the core call out to the host
 * once up and once down when it performs a request or card operation
 * intermingled in any fashion. The driver will see this through
 * set_ios() operations with ios.clock field set to 0 to gate (disable)
 * the block clock, and to the old frequency to enable it again.
 */
static void mmc_host_clk_gate_delayed(struct mmc_host *host)
{
	unsigned long tick_ns;
	unsigned long freq = host->ios.clock;
	unsigned long flags;

	if (!freq) {
		pr_debug("%s: frequency set to 0 in disable function, this means the clock is already disabled.\n",
			 mmc_hostname(host));
		return;
	}
	/*
	 * New requests may have appeared while we were scheduling,
	 * then there is no reason to delay the check before
	 * clk_disable().
	 */
	spin_lock_irqsave(&host->clk_lock, flags);

	/*
	 * Delay n bus cycles (at least 8 from MMC spec) before attempting
	 * to disable the MCI block clock. The reference count may have
	 * gone up again after this delay due to rescheduling!
	 */
	if (!host->clk_requests) {
		spin_unlock_irqrestore(&host->clk_lock, flags);
		tick_ns = DIV_ROUND_UP(1000000000, freq);
		ndelay(host->clk_delay * tick_ns);
	} else {
		/* New users appeared while waiting for this work */
		spin_unlock_irqrestore(&host->clk_lock, flags);
		return;
	}
	mutex_lock(&host->clk_gate_mutex);
	spin_lock_irqsave(&host->clk_lock, flags);
	if (!host->clk_requests) {
		spin_unlock_irqrestore(&host->clk_lock, flags);
		/* This will set host->ios.clock to 0 */
		mmc_gate_clock(host);
		spin_lock_irqsave(&host->clk_lock, flags);
		pr_debug("%s: gated MCI clock\n", mmc_hostname(host));
		MMC_TRACE(host, "clocks are gated\n");
	}
	spin_unlock_irqrestore(&host->clk_lock, flags);
	mutex_unlock(&host->clk_gate_mutex);
}

/*
 * Internal work. Work to disable the clock at some later point.
 */
static void mmc_host_clk_gate_work(struct work_struct *work)
{
	struct mmc_host *host = container_of(work, struct mmc_host,
					      clk_gate_work.work);

	mmc_host_clk_gate_delayed(host);
}

/**
 *	mmc_host_clk_hold - ungate hardware MCI clocks
 *	@host: host to ungate.
 *
 *	Makes sure the host ios.clock is restored to a non-zero value
 *	past this call.	Increase clock reference count and ungate clock
 *	if we're the first user.
 */
void mmc_host_clk_hold(struct mmc_host *host)
{
	unsigned long flags;

	/* cancel any clock gating work scheduled by mmc_host_clk_release() */
	cancel_delayed_work_sync(&host->clk_gate_work);
	mutex_lock(&host->clk_gate_mutex);
	spin_lock_irqsave(&host->clk_lock, flags);
	if (host->clk_gated) {
		spin_unlock_irqrestore(&host->clk_lock, flags);
		mmc_ungate_clock(host);

		spin_lock_irqsave(&host->clk_lock, flags);
		pr_debug("%s: ungated MCI clock\n", mmc_hostname(host));
		MMC_TRACE(host, "clocks are ungated\n");
	}
	host->clk_requests++;
	spin_unlock_irqrestore(&host->clk_lock, flags);
	mutex_unlock(&host->clk_gate_mutex);
}
EXPORT_SYMBOL(mmc_host_clk_hold);

/**
 *	mmc_host_may_gate_card - check if this card may be gated
 *	@card: card to check.
 */
bool mmc_host_may_gate_card(struct mmc_card *card)
{
	/* If there is no card we may gate it */
	if (!card)
		return true;

	/*
	 * SDIO3.0 card allows the clock to be gated off so check if
	 * that is the case or not.
	 */
	if (mmc_card_sdio(card) && card->cccr.async_intr_sup)
		return true;

	/*
	 * Don't gate SDIO cards! These need to be clocked at all times
	 * since they may be independent systems generating interrupts
	 * and other events. The clock requests counter from the core will
	 * go down to zero since the core does not need it, but we will not
	 * gate the clock, because there is somebody out there that may still
	 * be using it.
	 */
	return !(card->quirks & MMC_QUIRK_BROKEN_CLK_GATING);
}

/**
 *	mmc_host_clk_release - gate off hardware MCI clocks
 *	@host: host to gate.
 *
 *	Calls the host driver with ios.clock set to zero as often as possible
 *	in order to gate off hardware MCI clocks. Decrease clock reference
 *	count and schedule disabling of clock.
 */
void mmc_host_clk_release(struct mmc_host *host)
{
	unsigned long flags;

	spin_lock_irqsave(&host->clk_lock, flags);
	host->clk_requests--;
	if (mmc_host_may_gate_card(host->card) &&
	    !host->clk_requests)
		queue_delayed_work(host->clk_gate_wq, &host->clk_gate_work,
				      msecs_to_jiffies(host->clkgate_delay));
	spin_unlock_irqrestore(&host->clk_lock, flags);
}
EXPORT_SYMBOL(mmc_host_clk_release);

/**
 *	mmc_host_clk_rate - get current clock frequency setting
 *	@host: host to get the clock frequency for.
 *
 *	Returns current clock frequency regardless of gating.
 */
unsigned int mmc_host_clk_rate(struct mmc_host *host)
{
	unsigned long freq;
	unsigned long flags;

	spin_lock_irqsave(&host->clk_lock, flags);
	if (host->clk_gated)
		freq = host->clk_old;
	else
		freq = host->ios.clock;
	spin_unlock_irqrestore(&host->clk_lock, flags);
	return freq;
}

/**
 *	mmc_host_clk_init - set up clock gating code
 *	@host: host with potential clock to control
 */
static inline void mmc_host_clk_init(struct mmc_host *host)
{
	host->clk_requests = 0;
	/* Hold MCI clock for 8 cycles by default */
	host->clk_delay = 8;
	/*
	 * Default clock gating delay is 0ms to avoid wasting power.
	 * This value can be tuned by writing into sysfs entry.
	 */
	host->clkgate_delay = 0;
	host->clk_gated = false;
	INIT_DELAYED_WORK(&host->clk_gate_work, mmc_host_clk_gate_work);
	spin_lock_init(&host->clk_lock);
	mutex_init(&host->clk_gate_mutex);
}

/**
 *	mmc_host_clk_exit - shut down clock gating code
 *	@host: host with potential clock to control
 */
static inline void mmc_host_clk_exit(struct mmc_host *host)
{
	/*
	 * Wait for any outstanding gate and then make sure we're
	 * ungated before exiting.
	 */
	if (cancel_delayed_work_sync(&host->clk_gate_work))
		mmc_host_clk_gate_delayed(host);
	if (host->clk_gated)
		mmc_host_clk_hold(host);
	if (host->clk_gate_wq)
		destroy_workqueue(host->clk_gate_wq);
	/* There should be only one user now */
	WARN_ON(host->clk_requests > 1);
}

static inline void mmc_host_clk_sysfs_init(struct mmc_host *host)
{
	host->clkgate_delay_attr.show = clkgate_delay_show;
	host->clkgate_delay_attr.store = clkgate_delay_store;
	sysfs_attr_init(&host->clkgate_delay_attr.attr);
	host->clkgate_delay_attr.attr.name = "clkgate_delay";
	host->clkgate_delay_attr.attr.mode = 0644;
	if (device_create_file(&host->class_dev, &host->clkgate_delay_attr))
		pr_err("%s: Failed to create clkgate_delay sysfs entry\n",
				mmc_hostname(host));
}

static inline bool mmc_host_clk_gate_wq_init(struct mmc_host *host)
{
	char *wq = NULL;
	int wq_nl;
	bool ret = true;

	wq_nl = sizeof("mmc_clk_gate/") + sizeof(mmc_hostname(host)) + 1;

	wq = kzalloc(wq_nl, GFP_KERNEL);
	if (!wq) {
		ret = false;
		goto out;
	}

	snprintf(wq, wq_nl, "mmc_clk_gate/%s", mmc_hostname(host));

	/*
	 * Create a work queue with flag WQ_MEM_RECLAIM set for
	 * mmc clock gate work. Because mmc thread is created with
	 * flag PF_MEMALLOC set, kernel will check for work queue
	 * flag WQ_MEM_RECLAIM when flush the work queue. If work
	 * queue flag WQ_MEM_RECLAIM is not set, kernel warning
	 * will be triggered.
	 */
	host->clk_gate_wq = create_workqueue(wq);
	if (!host->clk_gate_wq) {
		ret = false;
		dev_err(host->parent,
				"failed to create clock gate work queue\n");
	}

	kfree(wq);
out:
	return ret;
}
#else

static inline void mmc_host_clk_init(struct mmc_host *host)
{
}

static inline void mmc_host_clk_exit(struct mmc_host *host)
{
}

static inline void mmc_host_clk_sysfs_init(struct mmc_host *host)
{
}

bool mmc_host_may_gate_card(struct mmc_card *card)
{
	return false;
}

static inline bool mmc_host_clk_gate_wq_init(struct mmc_host *host)
{
	return true;
}
#endif

void mmc_retune_enable(struct mmc_host *host)
{
	host->can_retune = 1;
	if (host->retune_period)
		mod_timer(&host->retune_timer,
			  jiffies + host->retune_period * HZ);
}
EXPORT_SYMBOL(mmc_retune_enable);

/*
 * Pause re-tuning for a small set of operations.  The pause begins after the
 * next command and after first doing re-tuning.
 */
void mmc_retune_pause(struct mmc_host *host)
{
	if (!host->retune_paused) {
		host->retune_paused = 1;
		mmc_retune_needed(host);
		mmc_retune_hold(host);
	}
}
EXPORT_SYMBOL(mmc_retune_pause);

void mmc_retune_unpause(struct mmc_host *host)
{
	if (host->retune_paused) {
		host->retune_paused = 0;
		mmc_retune_release(host);
	}
}
EXPORT_SYMBOL(mmc_retune_unpause);

void mmc_retune_disable(struct mmc_host *host)
{
	mmc_retune_unpause(host);
	host->can_retune = 0;
	del_timer_sync(&host->retune_timer);
	host->retune_now = 0;
	host->need_retune = 0;
}
EXPORT_SYMBOL(mmc_retune_disable);

void mmc_retune_timer_stop(struct mmc_host *host)
{
	del_timer_sync(&host->retune_timer);
}
EXPORT_SYMBOL(mmc_retune_timer_stop);

void mmc_retune_hold(struct mmc_host *host)
{
	if (!host->hold_retune)
		host->retune_now = 1;
	host->hold_retune += 1;
}

void mmc_retune_hold_now(struct mmc_host *host)
{
	host->retune_now = 0;
	host->hold_retune += 1;
}

void mmc_retune_release(struct mmc_host *host)
{
	if (host->hold_retune)
		host->hold_retune -= 1;
	else
		WARN_ON(1);
}

int mmc_retune(struct mmc_host *host)
{
	bool return_to_hs400 = false;
	int err;

	if (host->retune_now)
		host->retune_now = 0;
	else
		return 0;

	if (!host->need_retune || host->doing_retune || !host->card ||
			mmc_card_hs400es(host->card))
		return 0;

	host->need_retune = 0;

	host->doing_retune = 1;

	if (host->ios.timing == MMC_TIMING_MMC_HS400) {
		err = mmc_hs400_to_hs200(host->card);
		if (err)
			goto out;

		return_to_hs400 = true;

		if (host->ops->prepare_hs400_tuning)
			host->ops->prepare_hs400_tuning(host, &host->ios);
	}

	/*
	 * Timing should be adjusted to the HS400 target
	 * operation frequency for tuning process.
	 * Similar handling is also done in mmc_hs200_tuning()
	 * This is handled properly in sdhci-msm.c from msm-5.4 onwards.
	 */
	if (host->card->mmc_avail_type & EXT_CSD_CARD_TYPE_HS400 &&
		host->ios.bus_width == MMC_BUS_WIDTH_8)
		mmc_set_timing(host, MMC_TIMING_MMC_HS400);

	err = mmc_execute_tuning(host->card);
	if (err)
		goto out;

	if (return_to_hs400)
		err = mmc_hs200_to_hs400(host->card);
out:
	host->doing_retune = 0;

	return err;
}

static void mmc_retune_timer(unsigned long data)
{
	struct mmc_host *host = (struct mmc_host *)data;

	mmc_retune_needed(host);
}

/**
 *	mmc_of_parse() - parse host's device-tree node
 *	@host: host whose node should be parsed.
 *
 * To keep the rest of the MMC subsystem unaware of whether DT has been
 * used to to instantiate and configure this host instance or not, we
 * parse the properties and set respective generic mmc-host flags and
 * parameters.
 */
int mmc_of_parse(struct mmc_host *host)
{
	struct device *dev = host->parent;
	u32 bus_width;
	int ret;
	bool cd_cap_invert, cd_gpio_invert = false;
	bool ro_cap_invert, ro_gpio_invert = false;

	if (!dev || !dev_fwnode(dev))
		return 0;

	/* "bus-width" is translated to MMC_CAP_*_BIT_DATA flags */
	if (device_property_read_u32(dev, "bus-width", &bus_width) < 0) {
		dev_dbg(host->parent,
			"\"bus-width\" property is missing, assuming 1 bit.\n");
		bus_width = 1;
	}

	switch (bus_width) {
	case 8:
		host->caps |= MMC_CAP_8_BIT_DATA;
		/* Hosts capable of 8-bit transfers can also do 4 bits */
	case 4:
		host->caps |= MMC_CAP_4_BIT_DATA;
		break;
	case 1:
		break;
	default:
		dev_err(host->parent,
			"Invalid \"bus-width\" value %u!\n", bus_width);
		return -EINVAL;
	}

	/* f_max is obtained from the optional "max-frequency" property */
	device_property_read_u32(dev, "max-frequency", &host->f_max);

	/*
	 * Configure CD and WP pins. They are both by default active low to
	 * match the SDHCI spec. If GPIOs are provided for CD and / or WP, the
	 * mmc-gpio helpers are used to attach, configure and use them. If
	 * polarity inversion is specified in DT, one of MMC_CAP2_CD_ACTIVE_HIGH
	 * and MMC_CAP2_RO_ACTIVE_HIGH capability-2 flags is set. If the
	 * "broken-cd" property is provided, the MMC_CAP_NEEDS_POLL capability
	 * is set. If the "non-removable" property is found, the
	 * MMC_CAP_NONREMOVABLE capability is set and no card-detection
	 * configuration is performed.
	 */

	/* Parse Card Detection */
	if (device_property_read_bool(dev, "non-removable")) {
		host->caps |= MMC_CAP_NONREMOVABLE;
	} else {
		cd_cap_invert = device_property_read_bool(dev, "cd-inverted");

		if (device_property_read_bool(dev, "broken-cd"))
			host->caps |= MMC_CAP_NEEDS_POLL;

		ret = mmc_gpiod_request_cd(host, "cd", 0, true,
					   0, &cd_gpio_invert);
		if (!ret)
			dev_info(host->parent, "Got CD GPIO\n");
		else if (ret != -ENOENT && ret != -ENOSYS)
			return ret;

		/*
		 * There are two ways to flag that the CD line is inverted:
		 * through the cd-inverted flag and by the GPIO line itself
		 * being inverted from the GPIO subsystem. This is a leftover
		 * from the times when the GPIO subsystem did not make it
		 * possible to flag a line as inverted.
		 *
		 * If the capability on the host AND the GPIO line are
		 * both inverted, the end result is that the CD line is
		 * not inverted.
		 */
		if (cd_cap_invert ^ cd_gpio_invert)
			host->caps2 |= MMC_CAP2_CD_ACTIVE_HIGH;
	}

	/* Parse Write Protection */
	ro_cap_invert = device_property_read_bool(dev, "wp-inverted");

	ret = mmc_gpiod_request_ro(host, "wp", 0, false, 0, &ro_gpio_invert);
	if (!ret)
		dev_info(host->parent, "Got WP GPIO\n");
	else if (ret != -ENOENT && ret != -ENOSYS)
		return ret;

	if (device_property_read_bool(dev, "disable-wp"))
		host->caps2 |= MMC_CAP2_NO_WRITE_PROTECT;

	/* See the comment on CD inversion above */
	if (ro_cap_invert ^ ro_gpio_invert)
		host->caps2 |= MMC_CAP2_RO_ACTIVE_HIGH;

	if (device_property_read_bool(dev, "cap-sd-highspeed"))
		host->caps |= MMC_CAP_SD_HIGHSPEED;
	if (device_property_read_bool(dev, "cap-mmc-highspeed"))
		host->caps |= MMC_CAP_MMC_HIGHSPEED;
	if (device_property_read_bool(dev, "sd-uhs-sdr12"))
		host->caps |= MMC_CAP_UHS_SDR12;
	if (device_property_read_bool(dev, "sd-uhs-sdr25"))
		host->caps |= MMC_CAP_UHS_SDR25;
	if (device_property_read_bool(dev, "sd-uhs-sdr50"))
		host->caps |= MMC_CAP_UHS_SDR50;
	if (device_property_read_bool(dev, "sd-uhs-sdr104"))
		host->caps |= MMC_CAP_UHS_SDR104;
	if (device_property_read_bool(dev, "sd-uhs-ddr50"))
		host->caps |= MMC_CAP_UHS_DDR50;
	if (device_property_read_bool(dev, "cap-power-off-card"))
		host->caps |= MMC_CAP_POWER_OFF_CARD;
	if (device_property_read_bool(dev, "cap-mmc-hw-reset"))
		host->caps |= MMC_CAP_HW_RESET;
	if (device_property_read_bool(dev, "cap-sdio-irq"))
		host->caps |= MMC_CAP_SDIO_IRQ;
	if (device_property_read_bool(dev, "full-pwr-cycle"))
		host->caps2 |= MMC_CAP2_FULL_PWR_CYCLE;
	if (device_property_read_bool(dev, "keep-power-in-suspend"))
		host->pm_caps |= MMC_PM_KEEP_POWER;
	if (device_property_read_bool(dev, "wakeup-source") ||
	    device_property_read_bool(dev, "enable-sdio-wakeup")) /* legacy */
		host->pm_caps |= MMC_PM_WAKE_SDIO_IRQ;
	if (device_property_read_bool(dev, "mmc-ddr-3_3v"))
		host->caps |= MMC_CAP_3_3V_DDR;
	if (device_property_read_bool(dev, "mmc-ddr-1_8v"))
		host->caps |= MMC_CAP_1_8V_DDR;
	if (device_property_read_bool(dev, "mmc-ddr-1_2v"))
		host->caps |= MMC_CAP_1_2V_DDR;
	if (device_property_read_bool(dev, "mmc-hs200-1_8v"))
		host->caps2 |= MMC_CAP2_HS200_1_8V_SDR;
	if (device_property_read_bool(dev, "mmc-hs200-1_2v"))
		host->caps2 |= MMC_CAP2_HS200_1_2V_SDR;
	if (device_property_read_bool(dev, "mmc-hs400-1_8v"))
		host->caps2 |= MMC_CAP2_HS400_1_8V | MMC_CAP2_HS200_1_8V_SDR;
	if (device_property_read_bool(dev, "mmc-hs400-1_2v"))
		host->caps2 |= MMC_CAP2_HS400_1_2V | MMC_CAP2_HS200_1_2V_SDR;
	if (device_property_read_bool(dev, "mmc-hs400-enhanced-strobe"))
		host->caps2 |= MMC_CAP2_HS400_ES;
	if (device_property_read_bool(dev, "no-sdio"))
		host->caps2 |= MMC_CAP2_NO_SDIO;
	if (device_property_read_bool(dev, "no-sd"))
		host->caps2 |= MMC_CAP2_NO_SD;
	if (device_property_read_bool(dev, "no-mmc"))
		host->caps2 |= MMC_CAP2_NO_MMC;

	host->dsr_req = !device_property_read_u32(dev, "dsr", &host->dsr);
	if (host->dsr_req && (host->dsr & ~0xffff)) {
		dev_err(host->parent,
			"device tree specified broken value for DSR: 0x%x, ignoring\n",
			host->dsr);
		host->dsr_req = 0;
	}

	return mmc_pwrseq_alloc(host);
}

EXPORT_SYMBOL(mmc_of_parse);

/**
 *	mmc_alloc_host - initialise the per-host structure.
 *	@extra: sizeof private data structure
 *	@dev: pointer to host device model structure
 *
 *	Initialise the per-host structure.
 */
struct mmc_host *mmc_alloc_host(int extra, struct device *dev)
{
	int err;
	struct mmc_host *host;

	host = kzalloc(sizeof(struct mmc_host) + extra, GFP_KERNEL);
	if (!host)
		return NULL;

	/* scanning will be enabled when we're ready */
	host->rescan_disable = 1;

	err = ida_simple_get(&mmc_host_ida, 0, 0, GFP_KERNEL);
	if (err < 0) {
		kfree(host);
		return NULL;
	}

	host->index = err;

	dev_set_name(&host->class_dev, "mmc%d", host->index);

	host->parent = dev;
	host->class_dev.parent = dev;
	host->class_dev.class = &mmc_host_class;
	device_initialize(&host->class_dev);
	device_enable_async_suspend(&host->class_dev);

	if (mmc_gpio_alloc(host)) {
		put_device(&host->class_dev);
		return NULL;
	}

	if (!mmc_host_clk_gate_wq_init(host)) {
		kfree(host);
		return NULL;
	}

	mmc_host_clk_init(host);

	spin_lock_init(&host->lock);
	init_waitqueue_head(&host->wq);
	INIT_DELAYED_WORK(&host->detect, mmc_rescan);
	INIT_DELAYED_WORK(&host->sdio_irq_work, sdio_irq_work);
	setup_timer(&host->retune_timer, mmc_retune_timer, (unsigned long)host);

	mutex_init(&host->rpmb_req_mutex);

	/*
	 * By default, hosts do not support SGIO or large requests.
	 * They have to set these according to their abilities.
	 */
	host->max_segs = 1;
	host->max_seg_size = PAGE_SIZE;

	host->max_req_size = PAGE_SIZE;
	host->max_blk_size = 512;
	host->max_blk_count = PAGE_SIZE / 512;
	host->ios.power_delay_ms = 10;

	return host;
}

EXPORT_SYMBOL(mmc_alloc_host);

<<<<<<< HEAD
static ssize_t show_enable(struct device *dev,
		struct device_attribute *attr, char *buf)
{
	struct mmc_host *host = cls_dev_to_mmc_host(dev);

	if (!host)
		return -EINVAL;

	return snprintf(buf, PAGE_SIZE, "%d\n", mmc_can_scale_clk(host));
}

static ssize_t store_enable(struct device *dev,
		struct device_attribute *attr, const char *buf, size_t count)
{
	struct mmc_host *host = cls_dev_to_mmc_host(dev);
	unsigned long value;

	if (!host || !host->card || kstrtoul(buf, 0, &value))
		return -EINVAL;

	mmc_get_card(host->card);

	if (!value) {
		/* Suspend the clock scaling and mask host capability */
		if (host->clk_scaling.enable)
			mmc_suspend_clk_scaling(host);
		host->clk_scaling.enable = false;
		host->caps2 &= ~MMC_CAP2_CLK_SCALE;
		host->clk_scaling.state = MMC_LOAD_HIGH;
		/* Set to max. frequency when disabling */
		mmc_clk_update_freq(host, host->card->clk_scaling_highest,
					host->clk_scaling.state);
	} else if (value) {
		/* Unmask host capability and resume scaling */
		host->caps2 |= MMC_CAP2_CLK_SCALE;
		if (!host->clk_scaling.enable) {
			host->clk_scaling.enable = true;
			mmc_resume_clk_scaling(host);
		}
	}

	mmc_put_card(host->card);

	return count;
}

static ssize_t show_up_threshold(struct device *dev,
		struct device_attribute *attr, char *buf)
{
	struct mmc_host *host = cls_dev_to_mmc_host(dev);

	if (!host)
		return -EINVAL;

	return snprintf(buf, PAGE_SIZE, "%d\n", host->clk_scaling.upthreshold);
}

#define MAX_PERCENTAGE	100
static ssize_t store_up_threshold(struct device *dev,
		struct device_attribute *attr, const char *buf, size_t count)
{
	struct mmc_host *host = cls_dev_to_mmc_host(dev);
	unsigned long value;

	if (!host || kstrtoul(buf, 0, &value) || (value > MAX_PERCENTAGE))
		return -EINVAL;

	host->clk_scaling.upthreshold = value;

	pr_debug("%s: clkscale_up_thresh set to %lu\n",
			mmc_hostname(host), value);
	return count;
}

static ssize_t show_down_threshold(struct device *dev,
		struct device_attribute *attr, char *buf)
{
	struct mmc_host *host = cls_dev_to_mmc_host(dev);

	if (!host)
		return -EINVAL;

	return snprintf(buf, PAGE_SIZE, "%d\n",
			host->clk_scaling.downthreshold);
}

static ssize_t store_down_threshold(struct device *dev,
		struct device_attribute *attr, const char *buf, size_t count)
{
	struct mmc_host *host = cls_dev_to_mmc_host(dev);
	unsigned long value;

	if (!host || kstrtoul(buf, 0, &value) || (value > MAX_PERCENTAGE))
		return -EINVAL;

	host->clk_scaling.downthreshold = value;

	pr_debug("%s: clkscale_down_thresh set to %lu\n",
			mmc_hostname(host), value);
	return count;
}

static ssize_t show_polling(struct device *dev,
		struct device_attribute *attr, char *buf)
{
	struct mmc_host *host = cls_dev_to_mmc_host(dev);

	if (!host)
		return -EINVAL;

	return snprintf(buf, PAGE_SIZE, "%lu milliseconds\n",
			host->clk_scaling.polling_delay_ms);
}

static ssize_t store_polling(struct device *dev,
		struct device_attribute *attr, const char *buf, size_t count)
{
	struct mmc_host *host = cls_dev_to_mmc_host(dev);
	unsigned long value;

	if (!host || kstrtoul(buf, 0, &value))
		return -EINVAL;

	host->clk_scaling.polling_delay_ms = value;

	pr_debug("%s: clkscale_polling_delay_ms set to %lu\n",
			mmc_hostname(host), value);
	return count;
}

DEVICE_ATTR(enable, 0644,
		show_enable, store_enable);
DEVICE_ATTR(polling_interval, 0644,
		show_polling, store_polling);
DEVICE_ATTR(up_threshold, 0644,
		show_up_threshold, store_up_threshold);
DEVICE_ATTR(down_threshold, 0644,
		show_down_threshold, store_down_threshold);

static struct attribute *clk_scaling_attrs[] = {
	&dev_attr_enable.attr,
	&dev_attr_up_threshold.attr,
	&dev_attr_down_threshold.attr,
	&dev_attr_polling_interval.attr,
	NULL,
};

static struct attribute_group clk_scaling_attr_grp = {
	.name = "clk_scaling",
	.attrs = clk_scaling_attrs,
};

#ifdef CONFIG_MMC_PERF_PROFILING
static ssize_t
show_perf(struct device *dev, struct device_attribute *attr, char *buf)
{
	struct mmc_host *host = cls_dev_to_mmc_host(dev);
	int64_t rtime_drv, wtime_drv;
	unsigned long rbytes_drv, wbytes_drv, flags;

	spin_lock_irqsave(&host->lock, flags);

	rbytes_drv = host->perf.rbytes_drv;
	wbytes_drv = host->perf.wbytes_drv;

	rtime_drv = ktime_to_us(host->perf.rtime_drv);
	wtime_drv = ktime_to_us(host->perf.wtime_drv);

	spin_unlock_irqrestore(&host->lock, flags);

	return snprintf(buf, PAGE_SIZE, "Write performance at driver Level:"
					"%lu bytes in %lld microseconds\n"
					"Read performance at driver Level:"
					"%lu bytes in %lld microseconds\n",
					wbytes_drv, wtime_drv,
					rbytes_drv, rtime_drv);
}

static ssize_t
set_perf(struct device *dev, struct device_attribute *attr,
		const char *buf, size_t count)
{
	struct mmc_host *host = cls_dev_to_mmc_host(dev);
	int64_t value;
	unsigned long flags;

	sscanf(buf, "%lld", &value);
	spin_lock_irqsave(&host->lock, flags);
	if (!value) {
		memset(&host->perf, 0, sizeof(host->perf));
		host->perf_enable = false;
	} else {
		host->perf_enable = true;
	}
	spin_unlock_irqrestore(&host->lock, flags);

	return count;
}

static DEVICE_ATTR(perf, 0644,
		show_perf, set_perf);

#endif

static struct attribute *dev_attrs[] = {
#ifdef CONFIG_MMC_PERF_PROFILING
	&dev_attr_perf.attr,
#endif
	NULL,
};
static struct attribute_group dev_attr_grp = {
	.attrs = dev_attrs,
};

=======
static int mmc_validate_host_caps(struct mmc_host *host)
{
	if (host->caps & MMC_CAP_SDIO_IRQ && !host->ops->enable_sdio_irq) {
		dev_warn(host->parent, "missing ->enable_sdio_irq() ops\n");
		return -EINVAL;
	}

	return 0;
}

>>>>>>> b9e29126
/**
 *	mmc_add_host - initialise host hardware
 *	@host: mmc host
 *
 *	Register the host with the driver model. The host must be
 *	prepared to start servicing requests before this function
 *	completes.
 */
int mmc_add_host(struct mmc_host *host)
{
	int err;

	err = mmc_validate_host_caps(host);
	if (err)
		return err;

	err = device_add(&host->class_dev);
	if (err)
		return err;

	led_trigger_register_simple(dev_name(&host->class_dev), &host->led);

	host->clk_scaling.upthreshold = MMC_DEVFRQ_DEFAULT_UP_THRESHOLD;
	host->clk_scaling.downthreshold = MMC_DEVFRQ_DEFAULT_DOWN_THRESHOLD;
	host->clk_scaling.polling_delay_ms = MMC_DEVFRQ_DEFAULT_POLLING_MSEC;
	host->clk_scaling.skip_clk_scale_freq_update = false;

#ifdef CONFIG_DEBUG_FS
	mmc_add_host_debugfs(host);
#endif
	mmc_host_clk_sysfs_init(host);
	mmc_trace_init(host);

	err = sysfs_create_group(&host->class_dev.kobj, &clk_scaling_attr_grp);
	if (err)
		pr_err("%s: failed to create clk scale sysfs group with err %d\n",
				__func__, err);

#ifdef CONFIG_BLOCK
	mmc_latency_hist_sysfs_init(host);
#endif

	err = sysfs_create_group(&host->class_dev.kobj, &dev_attr_grp);
	if (err)
		pr_err("%s: failed to create sysfs group with err %d\n",
							 __func__, err);

	mmc_start_host(host);
	if (!(host->pm_flags & MMC_PM_IGNORE_PM_NOTIFY))
		mmc_register_pm_notifier(host);

	return 0;
}

EXPORT_SYMBOL(mmc_add_host);

/**
 *	mmc_remove_host - remove host hardware
 *	@host: mmc host
 *
 *	Unregister and remove all cards associated with this host,
 *	and power down the MMC bus. No new requests will be issued
 *	after this function has returned.
 */
void mmc_remove_host(struct mmc_host *host)
{
	if (!(host->pm_flags & MMC_PM_IGNORE_PM_NOTIFY))
		mmc_unregister_pm_notifier(host);
	mmc_stop_host(host);

#ifdef CONFIG_DEBUG_FS
	mmc_remove_host_debugfs(host);
#endif

#ifdef CONFIG_BLOCK
	mmc_latency_hist_sysfs_exit(host);
#endif

	sysfs_remove_group(&host->parent->kobj, &dev_attr_grp);
	sysfs_remove_group(&host->class_dev.kobj, &clk_scaling_attr_grp);

	device_del(&host->class_dev);

	led_trigger_unregister_simple(host->led);

	mmc_host_clk_exit(host);
}

EXPORT_SYMBOL(mmc_remove_host);

/**
 *	mmc_free_host - free the host structure
 *	@host: mmc host
 *
 *	Free the host once all references to it have been dropped.
 */
void mmc_free_host(struct mmc_host *host)
{
	mmc_crypto_free_host(host);
	mmc_pwrseq_free(host);
	put_device(&host->class_dev);
}

EXPORT_SYMBOL(mmc_free_host);<|MERGE_RESOLUTION|>--- conflicted
+++ resolved
@@ -749,7 +749,6 @@
 
 EXPORT_SYMBOL(mmc_alloc_host);
 
-<<<<<<< HEAD
 static ssize_t show_enable(struct device *dev,
 		struct device_attribute *attr, char *buf)
 {
@@ -964,7 +963,6 @@
 	.attrs = dev_attrs,
 };
 
-=======
 static int mmc_validate_host_caps(struct mmc_host *host)
 {
 	if (host->caps & MMC_CAP_SDIO_IRQ && !host->ops->enable_sdio_irq) {
@@ -975,7 +973,6 @@
 	return 0;
 }
 
->>>>>>> b9e29126
 /**
  *	mmc_add_host - initialise host hardware
  *	@host: mmc host
