# common clock types
obj-$(CONFIG_HAVE_CLK)		+= clk-devres.o
obj-$(CONFIG_CLKDEV_LOOKUP)	+= clkdev.o
obj-$(CONFIG_COMMON_CLK)	+= clk.o
obj-$(CONFIG_COMMON_CLK)	+= clk-divider.o
obj-$(CONFIG_COMMON_CLK)	+= clk-fixed-factor.o
obj-$(CONFIG_COMMON_CLK)	+= clk-fixed-rate.o
obj-$(CONFIG_COMMON_CLK)	+= clk-gate.o
obj-$(CONFIG_COMMON_CLK)	+= clk-mux.o
obj-$(CONFIG_COMMON_CLK)	+= clk-composite.o
obj-$(CONFIG_COMMON_CLK)	+= clk-fractional-divider.o
obj-$(CONFIG_COMMON_CLK)	+= clk-gpio-gate.o
ifeq ($(CONFIG_OF), y)
obj-$(CONFIG_COMMON_CLK)	+= clk-conf.o
endif

# hardware specific clock types
# please keep this section sorted lexicographically by file/directory path name
obj-$(CONFIG_MACH_ASM9260)		+= clk-asm9260.o
obj-$(CONFIG_COMMON_CLK_AXI_CLKGEN)	+= clk-axi-clkgen.o
obj-$(CONFIG_ARCH_AXXIA)		+= clk-axm5516.o
obj-$(CONFIG_ARCH_BCM2835)		+= clk-bcm2835.o
obj-$(CONFIG_COMMON_CLK_CDCE706)	+= clk-cdce706.o
obj-$(CONFIG_ARCH_CLPS711X)		+= clk-clps711x.o
obj-$(CONFIG_ARCH_EFM32)		+= clk-efm32gg.o
obj-$(CONFIG_ARCH_HIGHBANK)		+= clk-highbank.o
obj-$(CONFIG_MACH_LOONGSON1)		+= clk-ls1x.o
obj-$(CONFIG_COMMON_CLK_MAX_GEN)	+= clk-max-gen.o
obj-$(CONFIG_COMMON_CLK_MAX77686)	+= clk-max77686.o
obj-$(CONFIG_COMMON_CLK_MAX77802)	+= clk-max77802.o
obj-$(CONFIG_ARCH_MB86S7X)		+= clk-mb86s7x.o
obj-$(CONFIG_ARCH_MOXART)		+= clk-moxart.o
obj-$(CONFIG_ARCH_NOMADIK)		+= clk-nomadik.o
obj-$(CONFIG_ARCH_NSPIRE)		+= clk-nspire.o
obj-$(CONFIG_COMMON_CLK_PALMAS)		+= clk-palmas.o
obj-$(CONFIG_CLK_QORIQ)			+= clk-qoriq.o
obj-$(CONFIG_COMMON_CLK_RK808)		+= clk-rk808.o
obj-$(CONFIG_COMMON_CLK_S2MPS11)	+= clk-s2mps11.o
obj-$(CONFIG_COMMON_CLK_SI5351)		+= clk-si5351.o
obj-$(CONFIG_COMMON_CLK_SI570)		+= clk-si570.o
obj-$(CONFIG_CLK_TWL6040)		+= clk-twl6040.o
obj-$(CONFIG_ARCH_U300)			+= clk-u300.o
obj-$(CONFIG_ARCH_VT8500)		+= clk-vt8500.o
obj-$(CONFIG_COMMON_CLK_WM831X)		+= clk-wm831x.o
obj-$(CONFIG_COMMON_CLK_XGENE)		+= clk-xgene.o
obj-$(CONFIG_COMMON_CLK_PWM)		+= clk-pwm.o
obj-$(CONFIG_COMMON_CLK_AT91)		+= at91/
obj-$(CONFIG_ARCH_BCM_MOBILE)		+= bcm/
obj-$(CONFIG_ARCH_BERLIN)		+= berlin/
obj-$(CONFIG_ARCH_HI3xxx)		+= hisilicon/
obj-$(CONFIG_ARCH_HIP04)		+= hisilicon/
obj-$(CONFIG_ARCH_HIX5HD2)		+= hisilicon/
obj-$(CONFIG_ARCH_MXC)			+= imx/
obj-$(CONFIG_COMMON_CLK_KEYSTONE)	+= keystone/
ifeq ($(CONFIG_COMMON_CLK), y)
obj-$(CONFIG_ARCH_MMP)			+= mmp/
endif
obj-$(CONFIG_PLAT_ORION)		+= mvebu/
obj-$(CONFIG_ARCH_MXS)			+= mxs/
obj-$(CONFIG_MACH_PISTACHIO)		+= pistachio/
obj-$(CONFIG_COMMON_CLK_PXA)		+= pxa/
obj-$(CONFIG_COMMON_CLK_QCOM)		+= qcom/
obj-$(CONFIG_ARCH_ROCKCHIP)		+= rockchip/
obj-$(CONFIG_COMMON_CLK_SAMSUNG)	+= samsung/
obj-$(CONFIG_ARCH_SHMOBILE_MULTI)	+= shmobile/
obj-$(CONFIG_ARCH_SIRF)			+= sirf/
obj-$(CONFIG_ARCH_SOCFPGA)		+= socfpga/
obj-$(CONFIG_PLAT_SPEAR)		+= spear/
obj-$(CONFIG_ARCH_STI)			+= st/
obj-$(CONFIG_ARCH_SUNXI)		+= sunxi/
obj-$(CONFIG_ARCH_TEGRA)		+= tegra/
obj-$(CONFIG_ARCH_OMAP2PLUS)		+= ti/
obj-$(CONFIG_ARCH_U8500)		+= ux500/
obj-$(CONFIG_COMMON_CLK_VERSATILE)	+= versatile/
obj-$(CONFIG_X86)			+= x86/
<<<<<<< HEAD
obj-$(CONFIG_ARCH_ZYNQ)			+= zynq/
obj-$(CONFIG_H8300)		+= h8300/
=======
obj-$(CONFIG_ARCH_ZX)			+= zte/
obj-$(CONFIG_ARCH_ZYNQ)			+= zynq/
>>>>>>> 2879e43f
<|MERGE_RESOLUTION|>--- conflicted
+++ resolved
@@ -73,10 +73,6 @@
 obj-$(CONFIG_ARCH_U8500)		+= ux500/
 obj-$(CONFIG_COMMON_CLK_VERSATILE)	+= versatile/
 obj-$(CONFIG_X86)			+= x86/
-<<<<<<< HEAD
-obj-$(CONFIG_ARCH_ZYNQ)			+= zynq/
-obj-$(CONFIG_H8300)		+= h8300/
-=======
 obj-$(CONFIG_ARCH_ZX)			+= zte/
 obj-$(CONFIG_ARCH_ZYNQ)			+= zynq/
->>>>>>> 2879e43f
+obj-$(CONFIG_H8300)		+= h8300/