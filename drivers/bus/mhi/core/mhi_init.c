--- conflicted
+++ resolved
@@ -934,14 +934,6 @@
 			goto error_chan_cfg;
 		}
 
-<<<<<<< HEAD
-		mhi_chan->lpm_notify = !!(bit_cfg & MHI_CH_CFG_BIT_LPM_NOTIFY);
-		mhi_chan->offload_ch = !!(bit_cfg & MHI_CH_CFG_BIT_OFFLOAD_CH);
-		mhi_chan->db_cfg.reset_req =
-			!!(bit_cfg & MHI_CH_CFG_BIT_DBMODE_RESET_CH);
-		mhi_chan->pre_alloc = !!(bit_cfg & MHI_CH_CFG_BIT_PRE_ALLOC);
-		mhi_chan->auto_start = !!(bit_cfg & MHI_CH_CFG_BIT_AUTO_START);
-=======
 		mhi_chan->lpm_notify = of_property_read_bool(child,
 							     "mhi,lpm-notify");
 		mhi_chan->offload_ch = of_property_read_bool(child,
@@ -952,24 +944,11 @@
 							    "mhi,auto-queue");
 		mhi_chan->auto_start = of_property_read_bool(child,
 							     "mhi,auto-start");
->>>>>>> d8914c3a
 
 		if (mhi_chan->pre_alloc &&
 		    (mhi_chan->dir != DMA_FROM_DEVICE ||
 		     mhi_chan->xfer_type != MHI_XFER_BUFFER))
 			goto error_chan_cfg;
-<<<<<<< HEAD
-
-		/* bi-dir and dirctionless channels must be a offload chan */
-		if ((mhi_chan->dir == DMA_BIDIRECTIONAL ||
-		     mhi_chan->dir == DMA_NONE) && !mhi_chan->offload_ch)
-			goto error_chan_cfg;
-
-		/* if mhi host allocate the buffers then client cannot queue */
-		if (mhi_chan->pre_alloc)
-			mhi_chan->queue_xfer = mhi_queue_nop;
-=======
->>>>>>> d8914c3a
 
 		/* bi-dir and dirctionless channels must be a offload chan */
 		if ((mhi_chan->dir == DMA_BIDIRECTIONAL ||
