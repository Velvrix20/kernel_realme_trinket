--- conflicted
+++ resolved
@@ -98,8 +98,7 @@
 	depends on (ARCH_EXYNOS4 || ARCH_EXYNOS5)
 	depends on CPU_THERMAL
 	help
-<<<<<<< HEAD
-	  If you say yes here you get support for TMU (Thermal Managment
+	  If you say yes here you get support for TMU (Thermal Management
 	  Unit) on SAMSUNG EXYNOS series of SoC.
 
 config DB8500_THERMAL
@@ -123,8 +122,4 @@
 	  bound cpufreq cooling device turns active to set CPU frequency low to
 	  cool down the CPU.
 
-endif
-=======
-	  If you say yes here you get support for TMU (Thermal Management
-	  Unit) on SAMSUNG EXYNOS series of SoC.
->>>>>>> 106f9d93
+endif