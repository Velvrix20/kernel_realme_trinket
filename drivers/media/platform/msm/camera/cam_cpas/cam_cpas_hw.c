--- conflicted
+++ resolved
@@ -597,11 +597,7 @@
 			required_camnoc_bw, clk_rate);
 
 		rc = cam_soc_util_set_src_clk_rate(soc_info, clk_rate);
-<<<<<<< HEAD
-		if (!rc)
-=======
 		if (rc)
->>>>>>> 0f6c2abb
 			CAM_ERR(CAM_CPAS,
 				"Failed in setting camnoc axi clk %llu %d %d",
 				required_camnoc_bw, clk_rate, rc);
