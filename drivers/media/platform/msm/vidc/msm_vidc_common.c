/* Copyright (c) 2012-2020, 2021 The Linux Foundation. All rights reserved.
 *
 * This program is free software; you can redistribute it and/or modify
 * it under the terms of the GNU General Public License version 2 and
 * only version 2 as published by the Free Software Foundation.
 *
 * This program is distributed in the hope that it will be useful,
 * but WITHOUT ANY WARRANTY; without even the implied warranty of
 * MERCHANTABILITY or FITNESS FOR A PARTICULAR PURPOSE.  See the
 * GNU General Public License for more details.
 *
 */

#include <linux/jiffies.h>
#include <linux/sched.h>
#include <linux/slab.h>
#include <linux/kernel.h>
#include <linux/bitops.h>
#include <soc/qcom/subsystem_restart.h>
#include <asm/div64.h>
#include "msm_vidc_common.h"
#include "vidc_hfi_api.h"
#include "msm_vidc_debug.h"
#include "msm_vidc_clocks.h"
#include "msm_cvp.h"

#define MSM_VIDC_QBUF_BATCH_TIMEOUT 300
#define IS_ALREADY_IN_STATE(__p, __d) (\
	(__p >= __d)\
)

#define V4L2_EVENT_SEQ_CHANGED_SUFFICIENT \
		V4L2_EVENT_MSM_VIDC_PORT_SETTINGS_CHANGED_SUFFICIENT
#define V4L2_EVENT_SEQ_CHANGED_INSUFFICIENT \
		V4L2_EVENT_MSM_VIDC_PORT_SETTINGS_CHANGED_INSUFFICIENT
#define V4L2_EVENT_RELEASE_BUFFER_REFERENCE \
		V4L2_EVENT_MSM_VIDC_RELEASE_BUFFER_REFERENCE
#define L_MODE V4L2_MPEG_VIDEO_H264_LOOP_FILTER_MODE_DISABLED_AT_SLICE_BOUNDARY

const char *const mpeg_video_vidc_extradata[] = {
	"Extradata none",
	"Extradata MB Quantization",
	"Extradata Interlace Video",
	"Extradata enc DTS",
	"Reserved",
	"Extradata timestamp",
	"Extradata S3D Frame Packing",
	"Extradata Frame Rate",
	"Extradata Panscan Window",
	"Extradata Recovery point SEI",
	"Extradata Multislice info",
	"Extradata number of concealed MB",
	"Extradata metadata filler",
	"Extradata input crop",
	"Extradata digital zoom",
	"Extradata aspect ratio",
	"Extradata mpeg2 seqdisp",
	"Extradata stream userdata",
	"Extradata frame QP",
	"Extradata frame bits info",
	"Extradata LTR",
	"Extradata macroblock metadata",
	"Extradata VQZip SEI",
	"Extradata HDR10+ Metadata",
	"Extradata ROI QP",
	"Extradata output crop",
	"Extradata display colour SEI",
	"Extradata light level SEI",
	"Extradata PQ Info",
	"Extradata display VUI",
	"Extradata vpx color space",
	"Extradata UBWC CR stats info",
	"Extradata enc frame QP",
};

static void handle_session_error(enum hal_command_response cmd, void *data);
static void msm_vidc_print_running_insts(struct msm_vidc_core *core);

int msm_comm_g_ctrl_for_id(struct msm_vidc_inst *inst, int id)
{
	int rc = 0;
	struct v4l2_control ctrl = {
		.id = id,
	};

	rc = msm_comm_g_ctrl(inst, &ctrl);
	return rc ? rc : ctrl.value;
}

static struct v4l2_ctrl **get_super_cluster(struct msm_vidc_inst *inst,
				int num_ctrls)
{
	int c = 0;
	struct v4l2_ctrl **cluster = kmalloc(sizeof(struct v4l2_ctrl *) *
			num_ctrls, GFP_KERNEL);

	if (!cluster || !inst) {
		kfree(cluster);
		return NULL;
	}

	for (c = 0; c < num_ctrls; c++)
		cluster[c] =  inst->ctrls[c];

	return cluster;
}

int msm_comm_hal_to_v4l2(int id, int value)
{
	switch (id) {
		/* H264 */
	case V4L2_CID_MPEG_VIDEO_H264_PROFILE:
		switch (value) {
		case HAL_H264_PROFILE_BASELINE:
			return V4L2_MPEG_VIDEO_H264_PROFILE_BASELINE;
		case HAL_H264_PROFILE_CONSTRAINED_BASE:
			return
			V4L2_MPEG_VIDEO_H264_PROFILE_CONSTRAINED_BASELINE;
		case HAL_H264_PROFILE_MAIN:
			return V4L2_MPEG_VIDEO_H264_PROFILE_MAIN;
		case HAL_H264_PROFILE_HIGH:
			return V4L2_MPEG_VIDEO_H264_PROFILE_HIGH;
		case HAL_H264_PROFILE_STEREO_HIGH:
			return V4L2_MPEG_VIDEO_H264_PROFILE_STEREO_HIGH;
		case HAL_H264_PROFILE_MULTIVIEW_HIGH:
			return V4L2_MPEG_VIDEO_H264_PROFILE_MULTIVIEW_HIGH;
		case HAL_H264_PROFILE_CONSTRAINED_HIGH:
			return V4L2_MPEG_VIDEO_H264_PROFILE_CONSTRAINED_HIGH;
		default:
			goto unknown_value;
		}
	case V4L2_CID_MPEG_VIDEO_H264_LEVEL:
		switch (value) {
		case HAL_H264_LEVEL_1:
			return V4L2_MPEG_VIDEO_H264_LEVEL_1_0;
		case HAL_H264_LEVEL_1b:
			return V4L2_MPEG_VIDEO_H264_LEVEL_1B;
		case HAL_H264_LEVEL_11:
			return V4L2_MPEG_VIDEO_H264_LEVEL_1_1;
		case HAL_H264_LEVEL_12:
			return V4L2_MPEG_VIDEO_H264_LEVEL_1_2;
		case HAL_H264_LEVEL_13:
			return V4L2_MPEG_VIDEO_H264_LEVEL_1_3;
		case HAL_H264_LEVEL_2:
			return V4L2_MPEG_VIDEO_H264_LEVEL_2_0;
		case HAL_H264_LEVEL_21:
			return V4L2_MPEG_VIDEO_H264_LEVEL_2_1;
		case HAL_H264_LEVEL_22:
			return V4L2_MPEG_VIDEO_H264_LEVEL_2_2;
		case HAL_H264_LEVEL_3:
			return V4L2_MPEG_VIDEO_H264_LEVEL_3_0;
		case HAL_H264_LEVEL_31:
			return V4L2_MPEG_VIDEO_H264_LEVEL_3_1;
		case HAL_H264_LEVEL_32:
			return V4L2_MPEG_VIDEO_H264_LEVEL_3_2;
		case HAL_H264_LEVEL_4:
			return V4L2_MPEG_VIDEO_H264_LEVEL_4_0;
		case HAL_H264_LEVEL_41:
			return V4L2_MPEG_VIDEO_H264_LEVEL_4_1;
		case HAL_H264_LEVEL_42:
			return V4L2_MPEG_VIDEO_H264_LEVEL_4_2;
		case HAL_H264_LEVEL_5:
			return V4L2_MPEG_VIDEO_H264_LEVEL_5_0;
		case HAL_H264_LEVEL_51:
			return V4L2_MPEG_VIDEO_H264_LEVEL_5_1;
		case HAL_H264_LEVEL_52:
			return V4L2_MPEG_VIDEO_H264_LEVEL_5_2;
		case HAL_H264_LEVEL_6:
			return V4L2_MPEG_VIDEO_H264_LEVEL_6_0;
		case HAL_H264_LEVEL_61:
			return V4L2_MPEG_VIDEO_H264_LEVEL_6_1;
		case HAL_H264_LEVEL_62:
			return V4L2_MPEG_VIDEO_H264_LEVEL_6_2;
		default:
			goto unknown_value;
		}

	case V4L2_CID_MPEG_VIDEO_H264_ENTROPY_MODE:
		switch (value) {
		case HAL_H264_ENTROPY_CAVLC:
			return V4L2_MPEG_VIDEO_H264_ENTROPY_MODE_CAVLC;
		case HAL_H264_ENTROPY_CABAC:
			return V4L2_MPEG_VIDEO_H264_ENTROPY_MODE_CABAC;
		default:
			goto unknown_value;
		}
	case V4L2_CID_MPEG_VIDC_VIDEO_HEVC_PROFILE:
		switch (value) {
		case HAL_HEVC_PROFILE_MAIN:
			return V4L2_MPEG_VIDC_VIDEO_HEVC_PROFILE_MAIN;
		case HAL_HEVC_PROFILE_MAIN10:
			return V4L2_MPEG_VIDC_VIDEO_HEVC_PROFILE_MAIN10;
		case HAL_HEVC_PROFILE_MAIN_STILL_PIC:
			return V4L2_MPEG_VIDC_VIDEO_HEVC_PROFILE_MAIN_STILL_PIC;
		default:
			goto unknown_value;
		}
	case V4L2_CID_MPEG_VIDC_VIDEO_HEVC_TIER_LEVEL:
	switch (value) {
	case HAL_HEVC_MAIN_TIER_LEVEL_1:
		return V4L2_MPEG_VIDC_VIDEO_HEVC_LEVEL_MAIN_TIER_LEVEL_1;
	case HAL_HEVC_MAIN_TIER_LEVEL_2:
		return V4L2_MPEG_VIDC_VIDEO_HEVC_LEVEL_MAIN_TIER_LEVEL_2;
	case HAL_HEVC_MAIN_TIER_LEVEL_2_1:
		return V4L2_MPEG_VIDC_VIDEO_HEVC_LEVEL_MAIN_TIER_LEVEL_2_1;
	case HAL_HEVC_MAIN_TIER_LEVEL_3:
		return V4L2_MPEG_VIDC_VIDEO_HEVC_LEVEL_MAIN_TIER_LEVEL_3;
	case HAL_HEVC_MAIN_TIER_LEVEL_3_1:
		return V4L2_MPEG_VIDC_VIDEO_HEVC_LEVEL_MAIN_TIER_LEVEL_3_1;
	case HAL_HEVC_MAIN_TIER_LEVEL_4:
		return V4L2_MPEG_VIDC_VIDEO_HEVC_LEVEL_MAIN_TIER_LEVEL_4;
	case HAL_HEVC_MAIN_TIER_LEVEL_4_1:
		return V4L2_MPEG_VIDC_VIDEO_HEVC_LEVEL_MAIN_TIER_LEVEL_4_1;
	case HAL_HEVC_MAIN_TIER_LEVEL_5:
		return V4L2_MPEG_VIDC_VIDEO_HEVC_LEVEL_MAIN_TIER_LEVEL_5;
	case HAL_HEVC_MAIN_TIER_LEVEL_5_1:
		return V4L2_MPEG_VIDC_VIDEO_HEVC_LEVEL_MAIN_TIER_LEVEL_5_1;
	case HAL_HEVC_MAIN_TIER_LEVEL_5_2:
		return V4L2_MPEG_VIDC_VIDEO_HEVC_LEVEL_MAIN_TIER_LEVEL_5_2;
	case HAL_HEVC_MAIN_TIER_LEVEL_6:
		return V4L2_MPEG_VIDC_VIDEO_HEVC_LEVEL_MAIN_TIER_LEVEL_6;
	case HAL_HEVC_MAIN_TIER_LEVEL_6_1:
		return V4L2_MPEG_VIDC_VIDEO_HEVC_LEVEL_MAIN_TIER_LEVEL_6_1;
	case HAL_HEVC_MAIN_TIER_LEVEL_6_2:
		return V4L2_MPEG_VIDC_VIDEO_HEVC_LEVEL_MAIN_TIER_LEVEL_6_2;
	case HAL_HEVC_HIGH_TIER_LEVEL_1:
		return V4L2_MPEG_VIDC_VIDEO_HEVC_LEVEL_HIGH_TIER_LEVEL_1;
	case HAL_HEVC_HIGH_TIER_LEVEL_2:
		return V4L2_MPEG_VIDC_VIDEO_HEVC_LEVEL_HIGH_TIER_LEVEL_2;
	case HAL_HEVC_HIGH_TIER_LEVEL_2_1:
		return V4L2_MPEG_VIDC_VIDEO_HEVC_LEVEL_HIGH_TIER_LEVEL_2_1;
	case HAL_HEVC_HIGH_TIER_LEVEL_3:
		return V4L2_MPEG_VIDC_VIDEO_HEVC_LEVEL_HIGH_TIER_LEVEL_3;
	case HAL_HEVC_HIGH_TIER_LEVEL_3_1:
		return V4L2_MPEG_VIDC_VIDEO_HEVC_LEVEL_HIGH_TIER_LEVEL_3_1;
	case HAL_HEVC_HIGH_TIER_LEVEL_4:
		return V4L2_MPEG_VIDC_VIDEO_HEVC_LEVEL_HIGH_TIER_LEVEL_4;
	case HAL_HEVC_HIGH_TIER_LEVEL_4_1:
		return V4L2_MPEG_VIDC_VIDEO_HEVC_LEVEL_HIGH_TIER_LEVEL_4_1;
	case HAL_HEVC_HIGH_TIER_LEVEL_5:
		return V4L2_MPEG_VIDC_VIDEO_HEVC_LEVEL_HIGH_TIER_LEVEL_5;
	case HAL_HEVC_HIGH_TIER_LEVEL_5_1:
		return V4L2_MPEG_VIDC_VIDEO_HEVC_LEVEL_HIGH_TIER_LEVEL_5_1;
	case HAL_HEVC_HIGH_TIER_LEVEL_5_2:
		return V4L2_MPEG_VIDC_VIDEO_HEVC_LEVEL_HIGH_TIER_LEVEL_5_2;
	case HAL_HEVC_HIGH_TIER_LEVEL_6:
		return V4L2_MPEG_VIDC_VIDEO_HEVC_LEVEL_HIGH_TIER_LEVEL_6;
	case HAL_HEVC_HIGH_TIER_LEVEL_6_1:
		return V4L2_MPEG_VIDC_VIDEO_HEVC_LEVEL_HIGH_TIER_LEVEL_6_1;
	case HAL_HEVC_HIGH_TIER_LEVEL_6_2:
		return V4L2_MPEG_VIDC_VIDEO_HEVC_LEVEL_HIGH_TIER_LEVEL_6_2;
	case HAL_HEVC_TIER_LEVEL_UNKNOWN:
		return V4L2_MPEG_VIDC_VIDEO_HEVC_LEVEL_UNKNOWN;
	default:
		goto unknown_value;
	}
	case V4L2_CID_MPEG_VIDC_VIDEO_VP8_PROFILE_LEVEL:
		switch (value) {
		case HAL_VP8_LEVEL_VERSION_0:
			return V4L2_MPEG_VIDC_VIDEO_VP8_VERSION_0;
		case HAL_VP8_LEVEL_VERSION_1:
			return V4L2_MPEG_VIDC_VIDEO_VP8_VERSION_1;
		case HAL_VP8_LEVEL_VERSION_2:
			return V4L2_MPEG_VIDC_VIDEO_VP8_VERSION_2;
		case HAL_VP8_LEVEL_VERSION_3:
			return V4L2_MPEG_VIDC_VIDEO_VP8_VERSION_3;
		case HAL_VP8_LEVEL_UNUSED:
			return V4L2_MPEG_VIDC_VIDEO_VP8_UNUSED;
		default:
			goto unknown_value;
		}
	case V4L2_CID_MPEG_VIDC_VIDEO_VP9_PROFILE:
		switch (value) {
		case HAL_VP9_PROFILE_P0:
			return V4L2_MPEG_VIDC_VIDEO_VP9_PROFILE_P0;
		case HAL_VP9_PROFILE_P2_10:
			return V4L2_MPEG_VIDC_VIDEO_VP9_PROFILE_P2_10;
		case HAL_VP9_PROFILE_UNUSED:
			return V4L2_MPEG_VIDC_VIDEO_VP9_PROFILE_UNUSED;
		default:
			goto unknown_value;
		}
	case V4L2_CID_MPEG_VIDC_VIDEO_VP9_LEVEL:
		switch (value) {
		case HAL_VP9_LEVEL_1:
			return V4L2_MPEG_VIDC_VIDEO_VP9_LEVEL_1;
		case HAL_VP9_LEVEL_11:
			return V4L2_MPEG_VIDC_VIDEO_VP9_LEVEL_11;
		case HAL_VP9_LEVEL_2:
			return V4L2_MPEG_VIDC_VIDEO_VP9_LEVEL_2;
		case HAL_VP9_LEVEL_21:
			return V4L2_MPEG_VIDC_VIDEO_VP9_LEVEL_21;
		case HAL_VP9_LEVEL_3:
			return V4L2_MPEG_VIDC_VIDEO_VP9_LEVEL_3;
		case HAL_VP9_LEVEL_31:
			return V4L2_MPEG_VIDC_VIDEO_VP9_LEVEL_31;
		case HAL_VP9_LEVEL_4:
			return V4L2_MPEG_VIDC_VIDEO_VP9_LEVEL_4;
		case HAL_VP9_LEVEL_41:
			return V4L2_MPEG_VIDC_VIDEO_VP9_LEVEL_41;
		case HAL_VP9_LEVEL_5:
			return V4L2_MPEG_VIDC_VIDEO_VP9_LEVEL_5;
		case HAL_VP9_LEVEL_51:
			return V4L2_MPEG_VIDC_VIDEO_VP9_LEVEL_51;
		case HAL_VP9_LEVEL_6:
			return V4L2_MPEG_VIDC_VIDEO_VP9_LEVEL_6;
		case HAL_VP9_LEVEL_61:
			return V4L2_MPEG_VIDC_VIDEO_VP9_LEVEL_61;
		case HAL_VP9_LEVEL_UNUSED:
			return V4L2_MPEG_VIDC_VIDEO_VP9_LEVEL_UNUSED;
		default:
			goto unknown_value;
		}
	case V4L2_CID_MPEG_VIDC_VIDEO_MPEG2_PROFILE:
		switch (value) {
		case HAL_MPEG2_PROFILE_SIMPLE:
			return V4L2_MPEG_VIDC_VIDEO_MPEG2_PROFILE_SIMPLE;
		case HAL_MPEG2_PROFILE_MAIN:
			return V4L2_MPEG_VIDC_VIDEO_MPEG2_PROFILE_MAIN;
		default:
			goto unknown_value;
		}
	case V4L2_CID_MPEG_VIDC_VIDEO_MPEG2_LEVEL:
		/* This mapping is not defined properly in V4L2 */
		switch (value) {
		case HAL_MPEG2_LEVEL_LL:
			return V4L2_MPEG_VIDC_VIDEO_MPEG2_LEVEL_0;
		case HAL_MPEG2_LEVEL_ML:
			return V4L2_MPEG_VIDC_VIDEO_MPEG2_LEVEL_1;
		case HAL_MPEG2_LEVEL_HL:
			return V4L2_MPEG_VIDC_VIDEO_MPEG2_LEVEL_2;
		default:
			goto unknown_value;
		}
	}

unknown_value:
	dprintk(VIDC_WARN, "Unknown control (%x, %d)\n", id, value);
	return -EINVAL;
}

int msm_comm_v4l2_to_hal(int id, int value)
{
	switch (id) {
	/* H264 */
	case V4L2_CID_MPEG_VIDEO_H264_PROFILE:
		switch (value) {
		case V4L2_MPEG_VIDEO_H264_PROFILE_BASELINE:
			return HAL_H264_PROFILE_BASELINE;
		case V4L2_MPEG_VIDEO_H264_PROFILE_CONSTRAINED_BASELINE:
			return HAL_H264_PROFILE_CONSTRAINED_BASE;
		case V4L2_MPEG_VIDEO_H264_PROFILE_MAIN:
			return HAL_H264_PROFILE_MAIN;
		case V4L2_MPEG_VIDEO_H264_PROFILE_HIGH:
			return HAL_H264_PROFILE_HIGH;
		case V4L2_MPEG_VIDEO_H264_PROFILE_STEREO_HIGH:
			return HAL_H264_PROFILE_STEREO_HIGH;
		case V4L2_MPEG_VIDEO_H264_PROFILE_MULTIVIEW_HIGH:
			return HAL_H264_PROFILE_MULTIVIEW_HIGH;
		case V4L2_MPEG_VIDEO_H264_PROFILE_CONSTRAINED_HIGH:
			return HAL_H264_PROFILE_CONSTRAINED_HIGH;
		default:
			goto unknown_value;
		}
	case V4L2_CID_MPEG_VIDEO_H264_LEVEL:
		switch (value) {
		case V4L2_MPEG_VIDEO_H264_LEVEL_1_0:
			return HAL_H264_LEVEL_1;
		case V4L2_MPEG_VIDEO_H264_LEVEL_1B:
			return HAL_H264_LEVEL_1b;
		case V4L2_MPEG_VIDEO_H264_LEVEL_1_1:
			return HAL_H264_LEVEL_11;
		case V4L2_MPEG_VIDEO_H264_LEVEL_1_2:
			return HAL_H264_LEVEL_12;
		case V4L2_MPEG_VIDEO_H264_LEVEL_1_3:
			return HAL_H264_LEVEL_13;
		case V4L2_MPEG_VIDEO_H264_LEVEL_2_0:
			return HAL_H264_LEVEL_2;
		case V4L2_MPEG_VIDEO_H264_LEVEL_2_1:
			return HAL_H264_LEVEL_21;
		case V4L2_MPEG_VIDEO_H264_LEVEL_2_2:
			return HAL_H264_LEVEL_22;
		case V4L2_MPEG_VIDEO_H264_LEVEL_3_0:
			return HAL_H264_LEVEL_3;
		case V4L2_MPEG_VIDEO_H264_LEVEL_3_1:
			return HAL_H264_LEVEL_31;
		case V4L2_MPEG_VIDEO_H264_LEVEL_3_2:
			return HAL_H264_LEVEL_32;
		case V4L2_MPEG_VIDEO_H264_LEVEL_4_0:
			return HAL_H264_LEVEL_4;
		case V4L2_MPEG_VIDEO_H264_LEVEL_4_1:
			return HAL_H264_LEVEL_41;
		case V4L2_MPEG_VIDEO_H264_LEVEL_4_2:
			return HAL_H264_LEVEL_42;
		case V4L2_MPEG_VIDEO_H264_LEVEL_5_0:
			return HAL_H264_LEVEL_5;
		case V4L2_MPEG_VIDEO_H264_LEVEL_5_1:
			return HAL_H264_LEVEL_51;
		case V4L2_MPEG_VIDEO_H264_LEVEL_5_2:
			return HAL_H264_LEVEL_52;
		case V4L2_MPEG_VIDEO_H264_LEVEL_6_0:
			return HAL_H264_LEVEL_6;
		case V4L2_MPEG_VIDEO_H264_LEVEL_6_1:
			return HAL_H264_LEVEL_61;
		case V4L2_MPEG_VIDEO_H264_LEVEL_6_2:
			return HAL_H264_LEVEL_62;
		case V4L2_MPEG_VIDEO_H264_LEVEL_UNKNOWN:
			return HAL_H264_LEVEL_UNKNOWN;
		default:
			goto unknown_value;
		}
	case V4L2_CID_MPEG_VIDEO_H264_ENTROPY_MODE:
		switch (value) {
		case V4L2_MPEG_VIDEO_H264_ENTROPY_MODE_CAVLC:
			return HAL_H264_ENTROPY_CAVLC;
		case V4L2_MPEG_VIDEO_H264_ENTROPY_MODE_CABAC:
			return HAL_H264_ENTROPY_CABAC;
		default:
			goto unknown_value;
		}
	case V4L2_CID_MPEG_VIDC_VIDEO_VP8_PROFILE_LEVEL:
		switch (value) {
		case V4L2_MPEG_VIDC_VIDEO_VP8_VERSION_0:
			return HAL_VP8_LEVEL_VERSION_0;
		case V4L2_MPEG_VIDC_VIDEO_VP8_VERSION_1:
			return HAL_VP8_LEVEL_VERSION_1;
		case V4L2_MPEG_VIDC_VIDEO_VP8_VERSION_2:
			return HAL_VP8_LEVEL_VERSION_2;
		case V4L2_MPEG_VIDC_VIDEO_VP8_VERSION_3:
			return HAL_VP8_LEVEL_VERSION_3;
		case V4L2_MPEG_VIDC_VIDEO_VP8_UNUSED:
			return HAL_VP8_LEVEL_UNUSED;
		default:
			goto unknown_value;
		}
	case V4L2_CID_MPEG_VIDC_VIDEO_HEVC_PROFILE:
		switch (value) {
		case V4L2_MPEG_VIDC_VIDEO_HEVC_PROFILE_MAIN:
			return HAL_HEVC_PROFILE_MAIN;
		case V4L2_MPEG_VIDC_VIDEO_HEVC_PROFILE_MAIN10:
			return HAL_HEVC_PROFILE_MAIN10;
		case V4L2_MPEG_VIDC_VIDEO_HEVC_PROFILE_MAIN_STILL_PIC:
			return HAL_HEVC_PROFILE_MAIN_STILL_PIC;
		default:
			goto unknown_value;
		}
	case V4L2_CID_MPEG_VIDC_VIDEO_HEVC_TIER_LEVEL:
		switch (value) {
		case V4L2_MPEG_VIDC_VIDEO_HEVC_LEVEL_MAIN_TIER_LEVEL_1:
			return HAL_HEVC_MAIN_TIER_LEVEL_1;
		case V4L2_MPEG_VIDC_VIDEO_HEVC_LEVEL_MAIN_TIER_LEVEL_2:
			return HAL_HEVC_MAIN_TIER_LEVEL_2;
		case V4L2_MPEG_VIDC_VIDEO_HEVC_LEVEL_MAIN_TIER_LEVEL_2_1:
			return HAL_HEVC_MAIN_TIER_LEVEL_2_1;
		case V4L2_MPEG_VIDC_VIDEO_HEVC_LEVEL_MAIN_TIER_LEVEL_3:
			return HAL_HEVC_MAIN_TIER_LEVEL_3;
		case V4L2_MPEG_VIDC_VIDEO_HEVC_LEVEL_MAIN_TIER_LEVEL_3_1:
			return HAL_HEVC_MAIN_TIER_LEVEL_3_1;
		case V4L2_MPEG_VIDC_VIDEO_HEVC_LEVEL_MAIN_TIER_LEVEL_4:
			return HAL_HEVC_MAIN_TIER_LEVEL_4;
		case V4L2_MPEG_VIDC_VIDEO_HEVC_LEVEL_MAIN_TIER_LEVEL_4_1:
			return HAL_HEVC_MAIN_TIER_LEVEL_4_1;
		case V4L2_MPEG_VIDC_VIDEO_HEVC_LEVEL_MAIN_TIER_LEVEL_5:
			return HAL_HEVC_MAIN_TIER_LEVEL_5;
		case V4L2_MPEG_VIDC_VIDEO_HEVC_LEVEL_MAIN_TIER_LEVEL_5_1:
			return HAL_HEVC_MAIN_TIER_LEVEL_5_1;
		case V4L2_MPEG_VIDC_VIDEO_HEVC_LEVEL_MAIN_TIER_LEVEL_5_2:
			return HAL_HEVC_MAIN_TIER_LEVEL_5_2;
		case V4L2_MPEG_VIDC_VIDEO_HEVC_LEVEL_MAIN_TIER_LEVEL_6:
			return HAL_HEVC_MAIN_TIER_LEVEL_6;
		case V4L2_MPEG_VIDC_VIDEO_HEVC_LEVEL_MAIN_TIER_LEVEL_6_1:
			return HAL_HEVC_MAIN_TIER_LEVEL_6_1;
		case V4L2_MPEG_VIDC_VIDEO_HEVC_LEVEL_MAIN_TIER_LEVEL_6_2:
			return HAL_HEVC_MAIN_TIER_LEVEL_6_2;
		case V4L2_MPEG_VIDC_VIDEO_HEVC_LEVEL_HIGH_TIER_LEVEL_1:
			return HAL_HEVC_HIGH_TIER_LEVEL_1;
		case V4L2_MPEG_VIDC_VIDEO_HEVC_LEVEL_HIGH_TIER_LEVEL_2:
			return HAL_HEVC_HIGH_TIER_LEVEL_2;
		case V4L2_MPEG_VIDC_VIDEO_HEVC_LEVEL_HIGH_TIER_LEVEL_2_1:
			return HAL_HEVC_HIGH_TIER_LEVEL_2_1;
		case V4L2_MPEG_VIDC_VIDEO_HEVC_LEVEL_HIGH_TIER_LEVEL_3:
			return HAL_HEVC_HIGH_TIER_LEVEL_3;
		case V4L2_MPEG_VIDC_VIDEO_HEVC_LEVEL_HIGH_TIER_LEVEL_3_1:
			return HAL_HEVC_HIGH_TIER_LEVEL_3_1;
		case V4L2_MPEG_VIDC_VIDEO_HEVC_LEVEL_HIGH_TIER_LEVEL_4:
			return HAL_HEVC_HIGH_TIER_LEVEL_4;
		case V4L2_MPEG_VIDC_VIDEO_HEVC_LEVEL_HIGH_TIER_LEVEL_4_1:
			return HAL_HEVC_HIGH_TIER_LEVEL_4_1;
		case V4L2_MPEG_VIDC_VIDEO_HEVC_LEVEL_HIGH_TIER_LEVEL_5:
			return HAL_HEVC_HIGH_TIER_LEVEL_5;
		case V4L2_MPEG_VIDC_VIDEO_HEVC_LEVEL_HIGH_TIER_LEVEL_5_1:
			return HAL_HEVC_HIGH_TIER_LEVEL_5_1;
		case V4L2_MPEG_VIDC_VIDEO_HEVC_LEVEL_HIGH_TIER_LEVEL_5_2:
			return HAL_HEVC_HIGH_TIER_LEVEL_5_2;
		case V4L2_MPEG_VIDC_VIDEO_HEVC_LEVEL_HIGH_TIER_LEVEL_6:
			return HAL_HEVC_HIGH_TIER_LEVEL_6;
		case V4L2_MPEG_VIDC_VIDEO_HEVC_LEVEL_HIGH_TIER_LEVEL_6_1:
			return HAL_HEVC_HIGH_TIER_LEVEL_6_1;
		case V4L2_MPEG_VIDC_VIDEO_HEVC_LEVEL_HIGH_TIER_LEVEL_6_2:
			return HAL_HEVC_HIGH_TIER_LEVEL_6_2;
		case V4L2_MPEG_VIDC_VIDEO_HEVC_LEVEL_UNKNOWN:
			return HAL_HEVC_TIER_LEVEL_UNKNOWN;
		default:
			goto unknown_value;
		}
	case V4L2_CID_MPEG_VIDC_VIDEO_TME_PROFILE:
		switch (value) {
		case V4L2_MPEG_VIDC_VIDEO_TME_PROFILE_0:
			return HAL_TME_PROFILE_0;
		case V4L2_MPEG_VIDC_VIDEO_TME_PROFILE_1:
			return HAL_TME_PROFILE_1;
		case V4L2_MPEG_VIDC_VIDEO_TME_PROFILE_2:
			return HAL_TME_PROFILE_2;
		case V4L2_MPEG_VIDC_VIDEO_TME_PROFILE_3:
			return HAL_TME_PROFILE_3;
		default:
			goto unknown_value;
		}
	case V4L2_CID_MPEG_VIDC_VIDEO_TME_LEVEL:
		switch (value) {
		case V4L2_MPEG_VIDC_VIDEO_TME_LEVEL_INTEGER:
			return HAL_TME_LEVEL_INTEGER;
		default:
			goto unknown_value;
		}
	case V4L2_CID_MPEG_VIDC_VIDEO_FLIP:
		switch (value) {
		case V4L2_CID_MPEG_VIDC_VIDEO_FLIP_NONE:
			return HAL_FLIP_NONE;
		case V4L2_CID_MPEG_VIDC_VIDEO_FLIP_HORI:
			return HAL_FLIP_HORIZONTAL;
		case V4L2_CID_MPEG_VIDC_VIDEO_FLIP_VERT:
			return HAL_FLIP_VERTICAL;
		case V4L2_CID_MPEG_VIDC_VIDEO_FLIP_BOTH:
			return HAL_FLIP_BOTH;
		default:
			goto unknown_value;
		}
	case V4L2_CID_MPEG_VIDEO_H264_LOOP_FILTER_MODE:
		switch (value) {
		case V4L2_MPEG_VIDEO_H264_LOOP_FILTER_MODE_DISABLED:
			return HAL_H264_DB_MODE_DISABLE;
		case V4L2_MPEG_VIDEO_H264_LOOP_FILTER_MODE_ENABLED:
			return HAL_H264_DB_MODE_ALL_BOUNDARY;
		case L_MODE:
			return HAL_H264_DB_MODE_SKIP_SLICE_BOUNDARY;
		default:
			goto unknown_value;
		}
	case V4L2_CID_MPEG_VIDC_VIDEO_IFRAME_SIZE_TYPE:
		switch (value) {
		case V4L2_CID_MPEG_VIDC_VIDEO_IFRAME_SIZE_DEFAULT:
			return HAL_IFRAMESIZE_TYPE_DEFAULT;
		case V4L2_CID_MPEG_VIDC_VIDEO_IFRAME_SIZE_MEDIUM:
			return HAL_IFRAMESIZE_TYPE_MEDIUM;
		case V4L2_CID_MPEG_VIDC_VIDEO_IFRAME_SIZE_HUGE:
			return HAL_IFRAMESIZE_TYPE_HUGE;
		case V4L2_CID_MPEG_VIDC_VIDEO_IFRAME_SIZE_UNLIMITED:
			return HAL_IFRAMESIZE_TYPE_UNLIMITED;
		default:
			goto unknown_value;
		}
	}

unknown_value:
	dprintk(VIDC_WARN, "Unknown control (%x, %d)\n", id, value);
	return -EINVAL;
}

int msm_comm_get_v4l2_profile(int fourcc, int profile)
{
	switch (fourcc) {
	case V4L2_PIX_FMT_H264:
		return msm_comm_hal_to_v4l2(
			V4L2_CID_MPEG_VIDEO_H264_PROFILE,
			profile);
	case V4L2_PIX_FMT_HEVC:
		return msm_comm_hal_to_v4l2(
			V4L2_CID_MPEG_VIDC_VIDEO_HEVC_PROFILE,
			profile);
	case V4L2_PIX_FMT_VP8:
	case V4L2_PIX_FMT_VP9:
	case V4L2_PIX_FMT_MPEG2:
		return 0;
	default:
		dprintk(VIDC_WARN, "Unknown codec id %x\n", fourcc);
		return 0;
	}
}

int msm_comm_get_v4l2_level(int fourcc, int level)
{
	switch (fourcc) {
	case V4L2_PIX_FMT_H264:
		return msm_comm_hal_to_v4l2(
			V4L2_CID_MPEG_VIDEO_H264_LEVEL,
			level);
	case V4L2_PIX_FMT_HEVC:
		return msm_comm_hal_to_v4l2(
			V4L2_CID_MPEG_VIDC_VIDEO_HEVC_TIER_LEVEL,
			level);
	case V4L2_PIX_FMT_VP8:
		return msm_comm_hal_to_v4l2(
			V4L2_CID_MPEG_VIDC_VIDEO_VP8_PROFILE_LEVEL,
			level);
	case V4L2_PIX_FMT_VP9:
	case V4L2_PIX_FMT_MPEG2:
		return 0;
	default:
		dprintk(VIDC_WARN, "Unknown codec id %x\n", fourcc);
		return 0;
	}
}

int msm_comm_ctrl_init(struct msm_vidc_inst *inst,
		struct msm_vidc_ctrl *drv_ctrls, u32 num_ctrls,
		const struct v4l2_ctrl_ops *ctrl_ops)
{
	int idx = 0;
	struct v4l2_ctrl_config ctrl_cfg = {0};
	int ret_val = 0;

	if (!inst || !drv_ctrls || !ctrl_ops || !num_ctrls) {
		dprintk(VIDC_ERR, "%s - invalid input\n", __func__);
		return -EINVAL;
	}

	inst->ctrls = kcalloc(num_ctrls, sizeof(struct v4l2_ctrl *),
				GFP_KERNEL);
	if (!inst->ctrls) {
		dprintk(VIDC_ERR, "%s - failed to allocate ctrl\n", __func__);
		return -ENOMEM;
	}

	ret_val = v4l2_ctrl_handler_init(&inst->ctrl_handler, num_ctrls);

	if (ret_val) {
		dprintk(VIDC_ERR, "CTRL ERR: Control handler init failed, %d\n",
				inst->ctrl_handler.error);
		return ret_val;
	}

	for (; idx < num_ctrls; idx++) {
		struct v4l2_ctrl *ctrl = NULL;

		if (IS_PRIV_CTRL(drv_ctrls[idx].id)) {
			/*add private control*/
			ctrl_cfg.def = drv_ctrls[idx].default_value;
			ctrl_cfg.flags = 0;
			ctrl_cfg.id = drv_ctrls[idx].id;
			ctrl_cfg.max = drv_ctrls[idx].maximum;
			ctrl_cfg.min = drv_ctrls[idx].minimum;
			ctrl_cfg.menu_skip_mask =
				drv_ctrls[idx].menu_skip_mask;
			ctrl_cfg.name = drv_ctrls[idx].name;
			ctrl_cfg.ops = ctrl_ops;
			ctrl_cfg.step = drv_ctrls[idx].step;
			ctrl_cfg.type = drv_ctrls[idx].type;
			ctrl_cfg.qmenu = drv_ctrls[idx].qmenu;

			ctrl = v4l2_ctrl_new_custom(&inst->ctrl_handler,
					&ctrl_cfg, NULL);
		} else {
			if (drv_ctrls[idx].type == V4L2_CTRL_TYPE_MENU) {
				ctrl = v4l2_ctrl_new_std_menu(
					&inst->ctrl_handler,
					ctrl_ops,
					drv_ctrls[idx].id,
					drv_ctrls[idx].maximum,
					drv_ctrls[idx].menu_skip_mask,
					drv_ctrls[idx].default_value);
			} else {
				ctrl = v4l2_ctrl_new_std(&inst->ctrl_handler,
					ctrl_ops,
					drv_ctrls[idx].id,
					drv_ctrls[idx].minimum,
					drv_ctrls[idx].maximum,
					drv_ctrls[idx].step,
					drv_ctrls[idx].default_value);
			}
		}

		if (!ctrl) {
			dprintk(VIDC_ERR, "%s - invalid ctrl %s\n", __func__,
				 drv_ctrls[idx].name);
			return -EINVAL;
		}

		ret_val = inst->ctrl_handler.error;
		if (ret_val) {
			dprintk(VIDC_ERR,
				"Error adding ctrl (%s) to ctrl handle, %d\n",
				drv_ctrls[idx].name, inst->ctrl_handler.error);
			return ret_val;
		}

		ctrl->flags |= drv_ctrls[idx].flags;
		inst->ctrls[idx] = ctrl;
	}

	/* Construct a super cluster of all controls */
	inst->cluster = get_super_cluster(inst, num_ctrls);
	if (!inst->cluster) {
		dprintk(VIDC_WARN,
			"Failed to setup super cluster\n");
		return -EINVAL;
	}

	v4l2_ctrl_cluster(num_ctrls, inst->cluster);

	return ret_val;
}

int msm_comm_ctrl_deinit(struct msm_vidc_inst *inst)
{
	if (!inst) {
		dprintk(VIDC_ERR, "%s invalid parameters\n", __func__);
		return -EINVAL;
	}

	kfree(inst->ctrls);
	kfree(inst->cluster);
	v4l2_ctrl_handler_free(&inst->ctrl_handler);

	return 0;
}

int msm_comm_set_stream_output_mode(struct msm_vidc_inst *inst,
		enum multi_stream mode)
{
	if (!inst) {
		dprintk(VIDC_ERR, "%s: invalid params\n", __func__);
		return -EINVAL;
	}

	if (!is_decode_session(inst)) {
		dprintk(VIDC_DBG, "%s: not a decode session %x\n",
			__func__, hash32_ptr(inst->session));
		return -EINVAL;
	}

	if (mode == HAL_VIDEO_DECODER_SECONDARY)
		inst->stream_output_mode = HAL_VIDEO_DECODER_SECONDARY;
	else
		inst->stream_output_mode = HAL_VIDEO_DECODER_PRIMARY;

	return 0;
}

enum multi_stream msm_comm_get_stream_output_mode(struct msm_vidc_inst *inst)
{
	if (!inst) {
		dprintk(VIDC_ERR, "%s: invalid params, return default mode\n",
			__func__);
		return HAL_VIDEO_DECODER_PRIMARY;
	}

	if (!is_decode_session(inst))
		return HAL_VIDEO_DECODER_PRIMARY;

	if (inst->stream_output_mode == HAL_VIDEO_DECODER_SECONDARY)
		return HAL_VIDEO_DECODER_SECONDARY;
	else
		return HAL_VIDEO_DECODER_PRIMARY;
}

static int msm_comm_get_mbs_per_sec(struct msm_vidc_inst *inst)
{
	int output_port_mbs, capture_port_mbs;
	int fps;

	output_port_mbs = inst->in_reconfig ?
			NUM_MBS_PER_FRAME(inst->reconfig_width,
				inst->reconfig_height) :
			NUM_MBS_PER_FRAME(inst->prop.width[OUTPUT_PORT],
				inst->prop.height[OUTPUT_PORT]);

	capture_port_mbs = NUM_MBS_PER_FRAME(inst->prop.width[CAPTURE_PORT],
		inst->prop.height[CAPTURE_PORT]);

	if ((inst->clk_data.operating_rate >> 16) > inst->prop.fps)
		fps = (inst->clk_data.operating_rate >> 16) ?
			inst->clk_data.operating_rate >> 16 : 1;
	else
		fps = inst->prop.fps;

	return max(output_port_mbs, capture_port_mbs) * fps;
}

int msm_comm_get_inst_load(struct msm_vidc_inst *inst,
		enum load_calc_quirks quirks)
{
	int load = 0;

	mutex_lock(&inst->lock);

	if (!(inst->state >= MSM_VIDC_OPEN_DONE &&
		inst->state < MSM_VIDC_STOP_DONE))
		goto exit;

	load = msm_comm_get_mbs_per_sec(inst);

	if (is_thumbnail_session(inst)) {
		if (quirks & LOAD_CALC_IGNORE_THUMBNAIL_LOAD)
			load = 0;
	}

	if (is_turbo_session(inst)) {
		if (!(quirks & LOAD_CALC_IGNORE_TURBO_LOAD))
			load = inst->core->resources.max_load;
	}

	/*  Clock and Load calculations for REALTIME/NON-REALTIME
	 *                        OPERATING RATE SET/NO OPERATING RATE SET
	 *
	 *                 | OPERATING RATE SET   | OPERATING RATE NOT SET |
	 * ----------------|--------------------- |------------------------|
	 * REALTIME        | load = res * op_rate |  load = res * fps      |
	 *                 | clk  = res * op_rate |  clk  = res * fps      |
	 * ----------------|----------------------|------------------------|
	 * NON-REALTIME    | load = res * 1 fps   |  load = res * 1 fps    |
	 *                 | clk  = res * op_rate |  clk  = res * fps      |
	 * ----------------|----------------------|------------------------|
	 */

	if (!is_realtime_session(inst) &&
		(quirks & LOAD_CALC_IGNORE_NON_REALTIME_LOAD)) {
		if (!inst->prop.fps) {
			dprintk(VIDC_INFO, "instance:%pK fps = 0\n", inst);
			load = 0;
		} else {
			load = msm_comm_get_mbs_per_sec(inst) / inst->prop.fps;
		}
	}

exit:
	mutex_unlock(&inst->lock);
	return load;
}

int msm_comm_get_inst_load_per_core(struct msm_vidc_inst *inst,
		enum load_calc_quirks quirks)
{
	int load = msm_comm_get_inst_load(inst, quirks);

	if (inst->clk_data.core_id == VIDC_CORE_ID_3)
		load = load / 2;

	return load;
}

int msm_comm_get_load(struct msm_vidc_core *core,
	enum session_type type, enum load_calc_quirks quirks)
{
	struct msm_vidc_inst *inst = NULL;
	int num_mbs_per_sec = 0;

	if (!core) {
		dprintk(VIDC_ERR, "Invalid args: %pK\n", core);
		return -EINVAL;
	}

	mutex_lock(&core->lock);
	list_for_each_entry(inst, &core->instances, list) {
		if (inst->session_type != type)
			continue;

		num_mbs_per_sec += msm_comm_get_inst_load(inst, quirks);
	}
	mutex_unlock(&core->lock);

	return num_mbs_per_sec;
}

enum hal_domain get_hal_domain(int session_type)
{
	enum hal_domain domain;

	switch (session_type) {
	case MSM_VIDC_ENCODER:
		domain = HAL_VIDEO_DOMAIN_ENCODER;
		break;
	case MSM_VIDC_DECODER:
		domain = HAL_VIDEO_DOMAIN_DECODER;
		break;
	case MSM_VIDC_CVP:
		domain = HAL_VIDEO_DOMAIN_CVP;
		break;
	default:
		dprintk(VIDC_ERR, "Wrong domain %d\n", session_type);
		domain = HAL_UNUSED_DOMAIN;
		break;
	}

	return domain;
}

enum hal_video_codec get_hal_codec(int fourcc)
{
	enum hal_video_codec codec;

	switch (fourcc) {
	case V4L2_PIX_FMT_H264:
	case V4L2_PIX_FMT_H264_NO_SC:
		codec = HAL_VIDEO_CODEC_H264;
		break;
	case V4L2_PIX_FMT_H264_MVC:
		codec = HAL_VIDEO_CODEC_MVC;
		break;
	case V4L2_PIX_FMT_MPEG1:
		codec = HAL_VIDEO_CODEC_MPEG1;
		break;
	case V4L2_PIX_FMT_MPEG2:
		codec = HAL_VIDEO_CODEC_MPEG2;
		break;
	case V4L2_PIX_FMT_VP8:
		codec = HAL_VIDEO_CODEC_VP8;
		break;
	case V4L2_PIX_FMT_VP9:
		codec = HAL_VIDEO_CODEC_VP9;
		break;
	case V4L2_PIX_FMT_HEVC:
		codec = HAL_VIDEO_CODEC_HEVC;
		break;
	case V4L2_PIX_FMT_TME:
		codec = HAL_VIDEO_CODEC_TME;
		break;
	case V4L2_PIX_FMT_CVP:
		codec = HAL_VIDEO_CODEC_CVP;
		break;
	default:
		dprintk(VIDC_ERR, "Wrong codec: %#x\n", fourcc);
		codec = HAL_UNUSED_CODEC;
		break;
	}

	return codec;
}

enum hal_uncompressed_format msm_comm_get_hal_uncompressed(int fourcc)
{
	enum hal_uncompressed_format format = HAL_UNUSED_COLOR;

	switch (fourcc) {
	case V4L2_PIX_FMT_NV12:
		format = HAL_COLOR_FORMAT_NV12;
		break;
	case V4L2_PIX_FMT_NV12_512:
		format = HAL_COLOR_FORMAT_NV12_512;
		break;
	case V4L2_PIX_FMT_NV21:
		format = HAL_COLOR_FORMAT_NV21;
		break;
	case V4L2_PIX_FMT_NV12_UBWC:
		format = HAL_COLOR_FORMAT_NV12_UBWC;
		break;
	case V4L2_PIX_FMT_NV12_TP10_UBWC:
		format = HAL_COLOR_FORMAT_NV12_TP10_UBWC;
		break;
	case V4L2_PIX_FMT_SDE_Y_CBCR_H2V2_P010_VENUS:
		format = HAL_COLOR_FORMAT_P010;
		break;
	default:
		format = HAL_UNUSED_COLOR;
		break;
	}

	return format;
}

struct msm_vidc_core *get_vidc_core(int core_id)
{
	struct msm_vidc_core *core;
	int found = 0;

	if (core_id > MSM_VIDC_CORES_MAX) {
		dprintk(VIDC_ERR, "Core id = %d is greater than max = %d\n",
			core_id, MSM_VIDC_CORES_MAX);
		return NULL;
	}
	mutex_lock(&vidc_driver->lock);
	list_for_each_entry(core, &vidc_driver->cores, list) {
		if (core->id == core_id) {
			found = 1;
			break;
		}
	}
	mutex_unlock(&vidc_driver->lock);
	if (found)
		return core;
	return NULL;
}

const struct msm_vidc_format *msm_comm_get_pixel_fmt_index(
	const struct msm_vidc_format fmt[], int size, int index, int fmt_type)
{
	int i, k = 0;

	if (!fmt || index < 0) {
		dprintk(VIDC_ERR, "Invalid inputs, fmt = %pK, index = %d\n",
						fmt, index);
		return NULL;
	}
	for (i = 0; i < size; i++) {
		if (fmt[i].type != fmt_type)
			continue;
		if (k == index)
			break;
		k++;
	}
	if (i == size) {
		dprintk(VIDC_INFO, "Format not found\n");
		return NULL;
	}
	return &fmt[i];
}
struct msm_vidc_format *msm_comm_get_pixel_fmt_fourcc(
	struct msm_vidc_format fmt[], int size, int fourcc, int fmt_type)
{
	int i;

	if (!fmt) {
		dprintk(VIDC_ERR, "Invalid inputs, fmt = %pK\n", fmt);
		return NULL;
	}
	for (i = 0; i < size; i++) {
		if (fmt[i].fourcc == fourcc)
			break;
	}
	if (i == size) {
		dprintk(VIDC_INFO, "Format not found\n");
		return NULL;
	}
	return &fmt[i];
}

struct msm_vidc_format_constraint *msm_comm_get_pixel_fmt_constraints(
	struct msm_vidc_format_constraint fmt[], int size, int fourcc)
{
	int i;

	if (!fmt) {
		dprintk(VIDC_ERR, "Invalid inputs, fmt = %pK\n", fmt);
		return NULL;
	}
	for (i = 0; i < size; i++) {
		if (fmt[i].fourcc == fourcc)
			break;
	}
	if (i == size) {
		dprintk(VIDC_INFO, "Format constraint not found.\n");
		return NULL;
	}
	return &fmt[i];
}

struct buf_queue *msm_comm_get_vb2q(
		struct msm_vidc_inst *inst, enum v4l2_buf_type type)
{
	if (type == V4L2_BUF_TYPE_VIDEO_CAPTURE_MPLANE)
		return &inst->bufq[CAPTURE_PORT];
	if (type == V4L2_BUF_TYPE_VIDEO_OUTPUT_MPLANE)
		return &inst->bufq[OUTPUT_PORT];
	return NULL;
}

static void handle_sys_init_done(enum hal_command_response cmd, void *data)
{
	struct msm_vidc_cb_cmd_done *response = data;
	struct msm_vidc_core *core;
	struct vidc_hal_sys_init_done *sys_init_msg;
	u32 index;

	if (!IS_HAL_SYS_CMD(cmd)) {
		dprintk(VIDC_ERR, "%s - invalid cmd\n", __func__);
		return;
	}

	index = SYS_MSG_INDEX(cmd);

	if (!response) {
		dprintk(VIDC_ERR,
			"Failed to get valid response for sys init\n");
		return;
	}
	core = get_vidc_core(response->device_id);
	if (!core) {
		dprintk(VIDC_ERR, "Wrong device_id received\n");
		return;
	}
	sys_init_msg = &response->data.sys_init_done;
	if (!sys_init_msg) {
		dprintk(VIDC_ERR, "sys_init_done message not proper\n");
		return;
	}

	core->enc_codec_supported = sys_init_msg->enc_codec_supported;
	core->dec_codec_supported = sys_init_msg->dec_codec_supported;

	/* This should come from sys_init_done */
	core->resources.max_inst_count =
		sys_init_msg->max_sessions_supported ?
		min_t(u32, sys_init_msg->max_sessions_supported,
		MAX_SUPPORTED_INSTANCES) : MAX_SUPPORTED_INSTANCES;

	core->resources.max_secure_inst_count =
		core->resources.max_secure_inst_count ?
		core->resources.max_secure_inst_count :
		core->resources.max_inst_count;

	if (core->id == MSM_VIDC_CORE_VENUS &&
		(core->dec_codec_supported & HAL_VIDEO_CODEC_H264))
		core->dec_codec_supported |=
			HAL_VIDEO_CODEC_MVC;

	core->codec_count = sys_init_msg->codec_count;
	memcpy(core->capabilities, sys_init_msg->capabilities,
		sys_init_msg->codec_count * sizeof(struct msm_vidc_capability));

	dprintk(VIDC_DBG,
		"%s: supported_codecs[%d]: enc = %#x, dec = %#x\n",
		__func__, core->codec_count, core->enc_codec_supported,
		core->dec_codec_supported);

	complete(&(core->completions[index]));
}

static void put_inst_helper(struct kref *kref)
{
	struct msm_vidc_inst *inst = container_of(kref,
			struct msm_vidc_inst, kref);

	msm_vidc_destroy(inst);
}

void put_inst(struct msm_vidc_inst *inst)
{
	if (!inst)
		return;

	kref_put(&inst->kref, put_inst_helper);
}

struct msm_vidc_inst *get_inst(struct msm_vidc_core *core,
		void *session_id)
{
	struct msm_vidc_inst *inst = NULL;
	bool matches = false;

	if (!core || !session_id)
		return NULL;

	mutex_lock(&core->lock);
	/*
	 * This is as good as !list_empty(!inst->list), but at this point
	 * we don't really know if inst was kfree'd via close syscall before
	 * hardware could respond.  So manually walk thru the list of active
	 * sessions
	 */
	list_for_each_entry(inst, &core->instances, list) {
		if (inst == session_id) {
			/*
			 * Even if the instance is valid, we really shouldn't
			 * be receiving or handling callbacks when we've deleted
			 * our session with HFI
			 */
			matches = !!inst->session;
			break;
		}
	}

	/*
	 * kref_* is atomic_int backed, so no need for inst->lock.  But we can
	 * always acquire inst->lock and release it in put_inst for a stronger
	 * locking system.
	 */
	inst = (matches && kref_get_unless_zero(&inst->kref)) ? inst : NULL;
	mutex_unlock(&core->lock);

	return inst;
}

static void handle_session_release_buf_done(enum hal_command_response cmd,
	void *data)
{
	struct msm_vidc_cb_cmd_done *response = data;
	struct msm_vidc_inst *inst;
	struct internal_buf *buf;
	struct list_head *ptr, *next;
	struct hal_buffer_info *buffer;
	u32 buf_found = false;
	u32 address;

	if (!response) {
		dprintk(VIDC_ERR, "Invalid release_buf_done response\n");
		return;
	}

	inst = get_inst(get_vidc_core(response->device_id),
			response->session_id);
	if (!inst) {
		dprintk(VIDC_WARN, "Got a response for an inactive session\n");
		return;
	}

	buffer = &response->data.buffer_info;
	address = buffer->buffer_addr;

	mutex_lock(&inst->scratchbufs.lock);
	list_for_each_safe(ptr, next, &inst->scratchbufs.list) {
		buf = list_entry(ptr, struct internal_buf, list);
		if (address == buf->smem.device_addr) {
			dprintk(VIDC_DBG, "releasing scratch: %x\n",
					buf->smem.device_addr);
			buf_found = true;
		}
	}
	mutex_unlock(&inst->scratchbufs.lock);

	mutex_lock(&inst->persistbufs.lock);
	list_for_each_safe(ptr, next, &inst->persistbufs.list) {
		buf = list_entry(ptr, struct internal_buf, list);
		if (address == buf->smem.device_addr) {
			dprintk(VIDC_DBG, "releasing persist: %x\n",
					buf->smem.device_addr);
			buf_found = true;
		}
	}
	mutex_unlock(&inst->persistbufs.lock);

	if (!buf_found)
		dprintk(VIDC_ERR, "invalid buffer received from firmware");
	if (IS_HAL_SESSION_CMD(cmd))
		complete(&inst->completions[SESSION_MSG_INDEX(cmd)]);
	else
		dprintk(VIDC_ERR, "Invalid inst cmd response: %d\n", cmd);

	put_inst(inst);
}

static void handle_sys_release_res_done(
		enum hal_command_response cmd, void *data)
{
	struct msm_vidc_cb_cmd_done *response = data;
	struct msm_vidc_core *core;

	if (!response) {
		dprintk(VIDC_ERR,
			"Failed to get valid response for sys init\n");
		return;
	}
	core = get_vidc_core(response->device_id);
	if (!core) {
		dprintk(VIDC_ERR, "Wrong device_id received\n");
		return;
	}
	complete(&core->completions[
			SYS_MSG_INDEX(HAL_SYS_RELEASE_RESOURCE_DONE)]);
}

void change_inst_state(struct msm_vidc_inst *inst, enum instance_state state)
{
	if (!inst) {
		dprintk(VIDC_ERR, "Invalid parameter %s\n", __func__);
		return;
	}
	mutex_lock(&inst->lock);
	if (inst->state == MSM_VIDC_CORE_INVALID) {
		dprintk(VIDC_DBG,
			"Inst: %pK is in bad state can't change state to %d\n",
			inst, state);
		goto exit;
	}
	dprintk(VIDC_DBG, "Moved inst: %pK from state: %d to state: %d\n",
		   inst, inst->state, state);
	inst->state = state;
exit:
	mutex_unlock(&inst->lock);
}

static int signal_session_msg_receipt(enum hal_command_response cmd,
		struct msm_vidc_inst *inst)
{
	if (!inst) {
		dprintk(VIDC_ERR, "Invalid(%pK) instance id\n", inst);
		return -EINVAL;
	}
	if (IS_HAL_SESSION_CMD(cmd)) {
		complete(&inst->completions[SESSION_MSG_INDEX(cmd)]);
	} else {
		dprintk(VIDC_ERR, "Invalid inst cmd response: %d\n", cmd);
		return -EINVAL;
	}
	return 0;
}

static int wait_for_sess_signal_receipt(struct msm_vidc_inst *inst,
	enum hal_command_response cmd)
{
	int rc = 0;
	struct hfi_device *hdev;

	if (!IS_HAL_SESSION_CMD(cmd)) {
		dprintk(VIDC_ERR, "Invalid inst cmd response: %d\n", cmd);
		return -EINVAL;
	}
	hdev = (struct hfi_device *)(inst->core->device);
	rc = wait_for_completion_timeout(
		&inst->completions[SESSION_MSG_INDEX(cmd)],
		msecs_to_jiffies(
			inst->core->resources.msm_vidc_hw_rsp_timeout));
	if (!rc) {
		dprintk(VIDC_ERR, "Wait interrupted or timed out: %d\n",
				SESSION_MSG_INDEX(cmd));
		msm_comm_kill_session(inst);
		rc = -EIO;
	} else {
		rc = 0;
	}
	return rc;
}

static int wait_for_state(struct msm_vidc_inst *inst,
	enum instance_state flipped_state,
	enum instance_state desired_state,
	enum hal_command_response hal_cmd)
{
	int rc = 0;

	if (IS_ALREADY_IN_STATE(flipped_state, desired_state)) {
		dprintk(VIDC_INFO, "inst: %pK is already in state: %d\n",
						inst, inst->state);
		goto err_same_state;
	}
	dprintk(VIDC_DBG, "Waiting for hal_cmd: %d\n", hal_cmd);
	rc = wait_for_sess_signal_receipt(inst, hal_cmd);
	if (!rc)
		change_inst_state(inst, desired_state);
err_same_state:
	return rc;
}

void msm_vidc_queue_v4l2_event(struct msm_vidc_inst *inst, int event_type)
{
	struct v4l2_event event = {.id = 0, .type = event_type};

	v4l2_event_queue_fh(&inst->event_handler, &event);
}

static void msm_comm_generate_max_clients_error(struct msm_vidc_inst *inst)
{
	enum hal_command_response cmd = HAL_SESSION_ERROR;
	struct msm_vidc_cb_cmd_done response = {0};

	if (!inst) {
		dprintk(VIDC_ERR, "%s: invalid input parameters\n", __func__);
		return;
	}
	dprintk(VIDC_ERR, "%s: Too many clients\n", __func__);
	response.session_id = inst;
	response.status = VIDC_ERR_MAX_CLIENTS;
	handle_session_error(cmd, (void *)&response);
}

static void print_cap(const char *type,
		struct hal_capability_supported *cap)
{
	dprintk(VIDC_DBG,
		"%-24s: %-8d %-8d %-8d\n",
		type, cap->min, cap->max, cap->step_size);
}

static int msm_vidc_comm_update_ctrl(struct msm_vidc_inst *inst,
	u32 id, struct hal_capability_supported *capability)
{
	struct v4l2_ctrl *ctrl = NULL;
	int rc = 0;

	ctrl = v4l2_ctrl_find(&inst->ctrl_handler, id);
	if (ctrl) {
		v4l2_ctrl_modify_range(ctrl, capability->min,
				capability->max, ctrl->step,
				ctrl->default_value);
		dprintk(VIDC_DBG,
			"%s: Updated Range = %lld --> %lld Def value = %lld\n",
			ctrl->name, ctrl->minimum, ctrl->maximum,
			ctrl->default_value);
	} else {
		dprintk(VIDC_ERR,
			"Failed to find Conrol %d\n", id);
		rc = -EINVAL;
	}

	return rc;
	}

static void msm_vidc_comm_update_ctrl_limits(struct msm_vidc_inst *inst)
{
	if (inst->session_type == MSM_VIDC_ENCODER) {
		if (get_hal_codec(inst->fmts[CAPTURE_PORT].fourcc) ==
			HAL_VIDEO_CODEC_TME)
			return;
		msm_vidc_comm_update_ctrl(inst,
				V4L2_CID_MPEG_VIDC_VIDEO_HYBRID_HIERP_MODE,
				&inst->capability.hier_p_hybrid);
		msm_vidc_comm_update_ctrl(inst,
				V4L2_CID_MPEG_VIDC_VIDEO_HIER_B_NUM_LAYERS,
				&inst->capability.hier_b);
		msm_vidc_comm_update_ctrl(inst,
				V4L2_CID_MPEG_VIDC_VIDEO_HIER_P_NUM_LAYERS,
				&inst->capability.hier_p);
		msm_vidc_comm_update_ctrl(inst, V4L2_CID_MPEG_VIDEO_BITRATE,
				&inst->capability.bitrate);
		msm_vidc_comm_update_ctrl(inst,
				V4L2_CID_MPEG_VIDC_VENC_PARAM_LAYER_BITRATE,
				&inst->capability.bitrate);
		msm_vidc_comm_update_ctrl(inst,
				V4L2_CID_MPEG_VIDEO_BITRATE_PEAK,
				&inst->capability.peakbitrate);
		msm_vidc_comm_update_ctrl(inst,
				V4L2_CID_MPEG_VIDC_VIDEO_I_FRAME_QP,
				&inst->capability.i_qp);
		msm_vidc_comm_update_ctrl(inst,
				V4L2_CID_MPEG_VIDC_VIDEO_P_FRAME_QP,
				&inst->capability.p_qp);
		msm_vidc_comm_update_ctrl(inst,
				V4L2_CID_MPEG_VIDC_VIDEO_B_FRAME_QP,
				&inst->capability.b_qp);
		msm_vidc_comm_update_ctrl(inst,
				V4L2_CID_MPEG_VIDC_VIDEO_I_FRAME_QP_MIN,
				&inst->capability.i_qp);
		msm_vidc_comm_update_ctrl(inst,
				V4L2_CID_MPEG_VIDC_VIDEO_P_FRAME_QP_MIN,
				&inst->capability.p_qp);
		msm_vidc_comm_update_ctrl(inst,
				V4L2_CID_MPEG_VIDC_VIDEO_B_FRAME_QP_MIN,
				&inst->capability.b_qp);
		msm_vidc_comm_update_ctrl(inst,
				V4L2_CID_MPEG_VIDC_VIDEO_I_FRAME_QP_MAX,
				&inst->capability.i_qp);
		msm_vidc_comm_update_ctrl(inst,
				V4L2_CID_MPEG_VIDC_VIDEO_P_FRAME_QP_MAX,
				&inst->capability.p_qp);
		msm_vidc_comm_update_ctrl(inst,
				V4L2_CID_MPEG_VIDC_VIDEO_B_FRAME_QP_MAX,
				&inst->capability.b_qp);
		msm_vidc_comm_update_ctrl(inst,
				V4L2_CID_MPEG_VIDC_VIDEO_BLUR_WIDTH,
				&inst->capability.blur_width);
		msm_vidc_comm_update_ctrl(inst,
				V4L2_CID_MPEG_VIDC_VIDEO_BLUR_HEIGHT,
				&inst->capability.blur_height);
		msm_vidc_comm_update_ctrl(inst,
				V4L2_CID_MPEG_VIDEO_MULTI_SLICE_MAX_BYTES,
				&inst->capability.slice_bytes);
		msm_vidc_comm_update_ctrl(inst,
				V4L2_CID_MPEG_VIDEO_MULTI_SLICE_MAX_MB,
				&inst->capability.slice_mbs);
		msm_vidc_comm_update_ctrl(inst,
				V4L2_CID_MPEG_VIDC_VIDEO_LTRCOUNT,
				&inst->capability.ltr_count);
		msm_vidc_comm_update_ctrl(inst,
				V4L2_CID_MPEG_VIDC_VIDEO_NUM_B_FRAMES,
				&inst->capability.bframe);
	}
	msm_vidc_comm_update_ctrl(inst,
		V4L2_CID_MPEG_VIDC_VIDEO_FRAME_RATE,
		&inst->capability.frame_rate);
}

static void handle_session_init_done(enum hal_command_response cmd, void *data)
{
	struct msm_vidc_cb_cmd_done *response = data;
	struct msm_vidc_inst *inst = NULL;
	struct msm_vidc_capability *capability = NULL;
	struct hfi_device *hdev;
	struct msm_vidc_core *core;
	struct hal_profile_level *profile_level;
	u32 i, codec;

	if (!response) {
		dprintk(VIDC_ERR,
				"Failed to get valid response for session init\n");
		return;
	}

	inst = get_inst(get_vidc_core(response->device_id),
		response->session_id);

	if (!inst) {
		dprintk(VIDC_WARN, "Got a response for an inactive session\n");
		return;
	}

	if (response->status) {
		dprintk(VIDC_ERR,
			"Session init response from FW : %#x\n",
			response->status);
		if (response->status == VIDC_ERR_MAX_CLIENTS)
			msm_comm_generate_max_clients_error(inst);
		else
			msm_comm_generate_session_error(inst);

		signal_session_msg_receipt(cmd, inst);
		put_inst(inst);
		return;
	}

	if (inst->session_type == MSM_VIDC_CVP) {
		dprintk(VIDC_DBG, "%s: cvp session %#x\n",
			__func__, hash32_ptr(inst->session));
		signal_session_msg_receipt(cmd, inst);
		put_inst(inst);
		return;
	}

	core = inst->core;
	hdev = inst->core->device;
	codec = inst->session_type == MSM_VIDC_DECODER ?
			inst->fmts[OUTPUT_PORT].fourcc :
			inst->fmts[CAPTURE_PORT].fourcc;

	/* check if capabilities are available for this session */
	for (i = 0; i < VIDC_MAX_SESSIONS; i++) {
		if (core->capabilities[i].codec ==
				get_hal_codec(codec) &&
			core->capabilities[i].domain ==
				get_hal_domain(inst->session_type)) {
			capability = &core->capabilities[i];
			break;
		}
	}

	if (capability) {
		dprintk(VIDC_DBG,
			"%s: capabilities for codec 0x%x, domain %#x\n",
			__func__, capability->codec, capability->domain);
		memcpy(&inst->capability, capability,
			sizeof(struct msm_vidc_capability));
	} else {
		dprintk(VIDC_ERR,
			"Watch out : Some property may fail inst %pK\n", inst);
		dprintk(VIDC_ERR,
			"Caps N/A for codec 0x%x, domain %#x\n",
			inst->capability.codec, inst->capability.domain);
	}
	inst->capability.pixelprocess_capabilities =
		call_hfi_op(hdev, get_core_capabilities, hdev->hfi_device_data);

	dprintk(VIDC_DBG,
		"Capability type : min      max      step size\n");
	print_cap("width", &inst->capability.width);
	print_cap("height", &inst->capability.height);
	print_cap("mbs_per_frame", &inst->capability.mbs_per_frame);
	print_cap("mbs_per_sec", &inst->capability.mbs_per_sec);
	print_cap("frame_rate", &inst->capability.frame_rate);
	print_cap("bitrate", &inst->capability.bitrate);
	print_cap("peak_bitrate", &inst->capability.peakbitrate);
	print_cap("scale_x", &inst->capability.scale_x);
	print_cap("scale_y", &inst->capability.scale_y);
	print_cap("hier_p", &inst->capability.hier_p);
	print_cap("ltr_count", &inst->capability.ltr_count);
	print_cap("bframe", &inst->capability.bframe);
	print_cap("secure_output2_threshold",
		&inst->capability.secure_output2_threshold);
	print_cap("hier_b", &inst->capability.hier_b);
	print_cap("lcu_size", &inst->capability.lcu_size);
	print_cap("hier_p_hybrid", &inst->capability.hier_p_hybrid);
	print_cap("mbs_per_sec_low_power",
		&inst->capability.mbs_per_sec_power_save);
	print_cap("extradata", &inst->capability.extradata);
	print_cap("profile", &inst->capability.profile);
	print_cap("level", &inst->capability.level);
	print_cap("i_qp", &inst->capability.i_qp);
	print_cap("p_qp", &inst->capability.p_qp);
	print_cap("b_qp", &inst->capability.b_qp);
	print_cap("rc_modes", &inst->capability.rc_modes);
	print_cap("blur_width", &inst->capability.blur_width);
	print_cap("blur_height", &inst->capability.blur_height);
	print_cap("rotation", &inst->capability.rotation);
	print_cap("color_space_caps", &inst->capability.color_space_caps);
	print_cap("slice_delivery_mode", &inst->capability.slice_delivery_mode);
	print_cap("slice_bytes", &inst->capability.slice_bytes);
	print_cap("slice_mbs", &inst->capability.slice_mbs);
	print_cap("secure", &inst->capability.secure);
	print_cap("max_num_b_frames", &inst->capability.max_num_b_frames);
	print_cap("max_video_cores", &inst->capability.max_video_cores);
	print_cap("max_work_modes", &inst->capability.max_work_modes);
	print_cap("ubwc_cr_stats", &inst->capability.ubwc_cr_stats);

	dprintk(VIDC_DBG, "profile count : %u\n",
		inst->capability.profile_level.profile_count);
	for (i = 0; i < inst->capability.profile_level.profile_count; i++) {
		profile_level =
			&inst->capability.profile_level.profile_level[i];
		dprintk(VIDC_DBG, "profile : %u\n", profile_level->profile);
		dprintk(VIDC_DBG, "level   : %u\n", profile_level->level);
	}

	signal_session_msg_receipt(cmd, inst);

	/*
	 * Update controls after informing session_init_done to avoid
	 * timeouts.
	 */

	msm_vidc_comm_update_ctrl_limits(inst);
	put_inst(inst);
}

static void msm_vidc_queue_rbr_event(struct msm_vidc_inst *inst,
		int fd, u32 offset, u32 output_tag)
{
	struct v4l2_event buf_event = {0};
	u32 *ptr;

	buf_event.type = V4L2_EVENT_RELEASE_BUFFER_REFERENCE;
	ptr = (u32 *)buf_event.u.data;
	ptr[0] = fd;
	ptr[1] = offset;
	ptr[2] = output_tag;

	v4l2_event_queue_fh(&inst->event_handler, &buf_event);
}

static void handle_event_change(enum hal_command_response cmd, void *data)
{
	struct msm_vidc_inst *inst = NULL;
	struct msm_vidc_cb_event *event_notify = data;
	int event = V4L2_EVENT_SEQ_CHANGED_INSUFFICIENT;
	struct v4l2_event seq_changed_event = {0};
	int rc = 0;
	struct hfi_device *hdev;
	u32 *ptr = NULL;
	struct hal_buffer_requirements *bufreq;
	int extra_buff_count = 0;

	if (!event_notify) {
		dprintk(VIDC_WARN, "Got an empty event from hfi\n");
		return;
	}

	inst = get_inst(get_vidc_core(event_notify->device_id),
			event_notify->session_id);
	if (!inst || !inst->core || !inst->core->device) {
		dprintk(VIDC_WARN, "Got a response for an inactive session\n");
		goto err_bad_event;
	}
	hdev = inst->core->device;

	switch (event_notify->hal_event_type) {
	case HAL_EVENT_SEQ_CHANGED_SUFFICIENT_RESOURCES:
		event = V4L2_EVENT_SEQ_CHANGED_SUFFICIENT;
		break;
	case HAL_EVENT_SEQ_CHANGED_INSUFFICIENT_RESOURCES:
		event = V4L2_EVENT_SEQ_CHANGED_INSUFFICIENT;
		break;
	case HAL_EVENT_RELEASE_BUFFER_REFERENCE:
	{
		struct msm_vidc_buffer *mbuf;
		u32 planes[VIDEO_MAX_PLANES] = {0};

		dprintk(VIDC_DBG,
			"%s: inst: %pK data_buffer: %x extradata_buffer: %x\n",
			__func__, inst, event_notify->packet_buffer,
			event_notify->extra_data_buffer);

		planes[0] = event_notify->packet_buffer;
		planes[1] = event_notify->extra_data_buffer;
		mbuf = msm_comm_get_buffer_using_device_planes(inst,
				V4L2_BUF_TYPE_VIDEO_CAPTURE_MPLANE, planes);
		if (!mbuf || !kref_get_mbuf(inst, mbuf)) {
			dprintk(VIDC_ERR,
				"%s: data_addr %x, extradata_addr %x not found\n",
				__func__, planes[0], planes[1]);
		} else {
			mbuf->output_tag = event_notify->output_tag;
			handle_release_buffer_reference(inst, mbuf);
			kref_put_mbuf(mbuf);
		}
		goto err_bad_event;
	}
	default:
		break;
	}

	/* Bit depth and pic struct changed event are combined into a single
	 * event (insufficient event) for the userspace. Currently bitdepth
	 * changes is only for HEVC and interlaced support is for all
	 * codecs except HEVC
	 * event data is now as follows:
	 * u32 *ptr = seq_changed_event.u.data;
	 * ptr[0] = height
	 * ptr[1] = width
	 * ptr[2] = bit depth
	 * ptr[3] = pic struct (progressive or interlaced)
	 * ptr[4] = colour space
	 * ptr[5] = crop_data(top)
	 * ptr[6] = crop_data(left)
	 * ptr[7] = crop_data(height)
	 * ptr[8] = crop_data(width)
	 * ptr[9] = profile
	 * ptr[10] = level
	 */

	inst->entropy_mode = event_notify->entropy_mode;
	inst->profile = event_notify->profile;
	inst->level = event_notify->level;
	inst->prop.crop_info.left =
		event_notify->crop_data.left;
	inst->prop.crop_info.top =
		event_notify->crop_data.top;
	inst->prop.crop_info.height =
		event_notify->crop_data.height;
	inst->prop.crop_info.width =
		event_notify->crop_data.width;
	/* HW returns progressive_only flag in pic_struct. */
	inst->pic_struct =
		event_notify->pic_struct ?
		MSM_VIDC_PIC_STRUCT_PROGRESSIVE :
		MSM_VIDC_PIC_STRUCT_MAYBE_INTERLACED;

	ptr = (u32 *)seq_changed_event.u.data;
	ptr[0] = event_notify->height;
	ptr[1] = event_notify->width;
	ptr[2] = event_notify->bit_depth;
	ptr[3] = event_notify->pic_struct;
	ptr[4] = event_notify->colour_space;
	ptr[5] = event_notify->crop_data.top;
	ptr[6] = event_notify->crop_data.left;
	ptr[7] = event_notify->crop_data.height;
	ptr[8] = event_notify->crop_data.width;
	ptr[9] = msm_comm_get_v4l2_profile(
		inst->fmts[OUTPUT_PORT].fourcc,
		event_notify->profile);
	ptr[10] = msm_comm_get_v4l2_level(
		inst->fmts[OUTPUT_PORT].fourcc,
		event_notify->level);
	ptr[11] = event_notify->max_dpb_count;
	ptr[12] = event_notify->max_ref_count;
	ptr[13] = event_notify->max_dec_buffering;

	dprintk(VIDC_DBG,
		"Event payload: height = %u width = %u profile = %u level = %u\n",
			event_notify->height, event_notify->width,
			ptr[9], ptr[10]);

	dprintk(VIDC_DBG,
		"Event payload: bit_depth = %u pic_struct = %u colour_space = %u\n",
		event_notify->bit_depth, event_notify->pic_struct,
			event_notify->colour_space);

	dprintk(VIDC_DBG,
		"Event payload: CROP top = %u left = %u Height = %u Width = %u\n",
			event_notify->crop_data.top,
			event_notify->crop_data.left,
			event_notify->crop_data.height,
			event_notify->crop_data.width);

	mutex_lock(&inst->lock);
	inst->in_reconfig = true;
	inst->reconfig_height = event_notify->height;
	inst->reconfig_width = event_notify->width;
	inst->bit_depth = event_notify->bit_depth;

	if (msm_comm_get_stream_output_mode(inst) ==
			HAL_VIDEO_DECODER_SECONDARY) {
		bufreq = get_buff_req_buffer(inst,
				HAL_BUFFER_OUTPUT);
		if (!bufreq)
			return;

		/* No need to add extra buffers to DPBs */
		bufreq->buffer_count_min = event_notify->capture_buf_count;
		bufreq->buffer_count_min_host = bufreq->buffer_count_min;

		bufreq = get_buff_req_buffer(inst,
				HAL_BUFFER_OUTPUT2);
		if (!bufreq)
			return;

		extra_buff_count = msm_vidc_get_extra_buff_count(inst,
						HAL_BUFFER_OUTPUT2);
		bufreq->buffer_count_min = event_notify->capture_buf_count;
		bufreq->buffer_count_min_host = bufreq->buffer_count_min +
							extra_buff_count;
	} else {

		bufreq = get_buff_req_buffer(inst,
				HAL_BUFFER_OUTPUT);
		if (!bufreq)
			return;

		extra_buff_count = msm_vidc_get_extra_buff_count(inst,
						HAL_BUFFER_OUTPUT);
		bufreq->buffer_count_min = event_notify->capture_buf_count;
		bufreq->buffer_count_min_host = bufreq->buffer_count_min +
							extra_buff_count;
	}
	dprintk(VIDC_DBG, "%s: buffer[%d] count: min %d min_host %d\n",
		__func__, bufreq->buffer_type, bufreq->buffer_count_min,
		bufreq->buffer_count_min_host);

	mutex_unlock(&inst->lock);

	if (event == V4L2_EVENT_SEQ_CHANGED_INSUFFICIENT) {
		dprintk(VIDC_DBG, "V4L2_EVENT_SEQ_CHANGED_INSUFFICIENT\n");
	} else {
		dprintk(VIDC_DBG, "V4L2_EVENT_SEQ_CHANGED_SUFFICIENT\n");
		dprintk(VIDC_DBG,
				"event_notify->height = %d event_notify->width = %d\n",
				event_notify->height,
				event_notify->width);
	}

	rc = msm_vidc_check_session_supported(inst);
	if (!rc) {
		seq_changed_event.type = event;
		v4l2_event_queue_fh(&inst->event_handler, &seq_changed_event);
	} else if (rc == -ENOTSUPP) {
		msm_vidc_queue_v4l2_event(inst,
				V4L2_EVENT_MSM_VIDC_HW_UNSUPPORTED);
	} else if (rc == -EBUSY) {
		msm_vidc_queue_v4l2_event(inst,
				V4L2_EVENT_MSM_VIDC_HW_OVERLOAD);
	}

err_bad_event:
	put_inst(inst);
}

static void handle_session_prop_info(enum hal_command_response cmd, void *data)
{
	struct msm_vidc_cb_cmd_done *response = data;
	struct getprop_buf *getprop;
	struct msm_vidc_inst *inst;

	if (!response) {
		dprintk(VIDC_ERR,
			"Failed to get valid response for prop info\n");
		return;
	}

	inst = get_inst(get_vidc_core(response->device_id),
			response->session_id);
	if (!inst) {
		dprintk(VIDC_WARN, "Got a response for an inactive session\n");
		return;
	}

	getprop = kzalloc(sizeof(*getprop), GFP_KERNEL);
	if (!getprop) {
		dprintk(VIDC_ERR, "%s: getprop kzalloc failed\n", __func__);
		goto err_prop_info;
	}

	getprop->data = kmemdup(&response->data.property,
			sizeof(union hal_get_property), GFP_KERNEL);
	if (!getprop->data) {
		dprintk(VIDC_ERR, "%s: kmemdup failed\n", __func__);
		kfree(getprop);
		goto err_prop_info;
	}

	mutex_lock(&inst->pending_getpropq.lock);
	list_add_tail(&getprop->list, &inst->pending_getpropq.list);
	mutex_unlock(&inst->pending_getpropq.lock);

	signal_session_msg_receipt(cmd, inst);
err_prop_info:
	put_inst(inst);
}

static void handle_load_resource_done(enum hal_command_response cmd, void *data)
{
	struct msm_vidc_cb_cmd_done *response = data;
	struct msm_vidc_inst *inst;

	if (!response) {
		dprintk(VIDC_ERR,
			"Failed to get valid response for load resource\n");
		return;
	}

	inst = get_inst(get_vidc_core(response->device_id),
			response->session_id);
	if (!inst) {
		dprintk(VIDC_WARN, "Got a response for an inactive session\n");
		return;
	}

	if (response->status) {
		dprintk(VIDC_ERR,
				"Load resource response from FW : %#x\n",
				response->status);
		msm_comm_generate_session_error(inst);
	}

	put_inst(inst);
}

static void handle_start_done(enum hal_command_response cmd, void *data)
{
	struct msm_vidc_cb_cmd_done *response = data;
	struct msm_vidc_inst *inst;

	if (!response) {
		dprintk(VIDC_ERR, "Failed to get valid response for start\n");
		return;
	}

	inst = get_inst(get_vidc_core(response->device_id),
			response->session_id);
	if (!inst) {
		dprintk(VIDC_WARN, "Got a response for an inactive session\n");
		return;
	}

	signal_session_msg_receipt(cmd, inst);
	put_inst(inst);
}

static void handle_stop_done(enum hal_command_response cmd, void *data)
{
	struct msm_vidc_cb_cmd_done *response = data;
	struct msm_vidc_inst *inst;

	if (!response) {
		dprintk(VIDC_ERR, "Failed to get valid response for stop\n");
		return;
	}

	inst = get_inst(get_vidc_core(response->device_id),
			response->session_id);
	if (!inst) {
		dprintk(VIDC_WARN, "Got a response for an inactive session\n");
		return;
	}

	signal_session_msg_receipt(cmd, inst);
	put_inst(inst);
}

static void handle_release_res_done(enum hal_command_response cmd, void *data)
{
	struct msm_vidc_cb_cmd_done *response = data;
	struct msm_vidc_inst *inst;

	if (!response) {
		dprintk(VIDC_ERR,
			"Failed to get valid response for release resource\n");
		return;
	}

	inst = get_inst(get_vidc_core(response->device_id),
			response->session_id);
	if (!inst) {
		dprintk(VIDC_WARN, "Got a response for an inactive session\n");
		return;
	}

	signal_session_msg_receipt(cmd, inst);
	put_inst(inst);
}

void msm_comm_validate_output_buffers(struct msm_vidc_inst *inst)
{
	struct internal_buf *binfo;
	u32 buffers_owned_by_driver = 0;
	struct hal_buffer_requirements *output_buf;

	output_buf = get_buff_req_buffer(inst, HAL_BUFFER_OUTPUT);

	if (!output_buf) {
		dprintk(VIDC_DBG,
			"This output buffer not required, buffer_type: %x\n",
			HAL_BUFFER_OUTPUT);
		return;
	}
	mutex_lock(&inst->outputbufs.lock);
	if (list_empty(&inst->outputbufs.list)) {
		dprintk(VIDC_DBG, "%s: no OUTPUT buffers allocated\n",
			__func__);
		mutex_unlock(&inst->outputbufs.lock);
		return;
	}
	list_for_each_entry(binfo, &inst->outputbufs.list, list) {
		if (binfo->buffer_ownership != DRIVER) {
			dprintk(VIDC_DBG,
				"This buffer is with FW %x\n",
				binfo->smem.device_addr);
			continue;
		}
		buffers_owned_by_driver++;
	}
	mutex_unlock(&inst->outputbufs.lock);

	if (buffers_owned_by_driver != output_buf->buffer_count_actual) {
		dprintk(VIDC_WARN,
			"OUTPUT Buffer count mismatch %d of %d\n",
			buffers_owned_by_driver,
			output_buf->buffer_count_actual);
		msm_vidc_handle_hw_error(inst->core);
	}
}

int msm_comm_queue_output_buffers(struct msm_vidc_inst *inst)
{
	struct internal_buf *binfo;
	struct hfi_device *hdev;
	struct vidc_frame_data frame_data = {0};
	struct hal_buffer_requirements *output_buf, *extra_buf;
	int rc = 0;

	if (!inst || !inst->core || !inst->core->device) {
		dprintk(VIDC_ERR, "%s invalid parameters\n", __func__);
		return -EINVAL;
	}

	hdev = inst->core->device;

	output_buf = get_buff_req_buffer(inst, HAL_BUFFER_OUTPUT);
	if (!output_buf) {
		dprintk(VIDC_DBG,
			"This output buffer not required, buffer_type: %x\n",
			HAL_BUFFER_OUTPUT);
		return 0;
	}
	dprintk(VIDC_DBG,
		"output: num = %d, size = %d\n",
		output_buf->buffer_count_actual,
		output_buf->buffer_size);

	extra_buf = get_buff_req_buffer(inst, HAL_BUFFER_EXTRADATA_OUTPUT);

	mutex_lock(&inst->outputbufs.lock);
	list_for_each_entry(binfo, &inst->outputbufs.list, list) {
		if (binfo->buffer_ownership != DRIVER)
			continue;
		if (binfo->mark_remove)
			continue;
		frame_data.alloc_len = output_buf->buffer_size;
		frame_data.filled_len = 0;
		frame_data.offset = 0;
		frame_data.device_addr = binfo->smem.device_addr;
		frame_data.flags = 0;
		frame_data.extradata_addr = binfo->smem.device_addr +
		output_buf->buffer_size;
		frame_data.buffer_type = HAL_BUFFER_OUTPUT;
		frame_data.extradata_size = extra_buf ?
			extra_buf->buffer_size : 0;
		rc = call_hfi_op(hdev, session_ftb,
			(void *) inst->session, &frame_data);
		binfo->buffer_ownership = FIRMWARE;
	}
	mutex_unlock(&inst->outputbufs.lock);

	return 0;
}

static void handle_session_flush(enum hal_command_response cmd, void *data)
{
	struct msm_vidc_cb_cmd_done *response = data;
	struct msm_vidc_inst *inst;
	struct v4l2_event flush_event = {0};
	u32 *ptr = NULL;
	enum hal_flush flush_type;
	int rc;

	if (!response) {
		dprintk(VIDC_ERR, "Failed to get valid response for flush\n");
		return;
	}

	inst = get_inst(get_vidc_core(response->device_id),
			response->session_id);
	if (!inst) {
		dprintk(VIDC_WARN, "Got a response for an inactive session\n");
		return;
	}

	if (response->data.flush_type & HAL_FLUSH_INPUT)
		mutex_lock(&inst->bufq[OUTPUT_PORT].lock);
	if (response->data.flush_type & HAL_FLUSH_OUTPUT)
		mutex_lock(&inst->bufq[CAPTURE_PORT].lock);

	if (msm_comm_get_stream_output_mode(inst) ==
			HAL_VIDEO_DECODER_SECONDARY) {

		if (!(inst->fmts[OUTPUT_PORT].defer_outputs &&
				inst->in_reconfig))
			msm_comm_validate_output_buffers(inst);

		if (!inst->in_reconfig) {
			rc = msm_comm_queue_output_buffers(inst);
			if (rc) {
				dprintk(VIDC_ERR,
						"Failed to queue output buffers: %d\n",
						rc);
			}
		}
	}
	inst->in_flush = false;
	flush_event.type = V4L2_EVENT_MSM_VIDC_FLUSH_DONE;
	ptr = (u32 *)flush_event.u.data;

	flush_type = response->data.flush_type;
	switch (flush_type) {
	case HAL_FLUSH_INPUT:
		ptr[0] = V4L2_QCOM_CMD_FLUSH_OUTPUT;
		break;
	case HAL_FLUSH_OUTPUT:
		ptr[0] = V4L2_QCOM_CMD_FLUSH_CAPTURE;
		break;
	case HAL_FLUSH_ALL:
		ptr[0] |= V4L2_QCOM_CMD_FLUSH_CAPTURE;
		ptr[0] |= V4L2_QCOM_CMD_FLUSH_OUTPUT;
		break;
	default:
		dprintk(VIDC_ERR, "Invalid flush type received!");
		goto exit;
	}

	dprintk(VIDC_DBG,
		"Notify flush complete, flush_type: %x\n", flush_type);
	v4l2_event_queue_fh(&inst->event_handler, &flush_event);

exit:
	if (response->data.flush_type & HAL_FLUSH_OUTPUT)
		mutex_unlock(&inst->bufq[CAPTURE_PORT].lock);
	if (response->data.flush_type & HAL_FLUSH_INPUT)
		mutex_unlock(&inst->bufq[OUTPUT_PORT].lock);

	put_inst(inst);
}

static void handle_session_error(enum hal_command_response cmd, void *data)
{
	struct msm_vidc_cb_cmd_done *response = data;
	struct hfi_device *hdev = NULL;
	struct msm_vidc_inst *inst = NULL;
	int event = V4L2_EVENT_MSM_VIDC_SYS_ERROR;

	if (!response) {
		dprintk(VIDC_ERR,
			"Failed to get valid response for session error\n");
		return;
	}

	inst = get_inst(get_vidc_core(response->device_id),
			response->session_id);
	if (!inst) {
		dprintk(VIDC_WARN, "Got a response for an inactive session\n");
		return;
	}

	hdev = inst->core->device;
	dprintk(VIDC_ERR, "Session error received for inst %pK session %x\n",
		inst, hash32_ptr(inst->session));

	if (response->status == VIDC_ERR_MAX_CLIENTS) {
		dprintk(VIDC_WARN, "Too many clients, rejecting %pK", inst);
		event = V4L2_EVENT_MSM_VIDC_MAX_CLIENTS;

		/*
		 * Clean the HFI session now. Since inst->state is moved to
		 * INVALID, forward thread doesn't know FW has valid session
		 * or not. This is the last place driver knows that there is
		 * no session in FW. Hence clean HFI session now.
		 */

		msm_comm_session_clean(inst);
	} else if (response->status == VIDC_ERR_NOT_SUPPORTED) {
		dprintk(VIDC_WARN, "Unsupported bitstream in %pK", inst);
		event = V4L2_EVENT_MSM_VIDC_HW_UNSUPPORTED;
	} else {
		dprintk(VIDC_WARN, "Unknown session error (%d) for %pK\n",
				response->status, inst);
		event = V4L2_EVENT_MSM_VIDC_SYS_ERROR;
	}

	/* change state before sending error to client */
	change_inst_state(inst, MSM_VIDC_CORE_INVALID);
	msm_vidc_queue_v4l2_event(inst, event);
	put_inst(inst);
}

static void msm_comm_clean_notify_client(struct msm_vidc_core *core)
{
	struct msm_vidc_inst *inst = NULL;

	if (!core) {
		dprintk(VIDC_ERR, "%s: Invalid params\n", __func__);
		return;
	}

	dprintk(VIDC_WARN, "%s: Core %pK\n", __func__, core);
	mutex_lock(&core->lock);

	list_for_each_entry(inst, &core->instances, list) {
		mutex_lock(&inst->lock);
		inst->state = MSM_VIDC_CORE_INVALID;
		mutex_unlock(&inst->lock);
		dprintk(VIDC_WARN,
			"%s Send sys error for inst %pK\n", __func__, inst);
		msm_vidc_queue_v4l2_event(inst,
				V4L2_EVENT_MSM_VIDC_SYS_ERROR);
	}
	mutex_unlock(&core->lock);
}

static void handle_sys_error(enum hal_command_response cmd, void *data)
{
	struct msm_vidc_cb_cmd_done *response = data;
	struct msm_vidc_core *core = NULL;
	struct hfi_device *hdev = NULL;
	struct msm_vidc_inst *inst = NULL;
	int rc = 0;

	subsystem_crashed("venus");
	if (!response) {
		dprintk(VIDC_ERR,
			"Failed to get valid response for sys error\n");
		return;
	}

	core = get_vidc_core(response->device_id);
	if (!core) {
		dprintk(VIDC_ERR,
				"Got SYS_ERR but unable to identify core\n");
		return;
	}
	hdev = core->device;

	mutex_lock(&core->lock);
	if (core->state == VIDC_CORE_UNINIT) {
		dprintk(VIDC_ERR,
			"%s: Core %pK already moved to state %d\n",
			 __func__, core, core->state);
		mutex_unlock(&core->lock);
		return;
	}

	dprintk(VIDC_WARN, "SYS_ERROR received for core %pK\n", core);
	msm_vidc_noc_error_info(core);
	call_hfi_op(hdev, flush_debug_queue, hdev->hfi_device_data);
	list_for_each_entry(inst, &core->instances, list) {
		dprintk(VIDC_WARN,
			"%s: Send sys error for inst %pK\n", __func__, inst);
		change_inst_state(inst, MSM_VIDC_CORE_INVALID);
		msm_vidc_queue_v4l2_event(inst, V4L2_EVENT_MSM_VIDC_SYS_ERROR);
		if (!core->trigger_ssr)
			msm_comm_print_inst_info(inst);
	}

	/* handle the hw error before core released to get full debug info */
	msm_vidc_handle_hw_error(core);

	dprintk(VIDC_DBG, "Calling core_release\n");
	rc = call_hfi_op(hdev, core_release, hdev->hfi_device_data);
	if (rc) {
		dprintk(VIDC_ERR, "core_release failed\n");
		mutex_unlock(&core->lock);
		return;
	}
	core->state = VIDC_CORE_UNINIT;
	mutex_unlock(&core->lock);

	dprintk(VIDC_WARN, "SYS_ERROR handled.\n");
}

void msm_comm_session_clean(struct msm_vidc_inst *inst)
{
	int rc = 0;
	struct hfi_device *hdev = NULL;

	if (!inst || !inst->core || !inst->core->device) {
		dprintk(VIDC_ERR, "%s invalid params\n", __func__);
		return;
	}
	if (!inst->session) {
		dprintk(VIDC_DBG, "%s: inst %pK session already cleaned\n",
			__func__, inst);
		return;
	}

	hdev = inst->core->device;
	mutex_lock(&inst->lock);
	dprintk(VIDC_DBG, "%s: inst %pK\n", __func__, inst);
	rc = call_hfi_op(hdev, session_clean,
			(void *)inst->session);
	if (rc) {
		dprintk(VIDC_ERR,
			"Session clean failed :%pK\n", inst);
	}
	inst->session = NULL;
	mutex_unlock(&inst->lock);
}

static void handle_session_close(enum hal_command_response cmd, void *data)
{
	struct msm_vidc_cb_cmd_done *response = data;
	struct msm_vidc_inst *inst;

	if (!response) {
		dprintk(VIDC_ERR,
			"Failed to get valid response for session close\n");
		return;
	}

	inst = get_inst(get_vidc_core(response->device_id),
			response->session_id);
	if (!inst) {
		dprintk(VIDC_WARN, "Got a response for an inactive session\n");
		return;
	}

	signal_session_msg_receipt(cmd, inst);
	show_stats(inst);
	put_inst(inst);
}

struct vb2_buffer *msm_comm_get_vb_using_vidc_buffer(
		struct msm_vidc_inst *inst, struct msm_vidc_buffer *mbuf)
{
	u32 port = 0;
	struct vb2_buffer *vb = NULL;
	struct vb2_queue *q = NULL;
	bool found = false;

	if (mbuf->vvb.vb2_buf.type == V4L2_BUF_TYPE_VIDEO_CAPTURE_MPLANE) {
		port = CAPTURE_PORT;
	} else if (mbuf->vvb.vb2_buf.type ==
			V4L2_BUF_TYPE_VIDEO_OUTPUT_MPLANE) {
		port = OUTPUT_PORT;
	} else {
		dprintk(VIDC_ERR, "%s: invalid type %d\n",
			__func__, mbuf->vvb.vb2_buf.type);
		return NULL;
	}

	WARN_ON(!mutex_is_locked(&inst->bufq[port].lock));
	found = false;
	q = &inst->bufq[port].vb2_bufq;
	if (!q->streaming) {
		dprintk(VIDC_ERR, "port %d is not streaming", port);
		goto unlock;
	}
	list_for_each_entry(vb, &q->queued_list, queued_entry) {
		if (vb->state != VB2_BUF_STATE_ACTIVE)
			continue;
		if (msm_comm_compare_vb2_planes(inst, mbuf, vb)) {
			found = true;
			break;
		}
	}
unlock:
	if (!found) {
		print_vidc_buffer(VIDC_ERR, "vb2 not found for", inst, mbuf);
		return NULL;
	}

	return vb;
}

int msm_comm_vb2_buffer_done(struct msm_vidc_inst *inst,
		struct msm_vidc_buffer *mbuf)
{
	struct vb2_buffer *vb2;
	struct vb2_v4l2_buffer *vbuf;
	u32 i, port;
	int rc = 0;

	if (!inst || !mbuf) {
		dprintk(VIDC_ERR, "%s: invalid params %pK %pK\n",
			__func__, inst, mbuf);
		return -EINVAL;
	}

	if (mbuf->vvb.vb2_buf.type ==
			V4L2_BUF_TYPE_VIDEO_CAPTURE_MPLANE)
		port = CAPTURE_PORT;
	else if (mbuf->vvb.vb2_buf.type ==
			V4L2_BUF_TYPE_VIDEO_OUTPUT_MPLANE)
		port = OUTPUT_PORT;
	else
		return -EINVAL;

	/*
	 * access vb2 buffer under q->lock and if streaming only to
	 * ensure the buffer was not free'd by vb2 framework while
	 * we are accessing it here.
	 */
	mutex_lock(&inst->bufq[port].lock);
	vb2 = msm_comm_get_vb_using_vidc_buffer(inst, mbuf);
	if (!vb2) {
		rc = -EINVAL;
		dprintk(VIDC_ERR, "%s:port %d buffer not found\n",
			__func__, port);
		goto unlock;
	}

	if (inst->bufq[port].vb2_bufq.streaming) {
		vbuf = to_vb2_v4l2_buffer(vb2);
		vbuf->flags = mbuf->vvb.flags;
		vb2->timestamp = mbuf->vvb.vb2_buf.timestamp;
		for (i = 0; i < mbuf->vvb.vb2_buf.num_planes; i++) {
			vb2->planes[i].bytesused =
				mbuf->vvb.vb2_buf.planes[i].bytesused;
			vb2->planes[i].data_offset =
				mbuf->vvb.vb2_buf.planes[i].data_offset;
		}
		vb2_buffer_done(vb2, VB2_BUF_STATE_DONE);
	} else {
		dprintk(VIDC_ERR, "%s: port %d is not streaming\n",
			__func__, port);
	}
unlock:
	mutex_unlock(&inst->bufq[port].lock);
	return rc;
}

bool heic_encode_session_supported(struct msm_vidc_inst *inst)
{
	u32 slice_mode;
	u32 idr_period;
	u32 n_bframes;
	u32 n_pframes;

	slice_mode =  msm_comm_g_ctrl_for_id(inst,
		V4L2_CID_MPEG_VIDEO_MULTI_SLICE_MODE);
	idr_period =  msm_comm_g_ctrl_for_id(inst,
		V4L2_CID_MPEG_VIDC_VIDEO_IDR_PERIOD);
	n_bframes =  msm_comm_g_ctrl_for_id(inst,
		V4L2_CID_MPEG_VIDC_VIDEO_NUM_B_FRAMES);
	n_pframes =  msm_comm_g_ctrl_for_id(inst,
		V4L2_CID_MPEG_VIDC_VIDEO_NUM_P_FRAMES);

	/*
	 * HEIC Encode is supported for Constant Quality RC mode only.
	 * All configurations below except grid_enable are required for any
	 * HEIC session including FWK tiled HEIC encode.
	 * grid_enable flag along with dimension check enables HW tiling.
	 */
	if (inst->session_type == MSM_VIDC_ENCODER &&
		get_hal_codec(inst->fmts[CAPTURE_PORT].fourcc) ==
			HAL_VIDEO_CODEC_HEVC &&
		inst->frame_quality >= MIN_FRAME_QUALITY &&
		inst->frame_quality <= MAX_FRAME_QUALITY &&
		slice_mode == V4L2_MPEG_VIDEO_MULTI_SLICE_MODE_SINGLE &&
		idr_period == 1 &&
		n_bframes == 0 &&
		n_pframes == 0) {
		if (inst->grid_enable > 0) {
			if (inst->prop.width[CAPTURE_PORT] <
					HEIC_GRID_DIMENSION ||
				inst->prop.height[CAPTURE_PORT] <
					HEIC_GRID_DIMENSION)
				return false;
			}
		return true;
	} else {
		return false;
	}
}

static bool is_eos_buffer(struct msm_vidc_inst *inst, u32 device_addr)
{
	struct eos_buf *temp, *next;
	bool found = false;

	mutex_lock(&inst->eosbufs.lock);
	list_for_each_entry_safe(temp, next, &inst->eosbufs.list, list) {
		if (temp->smem.device_addr == device_addr) {
			found = true;
			temp->is_queued = 0;
			list_del(&temp->list);
			msm_comm_smem_free(inst, &temp->smem);
			kfree(temp);
			break;
		}
	}
	mutex_unlock(&inst->eosbufs.lock);

	return found;
}

static void handle_ebd(enum hal_command_response cmd, void *data)
{
	struct msm_vidc_cb_data_done *response = data;
	struct msm_vidc_buffer *mbuf;
	struct vb2_buffer *vb;
	struct msm_vidc_inst *inst;
	struct vidc_hal_ebd *empty_buf_done;
	struct vidc_tag_data tag_data;
	u32 planes[VIDEO_MAX_PLANES] = {0};
	u32 extra_idx = 0;

	if (!response) {
		dprintk(VIDC_ERR, "Invalid response from vidc_hal\n");
		return;
	}

	inst = get_inst(get_vidc_core(response->device_id),
			response->session_id);
	if (!inst) {
		dprintk(VIDC_WARN, "Got a response for an inactive session\n");
		return;
	}

	empty_buf_done = (struct vidc_hal_ebd *)&response->input_done;
	/* If this is internal EOS buffer, handle it in driver */
	if (is_eos_buffer(inst, empty_buf_done->packet_buffer)) {
		dprintk(VIDC_DBG, "Received EOS buffer 0x%x\n",
			empty_buf_done->packet_buffer);
		goto exit;
	}

	planes[0] = empty_buf_done->packet_buffer;
	planes[1] = empty_buf_done->extra_data_buffer;

	mbuf = msm_comm_get_buffer_using_device_planes(inst,
			V4L2_BUF_TYPE_VIDEO_OUTPUT_MPLANE, planes);
	if (!mbuf || !kref_get_mbuf(inst, mbuf)) {
		dprintk(VIDC_ERR,
			"%s: data_addr %x, extradata_addr %x not found\n",
			__func__, planes[0], planes[1]);
		goto exit;
	}
	mbuf->flags &= ~MSM_VIDC_FLAG_QUEUED;
	vb = &mbuf->vvb.vb2_buf;

	vb->planes[0].bytesused = response->input_done.filled_len;
	if (vb->planes[0].bytesused > vb->planes[0].length)
		dprintk(VIDC_INFO, "bytesused overflow length\n");

	vb->planes[0].data_offset = response->input_done.offset;
	if (vb->planes[0].data_offset > vb->planes[0].length)
		dprintk(VIDC_INFO, "data_offset overflow length\n");

	if (empty_buf_done->status == VIDC_ERR_NOT_SUPPORTED) {
		dprintk(VIDC_INFO, "Failed : Unsupported input stream\n");
		mbuf->vvb.flags |= V4L2_QCOM_BUF_INPUT_UNSUPPORTED;
	}
	if (empty_buf_done->status == VIDC_ERR_BITSTREAM_ERR) {
		dprintk(VIDC_INFO, "Failed : Corrupted input stream\n");
		mbuf->vvb.flags |= V4L2_BUF_FLAG_DATA_CORRUPT;
	}
	if (empty_buf_done->flags & HAL_BUFFERFLAG_SYNCFRAME)
		mbuf->vvb.flags |= V4L2_BUF_FLAG_KEYFRAME;

	extra_idx = EXTRADATA_IDX(inst->bufq[OUTPUT_PORT].num_planes);
	if (extra_idx && extra_idx < VIDEO_MAX_PLANES)
		vb->planes[extra_idx].bytesused = vb->planes[extra_idx].length;

	tag_data.index = vb->index;
	tag_data.input_tag = empty_buf_done->input_tag;
	tag_data.output_tag = empty_buf_done->output_tag;
	tag_data.type = V4L2_BUF_TYPE_VIDEO_OUTPUT_MPLANE;

	msm_comm_store_tags(inst, &tag_data);

	update_recon_stats(inst, &empty_buf_done->recon_stats);
	msm_vidc_clear_freq_entry(inst, mbuf->smem[0].device_addr);
	/*
	 * dma cache operations need to be performed before dma_unmap
	 * which is done inside msm_comm_put_vidc_buffer()
	 */
	msm_comm_dqbuf_cache_operations(inst, mbuf);
	/*
	 * put_buffer should be done before vb2_buffer_done else
	 * client might queue the same buffer before it is unmapped
	 * in put_buffer.
	 */
	msm_comm_put_vidc_buffer(inst, mbuf);
	msm_comm_vb2_buffer_done(inst, mbuf);
	msm_vidc_debugfs_update(inst, MSM_VIDC_DEBUGFS_EVENT_EBD);
	kref_put_mbuf(mbuf);
exit:
	put_inst(inst);
}

static int handle_multi_stream_buffers(struct msm_vidc_inst *inst,
		u32 dev_addr)
{
	struct internal_buf *binfo;
	struct msm_smem *smem;
	bool found = false;

	mutex_lock(&inst->outputbufs.lock);
	list_for_each_entry(binfo, &inst->outputbufs.list, list) {
		smem = &binfo->smem;
		if (smem && dev_addr == smem->device_addr) {
			if (binfo->buffer_ownership == DRIVER) {
				dprintk(VIDC_ERR,
					"FW returned same buffer: %x\n",
					dev_addr);
				break;
			}
			binfo->buffer_ownership = DRIVER;
			found = true;
			break;
		}
	}
	mutex_unlock(&inst->outputbufs.lock);

	if (!found) {
		dprintk(VIDC_ERR,
			"Failed to find output buffer in queued list: %x\n",
			dev_addr);
	}

	return 0;
}

enum hal_buffer msm_comm_get_hal_output_buffer(struct msm_vidc_inst *inst)
{
	if (msm_comm_get_stream_output_mode(inst) ==
		HAL_VIDEO_DECODER_SECONDARY)
		return HAL_BUFFER_OUTPUT2;
	else
		return HAL_BUFFER_OUTPUT;
}

static void handle_fbd(enum hal_command_response cmd, void *data)
{
	struct msm_vidc_cb_data_done *response = data;
	struct msm_vidc_buffer *mbuf;
	struct msm_vidc_inst *inst;
	struct vb2_buffer *vb;
	struct vidc_hal_fbd *fill_buf_done;
	struct vidc_tag_data tag_data;
	enum hal_buffer buffer_type;
	u64 time_usec = 0;
	u32 planes[VIDEO_MAX_PLANES] = {0};
	u32 extra_idx;

	if (!response) {
		dprintk(VIDC_ERR, "Invalid response from vidc_hal\n");
		return;
	}

	inst = get_inst(get_vidc_core(response->device_id),
			response->session_id);
	if (!inst) {
		dprintk(VIDC_WARN, "Got a response for an inactive session\n");
		return;
	}

	fill_buf_done = (struct vidc_hal_fbd *)&response->output_done;
	planes[0] = fill_buf_done->packet_buffer1;
	planes[1] = fill_buf_done->extra_data_buffer;

	buffer_type = msm_comm_get_hal_output_buffer(inst);
	if (fill_buf_done->buffer_type == buffer_type) {
		mbuf = msm_comm_get_buffer_using_device_planes(inst,
				V4L2_BUF_TYPE_VIDEO_CAPTURE_MPLANE, planes);
		if (!mbuf || !kref_get_mbuf(inst, mbuf)) {
			dprintk(VIDC_ERR,
				"%s: data_addr %x, extradata_addr %x not found\n",
				__func__, planes[0], planes[1]);
			goto exit;
		}
	} else {
		if (handle_multi_stream_buffers(inst,
				fill_buf_done->packet_buffer1))
			dprintk(VIDC_ERR,
				"Failed : Output buffer not found %pa\n",
				&fill_buf_done->packet_buffer1);
		goto exit;
	}
	mbuf->flags &= ~MSM_VIDC_FLAG_QUEUED;
	vb = &mbuf->vvb.vb2_buf;

	if (fill_buf_done->flags1 & HAL_BUFFERFLAG_DROP_FRAME)
		fill_buf_done->filled_len1 = 0;
	vb->planes[0].bytesused = fill_buf_done->filled_len1;
	if (vb->planes[0].bytesused > vb->planes[0].length)
		dprintk(VIDC_INFO,
			"fbd:Overflow bytesused = %d; length = %d\n",
			vb->planes[0].bytesused,
			vb->planes[0].length);
	vb->planes[0].data_offset = fill_buf_done->offset1;
	if (vb->planes[0].data_offset > vb->planes[0].length)
		dprintk(VIDC_INFO,
			"fbd:Overflow data_offset = %d; length = %d\n",
			vb->planes[0].data_offset,
			vb->planes[0].length);

	time_usec = fill_buf_done->timestamp_hi;
	time_usec = (time_usec << 32) | fill_buf_done->timestamp_lo;

	vb->timestamp = (time_usec * NSEC_PER_USEC);

	if (inst->session_type == MSM_VIDC_DECODER) {
		msm_comm_store_mark_data(&inst->fbd_data, vb->index,
			fill_buf_done->mark_data, fill_buf_done->mark_target);
	}
	if (inst->session_type == MSM_VIDC_ENCODER) {
		if (inst->max_filled_length < fill_buf_done->filled_len1)
			inst->max_filled_length = fill_buf_done->filled_len1;
	}

	tag_data.index = vb->index;
	tag_data.input_tag = fill_buf_done->input_tag;
	tag_data.output_tag = fill_buf_done->output_tag;
	tag_data.type = V4L2_BUF_TYPE_VIDEO_CAPTURE_MPLANE;

	msm_comm_store_tags(inst, &tag_data);

	extra_idx = EXTRADATA_IDX(inst->bufq[CAPTURE_PORT].num_planes);
	if (extra_idx && extra_idx < VIDEO_MAX_PLANES)
		vb->planes[extra_idx].bytesused = vb->planes[extra_idx].length;

	mbuf->vvb.flags = 0;
	if (fill_buf_done->flags1 & HAL_BUFFERFLAG_READONLY)
		mbuf->vvb.flags |= V4L2_QCOM_BUF_FLAG_READONLY;
	if (fill_buf_done->flags1 & HAL_BUFFERFLAG_EOS)
		mbuf->vvb.flags |= V4L2_QCOM_BUF_FLAG_EOS;
	if (fill_buf_done->flags1 & HAL_BUFFERFLAG_CODECCONFIG)
		mbuf->vvb.flags |= V4L2_QCOM_BUF_FLAG_CODECCONFIG;
	if (fill_buf_done->flags1 & HAL_BUFFERFLAG_SYNCFRAME)
		mbuf->vvb.flags |= V4L2_BUF_FLAG_KEYFRAME;
	if (fill_buf_done->flags1 & HAL_BUFFERFLAG_DATACORRUPT)
		mbuf->vvb.flags |= V4L2_BUF_FLAG_DATA_CORRUPT;
	if (fill_buf_done->flags1 & HAL_BUFFERFLAG_ENDOFSUBFRAME)
		mbuf->vvb.flags |= V4L2_QCOM_BUF_END_OF_SUBFRAME;
	switch (fill_buf_done->picture_type) {
	case HAL_PICTURE_P:
		mbuf->vvb.flags |= V4L2_BUF_FLAG_PFRAME;
		break;
	case HAL_PICTURE_B:
		mbuf->vvb.flags |= V4L2_BUF_FLAG_BFRAME;
		break;
	case HAL_FRAME_NOTCODED:
	case HAL_UNUSED_PICT:
		/* Do we need to care about these? */
	case HAL_FRAME_YUV:
		break;
	default:
		break;
	}

	/*
	 * dma cache operations need to be performed before dma_unmap
	 * which is done inside msm_comm_put_vidc_buffer()
	 */
	msm_comm_dqbuf_cache_operations(inst, mbuf);
	/*
	 * put_buffer should be done before vb2_buffer_done else
	 * client might queue the same buffer before it is unmapped
	 * in put_buffer.
	 */
	msm_comm_put_vidc_buffer(inst, mbuf);
	msm_comm_vb2_buffer_done(inst, mbuf);
	msm_vidc_debugfs_update(inst, MSM_VIDC_DEBUGFS_EVENT_FBD);
	kref_put_mbuf(mbuf);

exit:
	put_inst(inst);
}

void handle_cmd_response(enum hal_command_response cmd, void *data)
{
	dprintk(VIDC_DBG, "Command response = %d\n", cmd);
	switch (cmd) {
	case HAL_SYS_INIT_DONE:
		handle_sys_init_done(cmd, data);
		break;
	case HAL_SYS_RELEASE_RESOURCE_DONE:
		handle_sys_release_res_done(cmd, data);
		break;
	case HAL_SESSION_INIT_DONE:
		handle_session_init_done(cmd, data);
		break;
	case HAL_SESSION_PROPERTY_INFO:
		handle_session_prop_info(cmd, data);
		break;
	case HAL_SESSION_LOAD_RESOURCE_DONE:
		handle_load_resource_done(cmd, data);
		break;
	case HAL_SESSION_START_DONE:
		handle_start_done(cmd, data);
		break;
	case HAL_SESSION_ETB_DONE:
		handle_ebd(cmd, data);
		break;
	case HAL_SESSION_FTB_DONE:
		handle_fbd(cmd, data);
		break;
	case HAL_SESSION_STOP_DONE:
		handle_stop_done(cmd, data);
		break;
	case HAL_SESSION_RELEASE_RESOURCE_DONE:
		handle_release_res_done(cmd, data);
		break;
	case HAL_SESSION_END_DONE:
	case HAL_SESSION_ABORT_DONE:
		handle_session_close(cmd, data);
		break;
	case HAL_SESSION_EVENT_CHANGE:
		handle_event_change(cmd, data);
		break;
	case HAL_SESSION_FLUSH_DONE:
		handle_session_flush(cmd, data);
		break;
	case HAL_SYS_WATCHDOG_TIMEOUT:
	case HAL_SYS_ERROR:
		handle_sys_error(cmd, data);
		break;
	case HAL_SESSION_ERROR:
		handle_session_error(cmd, data);
		break;
	case HAL_SESSION_RELEASE_BUFFER_DONE:
		handle_session_release_buf_done(cmd, data);
		break;
	case HAL_SESSION_REGISTER_BUFFER_DONE:
		handle_session_register_buffer_done(cmd, data);
		break;
	case HAL_SESSION_UNREGISTER_BUFFER_DONE:
		handle_session_unregister_buffer_done(cmd, data);
		break;
	default:
		dprintk(VIDC_DBG, "response unhandled: %d\n", cmd);
		break;
	}
}

static inline enum msm_vidc_thermal_level msm_comm_vidc_thermal_level(int level)
{
	switch (level) {
	case 0:
		return VIDC_THERMAL_NORMAL;
	case 1:
		return VIDC_THERMAL_LOW;
	case 2:
		return VIDC_THERMAL_HIGH;
	default:
		return VIDC_THERMAL_CRITICAL;
	}
}

static bool is_core_turbo(struct msm_vidc_core *core, unsigned long freq)
{
	int i = 0;
	struct allowed_clock_rates_table *allowed_clks_tbl = NULL;
	u32 max_freq = 0;

	allowed_clks_tbl = core->resources.allowed_clks_tbl;
	for (i = 0; i < core->resources.allowed_clks_tbl_size; i++) {
		if (max_freq < allowed_clks_tbl[i].clock_rate)
			max_freq = allowed_clks_tbl[i].clock_rate;
	}
	return freq >= max_freq;
}

static bool is_thermal_permissible(struct msm_vidc_core *core)
{
	enum msm_vidc_thermal_level tl;
	unsigned long freq = 0;
	bool is_turbo = false;

	if (!core->resources.thermal_mitigable)
		return true;

	if (msm_vidc_thermal_mitigation_disabled) {
		dprintk(VIDC_DBG,
			"Thermal mitigation not enabled. debugfs %d\n",
			msm_vidc_thermal_mitigation_disabled);
		return true;
	}

	tl = msm_comm_vidc_thermal_level(vidc_driver->thermal_level);
	freq = core->curr_freq;

	is_turbo = is_core_turbo(core, freq);
	dprintk(VIDC_DBG,
		"Core freq %ld Thermal level %d Turbo mode %d\n",
		freq, tl, is_turbo);

	if (is_turbo && tl >= VIDC_THERMAL_LOW) {
		dprintk(VIDC_ERR,
			"Video session not allowed. Turbo mode %d Thermal level %d\n",
			is_turbo, tl);
		return false;
	}
	return true;
}

bool is_batching_allowed(struct msm_vidc_inst *inst)
{
	bool allowed = false;

	if (!inst || !inst->core)
		return false;

	/*
	 * Enable decode batching based on below conditions
	 * - platform supports batching
	 * - decode session and H264/HEVC/VP9 format
	 * - session resolution <= 1080p
	 * - low latency not enabled
	 * - not a thumbnail session
	 * - UBWC color format
	 */
	if (inst->decode_batching && is_decode_session(inst) &&
		(inst->fmts[OUTPUT_PORT].fourcc == V4L2_PIX_FMT_H264 ||
		inst->fmts[OUTPUT_PORT].fourcc == V4L2_PIX_FMT_HEVC ||
		inst->fmts[OUTPUT_PORT].fourcc == V4L2_PIX_FMT_VP9) &&
		(msm_vidc_get_mbs_per_frame(inst) <=
		NUM_MBS_PER_FRAME(MAX_DEC_BATCH_HEIGHT, MAX_DEC_BATCH_WIDTH)) &&
		!inst->clk_data.low_latency_mode &&
		!is_thumbnail_session(inst) &&
		(inst->fmts[CAPTURE_PORT].fourcc == V4L2_PIX_FMT_NV12_UBWC ||
		inst->fmts[CAPTURE_PORT].fourcc == V4L2_PIX_FMT_NV12_TP10_UBWC))
		allowed = true;

	return allowed;
}

static int msm_comm_session_abort(struct msm_vidc_inst *inst)
{
	int rc = 0, abort_completion = 0;
	struct hfi_device *hdev;

	if (!inst || !inst->core || !inst->core->device) {
		dprintk(VIDC_ERR, "%s invalid params\n", __func__);
		return -EINVAL;
	}
	hdev = inst->core->device;
	abort_completion = SESSION_MSG_INDEX(HAL_SESSION_ABORT_DONE);

	dprintk(VIDC_WARN, "%s: inst %pK session %x\n", __func__,
		inst, hash32_ptr(inst->session));
	rc = call_hfi_op(hdev, session_abort, (void *)inst->session);
	if (rc) {
		dprintk(VIDC_ERR,
			"%s session_abort failed rc: %d\n", __func__, rc);
		goto exit;
	}
	rc = wait_for_completion_timeout(
			&inst->completions[abort_completion],
			msecs_to_jiffies(
				inst->core->resources.msm_vidc_hw_rsp_timeout));
	if (!rc) {
		dprintk(VIDC_ERR, "%s: inst %pK session %x abort timed out\n",
				__func__, inst, hash32_ptr(inst->session));
		msm_comm_generate_sys_error(inst);
		rc = -EBUSY;
	} else {
		rc = 0;
	}
exit:
	return rc;
}

static void handle_thermal_event(struct msm_vidc_core *core)
{
	int rc = 0;
	struct msm_vidc_inst *inst;

	if (!core || !core->device) {
		dprintk(VIDC_ERR, "%s Invalid params\n", __func__);
		return;
	}
	mutex_lock(&core->lock);
	list_for_each_entry(inst, &core->instances, list) {
		if (!inst->session)
			continue;

		mutex_unlock(&core->lock);
		if (inst->state >= MSM_VIDC_OPEN_DONE &&
			inst->state < MSM_VIDC_CLOSE_DONE) {
			dprintk(VIDC_WARN, "%s: abort inst %pK\n",
				__func__, inst);
			rc = msm_comm_session_abort(inst);
			if (rc) {
				dprintk(VIDC_ERR,
					"%s session_abort failed rc: %d\n",
					__func__, rc);
				goto err_sess_abort;
			}
			change_inst_state(inst, MSM_VIDC_CORE_INVALID);
			dprintk(VIDC_WARN,
				"%s Send sys error for inst %pK\n",
				__func__, inst);
			msm_vidc_queue_v4l2_event(inst,
					V4L2_EVENT_MSM_VIDC_SYS_ERROR);
		} else {
			msm_comm_generate_session_error(inst);
		}
		mutex_lock(&core->lock);
	}
	mutex_unlock(&core->lock);
	return;

err_sess_abort:
	msm_comm_clean_notify_client(core);
}

void msm_comm_handle_thermal_event(void)
{
	struct msm_vidc_core *core;

	list_for_each_entry(core, &vidc_driver->cores, list) {
		if (!is_thermal_permissible(core)) {
			dprintk(VIDC_WARN,
				"Thermal level critical, stop all active sessions!\n");
			handle_thermal_event(core);
		}
	}
}

int msm_comm_check_core_init(struct msm_vidc_core *core)
{
	int rc = 0;

	mutex_lock(&core->lock);
	if (core->state >= VIDC_CORE_INIT_DONE) {
		dprintk(VIDC_INFO, "Video core: %d is already in state: %d\n",
				core->id, core->state);
		goto exit;
	}
	dprintk(VIDC_DBG, "Waiting for SYS_INIT_DONE\n");
	rc = wait_for_completion_timeout(
		&core->completions[SYS_MSG_INDEX(HAL_SYS_INIT_DONE)],
		msecs_to_jiffies(core->resources.msm_vidc_hw_rsp_timeout));
	if (!rc) {
		dprintk(VIDC_ERR, "%s: Wait interrupted or timed out: %d\n",
				__func__, SYS_MSG_INDEX(HAL_SYS_INIT_DONE));
		rc = -EIO;
		goto exit;
	} else {
		core->state = VIDC_CORE_INIT_DONE;
		rc = 0;
	}
	dprintk(VIDC_DBG, "SYS_INIT_DONE!!!\n");
exit:
	mutex_unlock(&core->lock);
	return rc;
}

static int msm_comm_init_core_done(struct msm_vidc_inst *inst)
{
	int rc = 0;

	rc = msm_comm_check_core_init(inst->core);
	if (rc) {
		dprintk(VIDC_ERR, "%s - failed to initialize core\n", __func__);
		msm_comm_generate_sys_error(inst);
		return rc;
	}
	change_inst_state(inst, MSM_VIDC_CORE_INIT_DONE);
	return rc;
}

static int msm_comm_init_core(struct msm_vidc_inst *inst)
{
	int rc = 0;
	struct hfi_device *hdev;
	struct msm_vidc_core *core;

	if (!inst || !inst->core || !inst->core->device)
		return -EINVAL;

	core = inst->core;
	hdev = core->device;
	mutex_lock(&core->lock);
	if (core->state >= VIDC_CORE_INIT) {
		dprintk(VIDC_INFO, "Video core: %d is already in state: %d\n",
				core->id, core->state);
		goto core_already_inited;
	}
	if (!core->capabilities) {
		core->capabilities = kcalloc(VIDC_MAX_SESSIONS,
				sizeof(struct msm_vidc_capability), GFP_KERNEL);
		if (!core->capabilities) {
			dprintk(VIDC_ERR,
				"%s: failed to allocate capabilities\n",
				__func__);
			rc = -ENOMEM;
			goto fail_cap_alloc;
		}
	} else {
		dprintk(VIDC_WARN,
			"%s: capabilities memory is expected to be freed\n",
			__func__);
	}
	dprintk(VIDC_DBG, "%s: core %pK\n", __func__, core);
	rc = call_hfi_op(hdev, core_init, hdev->hfi_device_data);
	if (rc) {
		dprintk(VIDC_ERR, "Failed to init core, id = %d\n",
				core->id);
		goto fail_core_init;
	}
	core->state = VIDC_CORE_INIT;
	core->smmu_fault_handled = false;
	core->trigger_ssr = false;

core_already_inited:
	change_inst_state(inst, MSM_VIDC_CORE_INIT);
	mutex_unlock(&core->lock);

	rc = msm_comm_scale_clocks_and_bus(inst);
	return rc;

fail_core_init:
	kfree(core->capabilities);
fail_cap_alloc:
	core->capabilities = NULL;
	core->state = VIDC_CORE_UNINIT;
	mutex_unlock(&core->lock);
	return rc;
}

static int msm_vidc_deinit_core(struct msm_vidc_inst *inst)
{
	struct msm_vidc_core *core;
	struct hfi_device *hdev;

	if (!inst || !inst->core || !inst->core->device) {
		dprintk(VIDC_ERR, "%s invalid parameters\n", __func__);
		return -EINVAL;
	}

	core = inst->core;
	hdev = core->device;

	mutex_lock(&core->lock);
	if (core->state == VIDC_CORE_UNINIT) {
		dprintk(VIDC_INFO, "Video core: %d is already in state: %d\n",
				core->id, core->state);
		goto core_already_uninited;
	}
	mutex_unlock(&core->lock);

	msm_comm_scale_clocks_and_bus(inst);

	mutex_lock(&core->lock);

	if (!core->resources.never_unload_fw) {
		cancel_delayed_work(&core->fw_unload_work);

		/*
		 * Delay unloading of firmware. This is useful
		 * in avoiding firmware download delays in cases where we
		 * will have a burst of back to back video playback sessions
		 * e.g. thumbnail generation.
		 */
		schedule_delayed_work(&core->fw_unload_work,
			msecs_to_jiffies(core->state == VIDC_CORE_INIT_DONE ?
			core->resources.msm_vidc_firmware_unload_delay : 0));

		dprintk(VIDC_DBG, "firmware unload delayed by %u ms\n",
			core->state == VIDC_CORE_INIT_DONE ?
			core->resources.msm_vidc_firmware_unload_delay : 0);
	}

core_already_uninited:
	change_inst_state(inst, MSM_VIDC_CORE_UNINIT);
	mutex_unlock(&core->lock);
	return 0;
}

int msm_comm_force_cleanup(struct msm_vidc_inst *inst)
{
	msm_comm_kill_session(inst);
	return msm_vidc_deinit_core(inst);
}

static int msm_comm_session_init_done(int flipped_state,
	struct msm_vidc_inst *inst)
{
	int rc;

	dprintk(VIDC_DBG, "inst %pK: waiting for session init done\n", inst);
	rc = wait_for_state(inst, flipped_state, MSM_VIDC_OPEN_DONE,
			HAL_SESSION_INIT_DONE);
	if (rc) {
		dprintk(VIDC_ERR, "Session init failed for inst %pK\n", inst);
		msm_comm_generate_sys_error(inst);
		return rc;
	}

	return rc;
}

static int msm_comm_init_buffer_count(struct msm_vidc_inst *inst)
{
	int extra_buff_count = 0;
	struct hal_buffer_requirements *bufreq;
	int rc = 0;
	int port;

	if (!is_decode_session(inst) && !is_encode_session(inst))
		return 0;

	if (is_decode_session(inst))
		port = OUTPUT_PORT;
	else
		port = CAPTURE_PORT;

	/* Update input buff counts */
	bufreq = get_buff_req_buffer(inst, HAL_BUFFER_INPUT);
	if (!bufreq)
		return -EINVAL;

	extra_buff_count = msm_vidc_get_extra_buff_count(inst,
				HAL_BUFFER_INPUT);
	bufreq->buffer_count_min = inst->fmts[port].input_min_count;
	/* batching needs minimum batch size count of input buffers */
	if (is_batching_allowed(inst) &&
		bufreq->buffer_count_min < inst->batch.size)
		bufreq->buffer_count_min = inst->batch.size;
	bufreq->buffer_count_min_host = bufreq->buffer_count_actual =
				bufreq->buffer_count_min + extra_buff_count;

	dprintk(VIDC_DBG, "%s: %x : input min %d min_host %d actual %d\n",
		__func__, hash32_ptr(inst->session),
		bufreq->buffer_count_min, bufreq->buffer_count_min_host,
		bufreq->buffer_count_actual);

	rc = msm_comm_set_buffer_count(inst,
			bufreq->buffer_count_min,
			bufreq->buffer_count_actual, HAL_BUFFER_INPUT);
	if (rc) {
		dprintk(VIDC_ERR,
			"%s: Failed to set in buffer count to FW\n",
			__func__);
		return -EINVAL;
	}

	bufreq = get_buff_req_buffer(inst, HAL_BUFFER_EXTRADATA_INPUT);
	if (!bufreq)
		return -EINVAL;

	bufreq->buffer_count_min = inst->fmts[port].input_min_count;
	bufreq->buffer_count_min_host = bufreq->buffer_count_actual =
				bufreq->buffer_count_min + extra_buff_count;

	/* Update output buff count */
	bufreq = get_buff_req_buffer(inst, HAL_BUFFER_OUTPUT);
	if (!bufreq)
		return -EINVAL;

	extra_buff_count = msm_vidc_get_extra_buff_count(inst,
				HAL_BUFFER_OUTPUT);
	bufreq->buffer_count_min = inst->fmts[port].output_min_count;
	bufreq->buffer_count_min_host = bufreq->buffer_count_actual =
		bufreq->buffer_count_min + extra_buff_count;

	dprintk(VIDC_DBG, "%s: %x : output min %d min_host %d actual %d\n",
		__func__, hash32_ptr(inst->session),
		bufreq->buffer_count_min, bufreq->buffer_count_min_host,
		bufreq->buffer_count_actual);

	rc = msm_comm_set_buffer_count(inst,
		bufreq->buffer_count_min,
		bufreq->buffer_count_actual, HAL_BUFFER_OUTPUT);
	if (rc) {
		dprintk(VIDC_ERR,
			"%s: Failed to set out buffer count to FW\n",
			__func__);
		return -EINVAL;
	}

	bufreq = get_buff_req_buffer(inst, HAL_BUFFER_EXTRADATA_OUTPUT);
	if (!bufreq)
		return -EINVAL;

	bufreq->buffer_count_min = inst->fmts[port].output_min_count;
	bufreq->buffer_count_min_host = bufreq->buffer_count_actual =
		bufreq->buffer_count_min + extra_buff_count;

	return 0;
}

static int msm_comm_session_init(int flipped_state,
	struct msm_vidc_inst *inst)
{
	int rc = 0;
	int fourcc = 0;
	struct hfi_device *hdev;

	if (!inst || !inst->core || !inst->core->device) {
		dprintk(VIDC_ERR, "%s invalid parameters\n", __func__);
		return -EINVAL;
	}
	hdev = inst->core->device;

	if (IS_ALREADY_IN_STATE(flipped_state, MSM_VIDC_OPEN)) {
		dprintk(VIDC_INFO, "inst: %pK is already in state: %d\n",
						inst, inst->state);
		goto exit;
	}
	if (inst->session_type == MSM_VIDC_DECODER) {
		fourcc = inst->fmts[OUTPUT_PORT].fourcc;
	} else if (inst->session_type == MSM_VIDC_ENCODER) {
		fourcc = inst->fmts[CAPTURE_PORT].fourcc;
	} else if (inst->session_type == MSM_VIDC_CVP) {
		fourcc = V4L2_PIX_FMT_CVP;
	} else {
		dprintk(VIDC_ERR, "Invalid session\n");
		return -EINVAL;
	}

	rc = msm_comm_init_clocks_and_bus_data(inst);
	if (rc) {
		dprintk(VIDC_ERR, "Failed to initialize clocks and bus data\n");
		goto exit;
	}

	dprintk(VIDC_DBG, "%s: inst %pK\n", __func__, inst);
	rc = call_hfi_op(hdev, session_init, hdev->hfi_device_data,
			inst, get_hal_domain(inst->session_type),
			get_hal_codec(fourcc),
			&inst->session);

	if (rc || !inst->session) {
		dprintk(VIDC_ERR,
			"Failed to call session init for: %pK, %pK, %d, %d\n",
			inst->core->device, inst,
			inst->session_type, fourcc);
		rc = -EINVAL;
		goto exit;
	}

	rc = msm_comm_init_buffer_count(inst);
	if (rc) {
		dprintk(VIDC_ERR, "Failed to initialize buff counts\n");
		goto exit;
	}
	change_inst_state(inst, MSM_VIDC_OPEN);

exit:
	return rc;
}

static void msm_vidc_print_running_insts(struct msm_vidc_core *core)
{
	struct msm_vidc_inst *temp;
	int op_rate = 0;

	dprintk(VIDC_ERR, "Running instances:\n");
	dprintk(VIDC_ERR, "%4s|%4s|%4s|%4s|%4s|%4s\n",
			"type", "w", "h", "fps", "opr", "prop");

	mutex_lock(&core->lock);
	list_for_each_entry(temp, &core->instances, list) {
		if (temp->state >= MSM_VIDC_OPEN_DONE &&
				temp->state < MSM_VIDC_STOP_DONE) {
			char properties[4] = "";

			if (is_thumbnail_session(temp))
				strlcat(properties, "N", sizeof(properties));

			if (is_turbo_session(temp))
				strlcat(properties, "T", sizeof(properties));

			if (is_realtime_session(temp))
				strlcat(properties, "R", sizeof(properties));

			if (temp->clk_data.operating_rate)
				op_rate = temp->clk_data.operating_rate >> 16;
			else
				op_rate = temp->prop.fps;

			dprintk(VIDC_ERR, "%4d|%4d|%4d|%4d|%4d|%4s\n",
					temp->session_type,
					max(temp->prop.width[CAPTURE_PORT],
						temp->prop.width[OUTPUT_PORT]),
					max(temp->prop.height[CAPTURE_PORT],
						temp->prop.height[OUTPUT_PORT]),
					temp->prop.fps, op_rate, properties);
		}
	}
	mutex_unlock(&core->lock);
}

static int msm_vidc_load_resources(int flipped_state,
	struct msm_vidc_inst *inst)
{
	int rc = 0;
	struct hfi_device *hdev;
	int num_mbs_per_sec = 0, max_load_adj = 0;
	struct msm_vidc_core *core;
	enum load_calc_quirks quirks = LOAD_CALC_IGNORE_TURBO_LOAD |
		LOAD_CALC_IGNORE_THUMBNAIL_LOAD |
		LOAD_CALC_IGNORE_NON_REALTIME_LOAD;

	if (!inst || !inst->core || !inst->core->device) {
		dprintk(VIDC_ERR, "%s invalid parameters\n", __func__);
		return -EINVAL;
	}
	if (inst->state == MSM_VIDC_CORE_INVALID) {
		dprintk(VIDC_ERR,
			"%s: inst %pK is in invalid state\n", __func__, inst);
		return -EINVAL;
	}
	if (IS_ALREADY_IN_STATE(flipped_state, MSM_VIDC_LOAD_RESOURCES)) {
		dprintk(VIDC_INFO, "inst: %pK is already in state: %d\n",
						inst, inst->state);
		goto exit;
	}
	core = inst->core;

	num_mbs_per_sec =
		msm_comm_get_load(core, MSM_VIDC_DECODER, quirks) +
		msm_comm_get_load(core, MSM_VIDC_ENCODER, quirks);

	max_load_adj = core->resources.max_load +
		inst->capability.mbs_per_frame.max;

	if (num_mbs_per_sec > max_load_adj) {
		dprintk(VIDC_ERR, "HW is overloaded, needed: %d max: %d\n",
			num_mbs_per_sec, max_load_adj);
		msm_vidc_print_running_insts(core);
		msm_comm_kill_session(inst);
		return -EBUSY;
	}

	hdev = core->device;
	dprintk(VIDC_DBG, "%s: inst %pK\n", __func__, inst);
	rc = call_hfi_op(hdev, session_load_res, (void *) inst->session);
	if (rc) {
		dprintk(VIDC_ERR,
			"Failed to send load resources\n");
		goto exit;
	}
	change_inst_state(inst, MSM_VIDC_LOAD_RESOURCES);
exit:
	return rc;
}

static int msm_vidc_start(int flipped_state, struct msm_vidc_inst *inst)
{
	int rc = 0;
	struct hfi_device *hdev;

	if (!inst || !inst->core || !inst->core->device) {
		dprintk(VIDC_ERR, "%s invalid parameters\n", __func__);
		return -EINVAL;
	}
	if (inst->state == MSM_VIDC_CORE_INVALID) {
		dprintk(VIDC_ERR,
			"%s: inst %pK is in invalid\n", __func__, inst);
		return -EINVAL;
	}
	if (IS_ALREADY_IN_STATE(flipped_state, MSM_VIDC_START)) {
		dprintk(VIDC_INFO,
			"inst: %pK is already in state: %d\n",
			inst, inst->state);
		goto exit;
	}
	hdev = inst->core->device;
	dprintk(VIDC_DBG, "%s: inst %pK\n", __func__, inst);
	rc = call_hfi_op(hdev, session_start, (void *) inst->session);
	if (rc) {
		dprintk(VIDC_ERR,
			"Failed to send start\n");
		goto exit;
	}
	change_inst_state(inst, MSM_VIDC_START);
exit:
	return rc;
}

static int msm_vidc_stop(int flipped_state, struct msm_vidc_inst *inst)
{
	int rc = 0;
	struct hfi_device *hdev;

	if (!inst || !inst->core || !inst->core->device) {
		dprintk(VIDC_ERR, "%s invalid parameters\n", __func__);
		return -EINVAL;
	}
	if (inst->state == MSM_VIDC_CORE_INVALID) {
		dprintk(VIDC_ERR,
			"%s: inst %pK is in invalid state\n", __func__, inst);
		return -EINVAL;
	}
	if (IS_ALREADY_IN_STATE(flipped_state, MSM_VIDC_STOP)) {
		dprintk(VIDC_INFO,
			"inst: %pK is already in state: %d\n",
			inst, inst->state);
		goto exit;
	}
	hdev = inst->core->device;
	dprintk(VIDC_DBG, "%s: inst %pK\n", __func__, inst);
	rc = call_hfi_op(hdev, session_stop, (void *) inst->session);
	if (rc) {
		dprintk(VIDC_ERR, "%s: inst %pK session_stop failed\n",
				__func__, inst);
		goto exit;
	}
	change_inst_state(inst, MSM_VIDC_STOP);
exit:
	return rc;
}

static int msm_vidc_release_res(int flipped_state, struct msm_vidc_inst *inst)
{
	int rc = 0;
	struct hfi_device *hdev;

	if (!inst || !inst->core || !inst->core->device) {
		dprintk(VIDC_ERR, "%s invalid parameters\n", __func__);
		return -EINVAL;
	}
	if (inst->state == MSM_VIDC_CORE_INVALID) {
		dprintk(VIDC_ERR,
			"%s: inst %pK is in invalid state\n", __func__, inst);
		return -EINVAL;
	}
	if (IS_ALREADY_IN_STATE(flipped_state, MSM_VIDC_RELEASE_RESOURCES)) {
		dprintk(VIDC_INFO,
			"inst: %pK is already in state: %d\n",
			inst, inst->state);
		goto exit;
	}
	hdev = inst->core->device;
	dprintk(VIDC_DBG, "%s: inst %pK\n", __func__, inst);
	rc = call_hfi_op(hdev, session_release_res, (void *) inst->session);
	if (rc) {
		dprintk(VIDC_ERR,
			"Failed to send release resources\n");
		goto exit;
	}
	change_inst_state(inst, MSM_VIDC_RELEASE_RESOURCES);
exit:
	return rc;
}

static int msm_comm_session_close(int flipped_state,
			struct msm_vidc_inst *inst)
{
	int rc = 0;
	struct hfi_device *hdev;

	if (!inst || !inst->core || !inst->core->device) {
		dprintk(VIDC_ERR, "%s invalid params\n", __func__);
		return -EINVAL;
	}
	if (IS_ALREADY_IN_STATE(flipped_state, MSM_VIDC_CLOSE)) {
		dprintk(VIDC_INFO,
			"inst: %pK is already in state: %d\n",
						inst, inst->state);
		goto exit;
	}
	hdev = inst->core->device;
	dprintk(VIDC_DBG, "%s: inst %pK\n", __func__, inst);
	rc = call_hfi_op(hdev, session_end, (void *) inst->session);
	if (rc) {
		dprintk(VIDC_ERR,
			"Failed to send close\n");
		goto exit;
	}
	change_inst_state(inst, MSM_VIDC_CLOSE);
exit:
	return rc;
}

int msm_comm_suspend(int core_id)
{
	struct hfi_device *hdev;
	struct msm_vidc_core *core;
	int rc = 0;

	core = get_vidc_core(core_id);
	if (!core) {
		dprintk(VIDC_ERR,
			"%s: Failed to find core for core_id = %d\n",
			__func__, core_id);
		return -EINVAL;
	}

	hdev = (struct hfi_device *)core->device;
	if (!hdev) {
		dprintk(VIDC_ERR, "%s Invalid device handle\n", __func__);
		return -EINVAL;
	}

	rc = call_hfi_op(hdev, suspend, hdev->hfi_device_data);
	if (rc)
		dprintk(VIDC_WARN, "Failed to suspend\n");

	return rc;
}

static int get_flipped_state(int present_state,
	int desired_state)
{
	int flipped_state = present_state;

	if (flipped_state < MSM_VIDC_STOP
			&& desired_state > MSM_VIDC_STOP) {
		flipped_state = MSM_VIDC_STOP + (MSM_VIDC_STOP - flipped_state);
		flipped_state &= 0xFFFE;
		flipped_state = flipped_state - 1;
	} else if (flipped_state > MSM_VIDC_STOP
			&& desired_state < MSM_VIDC_STOP) {
		flipped_state = MSM_VIDC_STOP -
			(flipped_state - MSM_VIDC_STOP + 1);
		flipped_state &= 0xFFFE;
		flipped_state = flipped_state - 1;
	}
	return flipped_state;
}

int msm_comm_reset_bufreqs(struct msm_vidc_inst *inst, enum hal_buffer buf_type)
{
	struct hal_buffer_requirements *bufreqs;

	if (!inst) {
		dprintk(VIDC_ERR, "%s: invalid params\n", __func__);
		return -EINVAL;
	}

	bufreqs = get_buff_req_buffer(inst, buf_type);
	if (!bufreqs) {
		dprintk(VIDC_ERR, "%s: invalid buf type %d\n",
			__func__, buf_type);
		return -EINVAL;
	}
	bufreqs->buffer_size = bufreqs->buffer_region_size =
	bufreqs->buffer_count_min = bufreqs->buffer_count_min_host =
	bufreqs->buffer_count_actual = bufreqs->contiguous =
	bufreqs->buffer_alignment = 0;

	return 0;
}

int msm_comm_copy_bufreqs(struct msm_vidc_inst *inst, enum hal_buffer src_type,
		enum hal_buffer dst_type)
{
	struct hal_buffer_requirements *src_bufreqs;
	struct hal_buffer_requirements *dst_bufreqs;

	if (!inst) {
		dprintk(VIDC_ERR, "%s: invalid params\n", __func__);
		return -EINVAL;
	}

	src_bufreqs = get_buff_req_buffer(inst, src_type);
	dst_bufreqs = get_buff_req_buffer(inst, dst_type);
	if (!src_bufreqs || !dst_bufreqs) {
		dprintk(VIDC_ERR, "%s: invalid buf type: src %d dst %d\n",
			__func__, src_type, dst_type);
		return -EINVAL;
	}
	dst_bufreqs->buffer_size = src_bufreqs->buffer_size;
	dst_bufreqs->buffer_region_size = src_bufreqs->buffer_region_size;
	dst_bufreqs->buffer_count_min = src_bufreqs->buffer_count_min;
	dst_bufreqs->buffer_count_min_host = src_bufreqs->buffer_count_min_host;
	dst_bufreqs->buffer_count_actual = src_bufreqs->buffer_count_actual;
	dst_bufreqs->contiguous = src_bufreqs->contiguous;
	dst_bufreqs->buffer_alignment = src_bufreqs->buffer_alignment;

	return 0;
}

struct hal_buffer_requirements *get_buff_req_buffer(
		struct msm_vidc_inst *inst, enum hal_buffer buffer_type)
{
	int i;

	for (i = 0; i < HAL_BUFFER_MAX; i++) {
		if (inst->buff_req.buffer[i].buffer_type == buffer_type)
			return &inst->buff_req.buffer[i];
	}
	dprintk(VIDC_ERR, "Failed to get buff req for : %x", buffer_type);
	return NULL;
}

static int set_output_buffers(struct msm_vidc_inst *inst,
	enum hal_buffer buffer_type)
{
	int rc = 0;
	struct internal_buf *binfo = NULL;
	u32 smem_flags = SMEM_UNCACHED, buffer_size;
	struct hal_buffer_requirements *output_buf, *extradata_buf;
	int i;
	struct hfi_device *hdev;
	struct hal_buffer_size_minimum b;

	hdev = inst->core->device;

	output_buf = get_buff_req_buffer(inst, buffer_type);
	if (!output_buf) {
		dprintk(VIDC_DBG,
			"This output buffer not required, buffer_type: %x\n",
			buffer_type);
		return 0;
	}

	/* For DPB buffers, Always use FW count */
	output_buf->buffer_count_actual = output_buf->buffer_count_min_host =
		output_buf->buffer_count_min;

	dprintk(VIDC_DBG,
		"output: num = %d, size = %d\n",
		output_buf->buffer_count_actual,
		output_buf->buffer_size);

	buffer_size = output_buf->buffer_size;
	b.buffer_type = buffer_type;
	b.buffer_size = buffer_size;
	rc = call_hfi_op(hdev, session_set_property,
		inst->session, HAL_PARAM_BUFFER_SIZE_MINIMUM,
		&b);

	extradata_buf = get_buff_req_buffer(inst, HAL_BUFFER_EXTRADATA_OUTPUT);
	if (extradata_buf) {
		dprintk(VIDC_DBG,
			"extradata: num = %d, size = %d\n",
			extradata_buf->buffer_count_actual,
			extradata_buf->buffer_size);
		buffer_size += extradata_buf->buffer_size;
	} else {
		dprintk(VIDC_DBG,
			"This extradata buffer not required, buffer_type: %x\n",
			buffer_type);
	}

	if (inst->flags & VIDC_SECURE)
		smem_flags |= SMEM_SECURE;

	if (output_buf->buffer_size) {
		for (i = 0; i < output_buf->buffer_count_actual;
				i++) {
			binfo = kzalloc(sizeof(*binfo), GFP_KERNEL);
			if (!binfo) {
				dprintk(VIDC_ERR, "Out of memory\n");
				rc = -ENOMEM;
				goto fail_kzalloc;
			}
			rc = msm_comm_smem_alloc(inst,
					buffer_size, 1, smem_flags,
					buffer_type, 0, &binfo->smem);
			if (rc) {
				dprintk(VIDC_ERR,
					"Failed to allocate output memory\n");
				goto err_no_mem;
			}
			binfo->buffer_type = buffer_type;
			binfo->buffer_ownership = DRIVER;
			dprintk(VIDC_DBG, "Output buffer address: %#x\n",
					binfo->smem.device_addr);

			if (inst->buffer_mode_set[CAPTURE_PORT] ==
				HAL_BUFFER_MODE_STATIC) {
				struct vidc_buffer_addr_info buffer_info = {0};

				buffer_info.buffer_size =
					output_buf->buffer_size;
				buffer_info.buffer_type = buffer_type;
				buffer_info.num_buffers = 1;
				buffer_info.align_device_addr =
					binfo->smem.device_addr;
				buffer_info.extradata_addr =
					binfo->smem.device_addr +
					output_buf->buffer_size;
				if (extradata_buf)
					buffer_info.extradata_size =
						extradata_buf->buffer_size;
				rc = call_hfi_op(hdev, session_set_buffers,
					(void *) inst->session, &buffer_info);
				if (rc) {
					dprintk(VIDC_ERR,
						"%s : session_set_buffers failed\n",
						__func__);
					goto fail_set_buffers;
				}
			}
			mutex_lock(&inst->outputbufs.lock);
			list_add_tail(&binfo->list, &inst->outputbufs.list);
			mutex_unlock(&inst->outputbufs.lock);
		}
	}
	return rc;
fail_set_buffers:
	msm_comm_smem_free(inst, &binfo->smem);
err_no_mem:
	kfree(binfo);
fail_kzalloc:
	return rc;
}

static inline char *get_buffer_name(enum hal_buffer buffer_type)
{
	switch (buffer_type) {
	case HAL_BUFFER_INPUT: return "input";
	case HAL_BUFFER_OUTPUT: return "output";
	case HAL_BUFFER_OUTPUT2: return "output_2";
	case HAL_BUFFER_EXTRADATA_INPUT: return "input_extra";
	case HAL_BUFFER_EXTRADATA_OUTPUT: return "output_extra";
	case HAL_BUFFER_EXTRADATA_OUTPUT2: return "output2_extra";
	case HAL_BUFFER_INTERNAL_SCRATCH: return "scratch";
	case HAL_BUFFER_INTERNAL_SCRATCH_1: return "scratch_1";
	case HAL_BUFFER_INTERNAL_SCRATCH_2: return "scratch_2";
	case HAL_BUFFER_INTERNAL_PERSIST: return "persist";
	case HAL_BUFFER_INTERNAL_PERSIST_1: return "persist_1";
	case HAL_BUFFER_INTERNAL_CMD_QUEUE: return "queue";
	default: return "????";
	}
}

static int set_internal_buf_on_fw(struct msm_vidc_inst *inst,
				enum hal_buffer buffer_type,
				struct msm_smem *handle, bool reuse)
{
	struct vidc_buffer_addr_info buffer_info;
	struct hfi_device *hdev;
	int rc = 0;

	if (!inst || !inst->core || !inst->core->device || !handle) {
		dprintk(VIDC_ERR, "%s - invalid params\n", __func__);
		return -EINVAL;
	}

	hdev = inst->core->device;

	buffer_info.buffer_size = handle->size;
	buffer_info.buffer_type = buffer_type;
	buffer_info.num_buffers = 1;
	buffer_info.align_device_addr = handle->device_addr;
	dprintk(VIDC_DBG, "%s %s buffer : %x\n",
				reuse ? "Reusing" : "Allocated",
				get_buffer_name(buffer_type),
				buffer_info.align_device_addr);

	rc = call_hfi_op(hdev, session_set_buffers,
		(void *) inst->session, &buffer_info);
	if (rc) {
		dprintk(VIDC_ERR,
			"vidc_hal_session_set_buffers failed\n");
		return rc;
	}
	return 0;
}

static bool reuse_internal_buffers(struct msm_vidc_inst *inst,
		enum hal_buffer buffer_type, struct msm_vidc_list *buf_list)
{
	struct internal_buf *buf;
	int rc = 0;
	bool reused = false;

	if (!inst || !buf_list) {
		dprintk(VIDC_ERR, "%s: invalid params\n", __func__);
		return false;
	}

	mutex_lock(&buf_list->lock);
	list_for_each_entry(buf, &buf_list->list, list) {
		if (buf->buffer_type != buffer_type)
			continue;

		/*
		 * Persist buffer size won't change with resolution. If they
		 * are in queue means that they are already allocated and
		 * given to HW. HW can use them without reallocation. These
		 * buffers are not released as part of port reconfig. So
		 * driver no need to set them again.
		 */

		if (buffer_type != HAL_BUFFER_INTERNAL_PERSIST
			&& buffer_type != HAL_BUFFER_INTERNAL_PERSIST_1) {

			rc = set_internal_buf_on_fw(inst, buffer_type,
					&buf->smem, true);
			if (rc) {
				dprintk(VIDC_ERR,
					"%s: session_set_buffers failed\n",
					__func__);
				reused = false;
				break;
			}
		}
		reused = true;
		dprintk(VIDC_DBG,
			"Re-using internal buffer type : %d\n", buffer_type);
	}
	mutex_unlock(&buf_list->lock);
	return reused;
}

static int allocate_and_set_internal_bufs(struct msm_vidc_inst *inst,
			struct hal_buffer_requirements *internal_bufreq,
			struct msm_vidc_list *buf_list)
{
	struct internal_buf *binfo;
	u32 smem_flags = SMEM_UNCACHED;
	int rc = 0;
	int i = 0;

	if (!inst || !internal_bufreq || !buf_list)
		return -EINVAL;

	if (!internal_bufreq->buffer_size)
		return 0;

	if (inst->flags & VIDC_SECURE)
		smem_flags |= SMEM_SECURE;

	for (i = 0; i < internal_bufreq->buffer_count_actual; i++) {
		binfo = kzalloc(sizeof(*binfo), GFP_KERNEL);
		if (!binfo) {
			dprintk(VIDC_ERR, "Out of memory\n");
			rc = -ENOMEM;
			goto fail_kzalloc;
		}
		rc = msm_comm_smem_alloc(inst, internal_bufreq->buffer_size,
				1, smem_flags, internal_bufreq->buffer_type,
				0, &binfo->smem);
		if (rc) {
			dprintk(VIDC_ERR,
				"Failed to allocate scratch memory\n");
			goto err_no_mem;
		}

		binfo->buffer_type = internal_bufreq->buffer_type;

		rc = set_internal_buf_on_fw(inst, internal_bufreq->buffer_type,
				&binfo->smem, false);
		if (rc)
			goto fail_set_buffers;

		mutex_lock(&buf_list->lock);
		list_add_tail(&binfo->list, &buf_list->list);
		mutex_unlock(&buf_list->lock);
	}
	return rc;

fail_set_buffers:
	msm_comm_smem_free(inst, &binfo->smem);
err_no_mem:
	kfree(binfo);
fail_kzalloc:
	return rc;

}

static int set_internal_buffers(struct msm_vidc_inst *inst,
	enum hal_buffer buffer_type, struct msm_vidc_list *buf_list)
{
	struct hal_buffer_requirements *internal_buf;

	internal_buf = get_buff_req_buffer(inst, buffer_type);
	if (!internal_buf) {
		dprintk(VIDC_DBG,
			"This internal buffer not required, buffer_type: %x\n",
			buffer_type);
		return 0;
	}

	dprintk(VIDC_DBG, "Buffer type %s: num = %d, size = %d\n",
		get_buffer_name(buffer_type),
		internal_buf->buffer_count_actual, internal_buf->buffer_size);

	/*
	 * Try reusing existing internal buffers first.
	 * If it's not possible to reuse, allocate new buffers.
	 */
	if (reuse_internal_buffers(inst, buffer_type, buf_list))
		return 0;

	return allocate_and_set_internal_bufs(inst, internal_buf,
				buf_list);
}

int msm_comm_try_state(struct msm_vidc_inst *inst, int state)
{
	int rc = 0;
	int flipped_state;

	if (!inst) {
		dprintk(VIDC_ERR, "%s: invalid params %pK", __func__, inst);
		return -EINVAL;
	}
	dprintk(VIDC_DBG,
		"Trying to move inst: %pK (%#x) from: %#x to %#x\n",
		inst, hash32_ptr(inst->session), inst->state, state);

	mutex_lock(&inst->sync_lock);
	if (inst->state == MSM_VIDC_CORE_INVALID) {
		dprintk(VIDC_ERR, "%s: inst %pK is in invalid\n",
			__func__, inst);
		rc = -EINVAL;
		goto exit;
	}

	flipped_state = get_flipped_state(inst->state, state);
	dprintk(VIDC_DBG,
		"inst: %pK (%#x) flipped_state = %#x\n",
		inst, hash32_ptr(inst->session), flipped_state);
	switch (flipped_state) {
	case MSM_VIDC_CORE_UNINIT_DONE:
	case MSM_VIDC_CORE_INIT:
		rc = msm_comm_init_core(inst);
		if (rc || state <= get_flipped_state(inst->state, state))
			break;
	case MSM_VIDC_CORE_INIT_DONE:
		rc = msm_comm_init_core_done(inst);
		if (rc || state <= get_flipped_state(inst->state, state))
			break;
	case MSM_VIDC_OPEN:
		rc = msm_comm_session_init(flipped_state, inst);
		if (rc || state <= get_flipped_state(inst->state, state))
			break;
	case MSM_VIDC_OPEN_DONE:
		rc = msm_comm_session_init_done(flipped_state, inst);
		if (rc || state <= get_flipped_state(inst->state, state))
			break;
	case MSM_VIDC_LOAD_RESOURCES:
		rc = msm_vidc_load_resources(flipped_state, inst);
		if (rc || state <= get_flipped_state(inst->state, state))
			break;
	case MSM_VIDC_LOAD_RESOURCES_DONE:
	case MSM_VIDC_START:
		rc = msm_vidc_start(flipped_state, inst);
		if (rc || state <= get_flipped_state(inst->state, state))
			break;
	case MSM_VIDC_START_DONE:
		rc = wait_for_state(inst, flipped_state, MSM_VIDC_START_DONE,
				HAL_SESSION_START_DONE);
		if (rc || state <= get_flipped_state(inst->state, state))
			break;
	case MSM_VIDC_STOP:
		rc = msm_vidc_stop(flipped_state, inst);
		if (rc || state <= get_flipped_state(inst->state, state))
			break;
	case MSM_VIDC_STOP_DONE:
		rc = wait_for_state(inst, flipped_state, MSM_VIDC_STOP_DONE,
				HAL_SESSION_STOP_DONE);
		if (rc || state <= get_flipped_state(inst->state, state))
			break;
		dprintk(VIDC_DBG, "Moving to Stop Done state\n");
	case MSM_VIDC_RELEASE_RESOURCES:
		rc = msm_vidc_release_res(flipped_state, inst);
		if (rc || state <= get_flipped_state(inst->state, state))
			break;
	case MSM_VIDC_RELEASE_RESOURCES_DONE:
		rc = wait_for_state(inst, flipped_state,
			MSM_VIDC_RELEASE_RESOURCES_DONE,
			HAL_SESSION_RELEASE_RESOURCE_DONE);
		if (rc || state <= get_flipped_state(inst->state, state))
			break;
		dprintk(VIDC_DBG,
				"Moving to release resources done state\n");
	case MSM_VIDC_CLOSE:
		rc = msm_comm_session_close(flipped_state, inst);
		if (rc || state <= get_flipped_state(inst->state, state))
			break;
	case MSM_VIDC_CLOSE_DONE:
		rc = wait_for_state(inst, flipped_state, MSM_VIDC_CLOSE_DONE,
				HAL_SESSION_END_DONE);
		if (rc || state <= get_flipped_state(inst->state, state))
			break;
		msm_comm_session_clean(inst);
	case MSM_VIDC_CORE_UNINIT:
	case MSM_VIDC_CORE_INVALID:
		dprintk(VIDC_DBG, "Sending core uninit\n");
		rc = msm_vidc_deinit_core(inst);
		if (rc || state == get_flipped_state(inst->state, state))
			break;
	default:
		dprintk(VIDC_ERR, "State not recognized\n");
		rc = -EINVAL;
		break;
	}

exit:
	mutex_unlock(&inst->sync_lock);

	if (rc) {
		dprintk(VIDC_ERR,
				"Failed to move from state: %d to %d\n",
				inst->state, state);
		msm_comm_kill_session(inst);
	} else {
		trace_msm_vidc_common_state_change((void *)inst,
				inst->state, state);
	}
	return rc;
}

int msm_vidc_send_pending_eos_buffers(struct msm_vidc_inst *inst)
{
	struct vidc_frame_data data = {0};
	struct hfi_device *hdev;
	struct eos_buf *binfo = NULL, *temp = NULL;
	int rc = 0;

	if (!inst || !inst->core || !inst->core->device) {
		dprintk(VIDC_ERR, "%s: Invalid arguments\n", __func__);
		return -EINVAL;
	}

	mutex_lock(&inst->eosbufs.lock);
	list_for_each_entry_safe(binfo, temp, &inst->eosbufs.list, list) {
		if (binfo->is_queued)
			continue;

		data.alloc_len = binfo->smem.size;
		data.device_addr = binfo->smem.device_addr;
		data.buffer_type = HAL_BUFFER_INPUT;
		data.filled_len = 0;
		data.offset = 0;
		data.flags = HAL_BUFFERFLAG_EOS;
		data.timestamp = 0;
		data.extradata_addr = data.device_addr;
		data.extradata_size = 0;
		dprintk(VIDC_DBG, "Queueing EOS buffer 0x%x\n",
				data.device_addr);
		hdev = inst->core->device;

		rc = call_hfi_op(hdev, session_etb, inst->session,
				&data);
		binfo->is_queued = 1;
	}
	mutex_unlock(&inst->eosbufs.lock);

	return rc;
}

int msm_vidc_comm_cmd(void *instance, union msm_v4l2_cmd *cmd)
{
	struct msm_vidc_inst *inst = instance;
	struct v4l2_decoder_cmd *dec = NULL;
	struct v4l2_encoder_cmd *enc = NULL;
	struct msm_vidc_core *core;
	int which_cmd = 0, flags = 0, rc = 0;

	if (!inst || !inst->core || !cmd) {
		dprintk(VIDC_ERR, "%s invalid params\n", __func__);
		return -EINVAL;
	}
	core = inst->core;
	if (inst->session_type == MSM_VIDC_ENCODER) {
		enc = (struct v4l2_encoder_cmd *)cmd;
		which_cmd = enc->cmd;
		flags = enc->flags;
	} else if (inst->session_type == MSM_VIDC_DECODER) {
		dec = (struct v4l2_decoder_cmd *)cmd;
		which_cmd = dec->cmd;
		flags = dec->flags;
	}


	switch (which_cmd) {
	case V4L2_QCOM_CMD_FLUSH:
		rc = msm_comm_flush(inst, flags);
		if (rc) {
			dprintk(VIDC_ERR,
				"Failed to flush buffers: %d\n", rc);
		}
		break;
	case V4L2_QCOM_CMD_SESSION_CONTINUE:
	{
		rc = msm_comm_session_continue(inst);
		break;
	}
	/* This case also for V4L2_ENC_CMD_STOP */
	case V4L2_DEC_CMD_STOP:
	{
		struct eos_buf *binfo = NULL;
		u32 smem_flags = SMEM_UNCACHED;

		if (inst->state != MSM_VIDC_START_DONE) {
			dprintk(VIDC_DBG,
				"Inst = %pK is not ready for EOS\n", inst);
			break;
		}

		binfo = kzalloc(sizeof(*binfo), GFP_KERNEL);
		if (!binfo) {
			dprintk(VIDC_ERR, "%s: Out of memory\n", __func__);
			rc = -ENOMEM;
			break;
		}

		if (inst->flags & VIDC_SECURE)
			smem_flags |= SMEM_SECURE;

		rc = msm_comm_smem_alloc(inst,
				SZ_4K, 1, smem_flags,
				HAL_BUFFER_INPUT, 0, &binfo->smem);
		if (rc) {
			kfree(binfo);
			dprintk(VIDC_ERR,
				"Failed to allocate output memory\n");
			rc = -ENOMEM;
			break;
		}

		mutex_lock(&inst->eosbufs.lock);
		list_add_tail(&binfo->list, &inst->eosbufs.list);
		mutex_unlock(&inst->eosbufs.lock);
		rc = msm_vidc_send_pending_eos_buffers(inst);
		if (rc) {
			dprintk(VIDC_ERR,
				"Failed pending_eos_buffers sending\n");
			list_del(&binfo->list);
			kfree(binfo);
			break;
		}
		break;
	}
	default:
		dprintk(VIDC_ERR, "Unknown Command %d\n", which_cmd);
		rc = -ENOTSUPP;
		break;
	}
	return rc;
}

static void populate_frame_data(struct vidc_frame_data *data,
		struct msm_vidc_buffer *mbuf, struct msm_vidc_inst *inst)
{
	u64 time_usec;
	int extra_idx;
	struct vb2_buffer *vb;
	struct vb2_v4l2_buffer *vbuf;
	struct vidc_tag_data tag_data;

	if (!inst || !mbuf || !data) {
		dprintk(VIDC_ERR, "%s: invalid params %pK %pK %pK\n",
			__func__, inst, mbuf, data);
		return;
	}

	vb = &mbuf->vvb.vb2_buf;
	vbuf = to_vb2_v4l2_buffer(vb);

	time_usec = vb->timestamp;
	do_div(time_usec, NSEC_PER_USEC);

	data->alloc_len = vb->planes[0].length;
	data->device_addr = mbuf->smem[0].device_addr;
	data->timestamp = time_usec;
	data->flags = 0;

	if (vb->type == V4L2_BUF_TYPE_VIDEO_OUTPUT_MPLANE) {
		data->buffer_type = HAL_BUFFER_INPUT;
		data->filled_len = vb->planes[0].bytesused;
		data->offset = vb->planes[0].data_offset;

		if (vbuf->flags & V4L2_QCOM_BUF_FLAG_EOS)
			data->flags |= HAL_BUFFERFLAG_EOS;

		if (vbuf->flags & V4L2_QCOM_BUF_FLAG_CODECCONFIG)
			data->flags |= HAL_BUFFERFLAG_CODECCONFIG;

		if (inst->session_type == MSM_VIDC_DECODER) {
			msm_comm_fetch_mark_data(&inst->etb_data, vb->index,
				&data->mark_data, &data->mark_target);
		}

	} else if (vb->type == V4L2_BUF_TYPE_VIDEO_CAPTURE_MPLANE) {
		data->buffer_type = msm_comm_get_hal_output_buffer(inst);
	}

	tag_data.index = vb->index;
	tag_data.type = vb->type;

	msm_comm_fetch_tags(inst, &tag_data);
	data->input_tag = tag_data.input_tag;
	data->output_tag = tag_data.output_tag;


	extra_idx = EXTRADATA_IDX(vb->num_planes);
	if (extra_idx && extra_idx < VIDEO_MAX_PLANES) {
		data->extradata_addr = mbuf->smem[extra_idx].device_addr;
		data->extradata_size = vb->planes[extra_idx].length;
		data->flags |= HAL_BUFFERFLAG_EXTRADATA;
	}
}

enum hal_buffer get_hal_buffer_type(unsigned int type,
		unsigned int plane_num)
{
	if (type == V4L2_BUF_TYPE_VIDEO_OUTPUT_MPLANE) {
		if (plane_num == 0)
			return HAL_BUFFER_INPUT;
		else
			return HAL_BUFFER_EXTRADATA_INPUT;
	} else if (type == V4L2_BUF_TYPE_VIDEO_CAPTURE_MPLANE) {
		if (plane_num == 0)
			return HAL_BUFFER_OUTPUT;
		else
			return HAL_BUFFER_EXTRADATA_OUTPUT;
	} else {
		return -EINVAL;
	}
}

int msm_comm_num_queued_bufs(struct msm_vidc_inst *inst, u32 type)
{
	int count = 0;
	struct msm_vidc_buffer *mbuf;

	if (!inst) {
		dprintk(VIDC_ERR, "%s: invalid params\n", __func__);
		return 0;
	}

	mutex_lock(&inst->registeredbufs.lock);
	list_for_each_entry(mbuf, &inst->registeredbufs.list, list) {
		if (mbuf->vvb.vb2_buf.type != type)
			continue;
		if (!(mbuf->flags & MSM_VIDC_FLAG_QUEUED))
			continue;
		count++;
	}
	mutex_unlock(&inst->registeredbufs.lock);

	return count;
}

static int num_pending_qbufs(struct msm_vidc_inst *inst, u32 type)
{
	int count = 0;
	struct msm_vidc_buffer *mbuf;

	if (!inst) {
		dprintk(VIDC_ERR, "%s: invalid params\n", __func__);
		return 0;
	}

	mutex_lock(&inst->registeredbufs.lock);
	list_for_each_entry(mbuf, &inst->registeredbufs.list, list) {
		if (mbuf->vvb.vb2_buf.type != type)
			continue;
		/* Count only deferred buffers */
		if (!(mbuf->flags & MSM_VIDC_FLAG_DEFERRED))
			continue;
		count++;
	}
	mutex_unlock(&inst->registeredbufs.lock);

	return count;
}

static int msm_comm_qbuf_to_hfi(struct msm_vidc_inst *inst,
		struct msm_vidc_buffer *mbuf)
{
	int rc = 0;
	struct hfi_device *hdev;
	enum msm_vidc_debugfs_event e;
	struct vidc_frame_data frame_data = {0};

	if (!inst || !inst->core || !inst->core->device || !mbuf) {
		dprintk(VIDC_ERR, "%s: Invalid arguments\n", __func__);
		return -EINVAL;
	}
	hdev = inst->core->device;

	populate_frame_data(&frame_data, mbuf, inst);
	/* mbuf is not deferred anymore */
	mbuf->flags &= ~MSM_VIDC_FLAG_DEFERRED;

	if (mbuf->vvb.vb2_buf.type == V4L2_BUF_TYPE_VIDEO_OUTPUT_MPLANE) {
		e = MSM_VIDC_DEBUGFS_EVENT_ETB;
		rc = call_hfi_op(hdev, session_etb, inst->session, &frame_data);
	} else if (mbuf->vvb.vb2_buf.type ==
			V4L2_BUF_TYPE_VIDEO_CAPTURE_MPLANE) {
		e = MSM_VIDC_DEBUGFS_EVENT_FTB;
		rc = call_hfi_op(hdev, session_ftb, inst->session, &frame_data);
	} else {
		dprintk(VIDC_ERR, "%s: invalid qbuf type %d:\n", __func__,
			mbuf->vvb.vb2_buf.type);
		rc = -EINVAL;
	}
	if (rc) {
		dprintk(VIDC_ERR, "%s: Failed to qbuf: %d\n", __func__, rc);
		goto err_bad_input;
	}
	mbuf->flags |= MSM_VIDC_FLAG_QUEUED;
	msm_vidc_debugfs_update(inst, e);

err_bad_input:
	return rc;
}

void msm_vidc_batch_handler(struct work_struct *work)
{
	int rc = 0;
	struct msm_vidc_inst *inst;

	inst = container_of(work, struct msm_vidc_inst, batch_work);

	inst = get_inst(get_vidc_core(MSM_VIDC_CORE_VENUS), inst);
	if (!inst) {
		dprintk(VIDC_ERR, "%s: invalid params\n", __func__);
		return;
	}

	if (inst->state == MSM_VIDC_CORE_INVALID) {
		dprintk(VIDC_ERR, "%s: invalid state\n", __func__);
		goto exit;
	}

	rc = msm_comm_scale_clocks_and_bus(inst);
	if (rc)
		dprintk(VIDC_ERR, "%s: scale clocks failed\n", __func__);

	dprintk(VIDC_INFO,
		"%s: queing batch pending buffers to firmware\n", __func__);

	rc = msm_comm_qbufs_batch(inst, NULL);
	if (rc) {
		dprintk(VIDC_ERR, "%s: Failed batch-qbuf to hfi: %d\n",
			__func__, rc);
	}

exit:
	put_inst(inst);
}

static int msm_comm_qbuf_in_rbr(struct msm_vidc_inst *inst,
		struct msm_vidc_buffer *mbuf)
{
	int rc = 0;

	if (!inst || !mbuf) {
		dprintk(VIDC_ERR, "%s: Invalid arguments\n", __func__);
		return -EINVAL;
	}

	if (inst->state == MSM_VIDC_CORE_INVALID) {
		dprintk(VIDC_ERR, "%s: inst is in bad state\n", __func__);
		return -EINVAL;
	}

	rc = msm_comm_scale_clocks_and_bus(inst);
	if (rc)
		dprintk(VIDC_ERR, "%s: scale clocks failed\n", __func__);

	print_vidc_buffer(VIDC_DBG, "qbuf in rbr", inst, mbuf);
	rc = msm_comm_qbuf_to_hfi(inst, mbuf);
	if (rc)
		dprintk(VIDC_ERR, "%s: Failed qbuf to hfi: %d\n", __func__, rc);

	return rc;
}

int msm_comm_qbuf(struct msm_vidc_inst *inst, struct msm_vidc_buffer *mbuf)
{
	int rc = 0;

	if (!inst || !mbuf) {
		dprintk(VIDC_ERR, "%s: Invalid arguments\n", __func__);
		return -EINVAL;
	}

	if (inst->state == MSM_VIDC_CORE_INVALID) {
		dprintk(VIDC_ERR, "%s: inst is in bad state\n", __func__);
		return -EINVAL;
	}

	if (inst->state != MSM_VIDC_START_DONE) {
		mbuf->flags |= MSM_VIDC_FLAG_DEFERRED;
		print_vidc_buffer(VIDC_DBG, "qbuf deferred", inst, mbuf);
		return 0;
	}

	rc = msm_comm_scale_clocks_and_bus(inst);
	if (rc)
		dprintk(VIDC_ERR, "%s: scale clocks failed\n", __func__);

	print_vidc_buffer(VIDC_DBG, "qbuf", inst, mbuf);
	rc = msm_comm_qbuf_to_hfi(inst, mbuf);
	if (rc)
		dprintk(VIDC_ERR, "%s: Failed qbuf to hfi: %d\n", __func__, rc);

	return rc;
}

int msm_comm_qbufs(struct msm_vidc_inst *inst)
{
	int rc = 0;
	struct msm_vidc_buffer *mbuf;

	if (!inst) {
		dprintk(VIDC_ERR, "%s: Invalid arguments\n", __func__);
		return -EINVAL;
	}

	if (inst->state != MSM_VIDC_START_DONE) {
		dprintk(VIDC_DBG, "%s: inst not in start state: %d\n",
			__func__, inst->state);
		return 0;
	}

	rc = msm_comm_scale_clocks_and_bus(inst);
	if (rc)
		dprintk(VIDC_ERR, "%s: scale clocks failed\n", __func__);

	mutex_lock(&inst->registeredbufs.lock);
	list_for_each_entry(mbuf, &inst->registeredbufs.list, list) {
		/* Queue only deferred buffers */
		if (!(mbuf->flags & MSM_VIDC_FLAG_DEFERRED))
			continue;
		print_vidc_buffer(VIDC_DBG, "qbufs", inst, mbuf);
		rc = msm_comm_qbuf_to_hfi(inst, mbuf);
		if (rc) {
			dprintk(VIDC_ERR, "%s: Failed qbuf to hfi: %d\n",
				__func__, rc);
			break;
		}
	}
	mutex_unlock(&inst->registeredbufs.lock);

	return rc;
}

int msm_comm_qbufs_batch(struct msm_vidc_inst *inst,
		struct msm_vidc_buffer *mbuf)
{
	int rc = 0;
	struct msm_vidc_buffer *buf;

	mutex_lock(&inst->registeredbufs.lock);
	list_for_each_entry(buf, &inst->registeredbufs.list, list) {
		/* Don't queue if buffer is not CAPTURE_MPLANE */
		if (buf->vvb.vb2_buf.type !=
			V4L2_BUF_TYPE_VIDEO_CAPTURE_MPLANE)
			goto loop_end;
		/* Don't queue if buffer is not a deferred buffer */
		if (!(buf->flags & MSM_VIDC_FLAG_DEFERRED))
			goto loop_end;
		/* Don't queue if RBR event is pending on this buffer */
		if (buf->flags & MSM_VIDC_FLAG_RBR_PENDING)
			goto loop_end;

		print_vidc_buffer(VIDC_DBG, "batch-qbuf", inst, buf);
		rc = msm_comm_qbuf_to_hfi(inst, buf);
		if (rc) {
			dprintk(VIDC_ERR, "%s: Failed batch qbuf to hfi: %d\n",
				__func__, rc);
			break;
		}
loop_end:
		/* Queue pending buffers till the current buffer only */
		if (buf == mbuf)
			break;
	}
	mutex_unlock(&inst->registeredbufs.lock);

	return rc;
}

/*
 * msm_comm_qbuf_decode_batch - count the buffers which are not queued to
 *              firmware yet (count includes rbr pending buffers too) and
 *              queue the buffers at once if full batch count reached.
 *              Don't queue rbr pending buffers as they would be queued
 *              when rbr event arrived from firmware.
 */
int msm_comm_qbuf_decode_batch(struct msm_vidc_inst *inst,
		struct msm_vidc_buffer *mbuf)
{
	int rc = 0;
	u32 count = 0;

	if (!inst || !mbuf) {
		dprintk(VIDC_ERR, "%s: Invalid arguments\n", __func__);
		return -EINVAL;
	}

	if (inst->state == MSM_VIDC_CORE_INVALID) {
		dprintk(VIDC_ERR, "%s: inst is in bad state\n", __func__);
		return -EINVAL;
	}

	if (inst->state != MSM_VIDC_START_DONE) {
		mbuf->flags |= MSM_VIDC_FLAG_DEFERRED;
		print_vidc_buffer(VIDC_DBG, "qbuf deferred", inst, mbuf);
		return 0;
	}

	/*
	 * Don't defer buffers initially to avoid startup latency increase
	 * due to batching
	*/
	if (inst->clk_data.buffer_counter > SKIP_BATCH_WINDOW) {
		mod_timer(&inst->batch_timer, jiffies +
			msecs_to_jiffies(MSM_VIDC_QBUF_BATCH_TIMEOUT));
		count = num_pending_qbufs(inst,
			V4L2_BUF_TYPE_VIDEO_CAPTURE_MPLANE);
		if (count < inst->batch.size) {
			print_vidc_buffer(VIDC_DBG,
				"batch-qbuf deferred", inst, mbuf);
			return 0;
		}
	}

	rc = msm_comm_scale_clocks_and_bus(inst);
	if (rc)
		dprintk(VIDC_ERR, "%s: scale clocks failed\n", __func__);

	rc = msm_comm_qbufs_batch(inst, mbuf);
	if (rc) {
		dprintk(VIDC_ERR, "%s: Failed qbuf to hfi: %d\n",
			__func__, rc);
	}

	return rc;
}

int msm_comm_try_get_bufreqs(struct msm_vidc_inst *inst)
{
	int rc = 0, i = 0;
	union hal_get_property hprop;
	enum hal_buffer int_buf[] = {
			HAL_BUFFER_INTERNAL_SCRATCH,
			HAL_BUFFER_INTERNAL_SCRATCH_1,
			HAL_BUFFER_INTERNAL_SCRATCH_2,
			HAL_BUFFER_INTERNAL_PERSIST,
			HAL_BUFFER_INTERNAL_PERSIST_1,
			HAL_BUFFER_INTERNAL_RECON,
	};

	memset(&hprop, 0x0, sizeof(hprop));

	rc = msm_comm_try_get_prop(inst, HAL_PARAM_GET_BUFFER_REQUIREMENTS,
		&hprop);
	if (rc) {
		dprintk(VIDC_ERR, "Failed getting buffer requirements: %d", rc);
		return rc;
	}

	/* reset internal buffers */
	for (i = 0; i < ARRAY_SIZE(int_buf); i++)
		msm_comm_reset_bufreqs(inst, int_buf[i]);

	dprintk(VIDC_DBG, "Buffer requirements from HW:\n");
	dprintk(VIDC_DBG, "%15s %8s %8s %8s %8s\n",
		"buffer type", "count", "mincount_host", "mincount_fw", "size");
	for (i = 0; i < HAL_BUFFER_MAX; i++) {
		struct hal_buffer_requirements req = hprop.buf_req.buffer[i];
		struct hal_buffer_requirements *curr_req;

		/*
		 * For decoder we can ignore the buffer counts that firmware
		 * sends for inp/out buffers.
		 * FW buffer counts for these are used only in reconfig
		 */
		curr_req = get_buff_req_buffer(inst, req.buffer_type);
		if (!curr_req)
			return -EINVAL;

		if (req.buffer_type == HAL_BUFFER_INPUT ||
			req.buffer_type == HAL_BUFFER_OUTPUT ||
			req.buffer_type == HAL_BUFFER_OUTPUT2 ||
			req.buffer_type == HAL_BUFFER_EXTRADATA_INPUT ||
			req.buffer_type == HAL_BUFFER_EXTRADATA_OUTPUT ||
			req.buffer_type == HAL_BUFFER_EXTRADATA_OUTPUT2) {
			curr_req->buffer_size = req.buffer_size;
			curr_req->buffer_region_size = req.buffer_region_size;
			curr_req->contiguous = req.contiguous;
			curr_req->buffer_alignment = req.buffer_alignment;
		} else {
			memcpy(curr_req, &req,
				sizeof(struct hal_buffer_requirements));
		}

		if (req.buffer_type != HAL_BUFFER_NONE) {
			dprintk(VIDC_DBG, "%15s %8d %8d %8d %8d\n",
				get_buffer_name(req.buffer_type),
				req.buffer_count_actual,
				req.buffer_count_min_host,
				req.buffer_count_min, req.buffer_size);
		}
	}

	dprintk(VIDC_DBG, "Buffer requirements driver adjusted:\n");
	dprintk(VIDC_DBG, "%15s %8s %8s %8s %8s\n",
		"buffer type", "count", "mincount_host", "mincount_fw", "size");
	for (i = 0; i < HAL_BUFFER_MAX; i++) {
		struct hal_buffer_requirements req = inst->buff_req.buffer[i];

		if (req.buffer_type != HAL_BUFFER_NONE) {
			dprintk(VIDC_DBG, "%15s %8d %8d %8d %8d\n",
				get_buffer_name(req.buffer_type),
				req.buffer_count_actual,
				req.buffer_count_min_host,
				req.buffer_count_min, req.buffer_size);
		}
	}
	return rc;
}

int msm_comm_try_get_prop(struct msm_vidc_inst *inst, enum hal_property ptype,
				union hal_get_property *hprop)
{
	int rc = 0;
	struct hfi_device *hdev;
	struct getprop_buf *buf;

	if (!inst || !inst->core || !inst->core->device) {
		dprintk(VIDC_ERR, "%s invalid parameters\n", __func__);
		return -EINVAL;
	}

	hdev = inst->core->device;
	mutex_lock(&inst->sync_lock);
	if (inst->state < MSM_VIDC_OPEN_DONE ||
			inst->state >= MSM_VIDC_CLOSE) {

		/* No need to check inst->state == MSM_VIDC_INVALID since
		 * INVALID is > CLOSE_DONE. When core went to INVALID state,
		 * we put all the active instances in INVALID. So > CLOSE_DONE
		 * is enough check to have.
		 */

		dprintk(VIDC_ERR,
			"In Wrong state to call Buf Req: Inst %pK or Core %pK\n",
				inst, inst->core);
		rc = -EAGAIN;
		mutex_unlock(&inst->sync_lock);
		goto exit;
	}
	mutex_unlock(&inst->sync_lock);

	switch (ptype) {
	case HAL_PARAM_GET_BUFFER_REQUIREMENTS:
		rc = call_hfi_op(hdev, session_get_buf_req, inst->session);
		break;
	default:
		rc = -EAGAIN;
		break;
	}

	if (rc) {
		dprintk(VIDC_ERR, "Can't query hardware for property: %d\n",
				rc);
		goto exit;
	}

	rc = wait_for_completion_timeout(&inst->completions[
			SESSION_MSG_INDEX(HAL_SESSION_PROPERTY_INFO)],
		msecs_to_jiffies(
			inst->core->resources.msm_vidc_hw_rsp_timeout));
	if (!rc) {
		dprintk(VIDC_ERR,
			"%s: Wait interrupted or timed out [%pK]: %d\n",
			__func__, inst,
			SESSION_MSG_INDEX(HAL_SESSION_PROPERTY_INFO));
		msm_comm_kill_session(inst);
		rc = -ETIMEDOUT;
		goto exit;
	} else {
		/* wait_for_completion_timeout returns jiffies before expiry */
		rc = 0;
	}

	mutex_lock(&inst->pending_getpropq.lock);
	if (!list_empty(&inst->pending_getpropq.list)) {
		buf = list_first_entry(&inst->pending_getpropq.list,
					struct getprop_buf, list);
		*hprop = *(union hal_get_property *)buf->data;
		kfree(buf->data);
		list_del(&buf->list);
		kfree(buf);
	} else {
		dprintk(VIDC_ERR, "%s getprop list empty\n", __func__);
		rc = -EINVAL;
	}
	mutex_unlock(&inst->pending_getpropq.lock);
exit:
	return rc;
}

int msm_comm_release_output_buffers(struct msm_vidc_inst *inst,
	bool force_release)
{
	struct msm_smem *handle;
	struct internal_buf *buf, *dummy;
	struct vidc_buffer_addr_info buffer_info;
	int rc = 0;
	struct msm_vidc_core *core;
	struct hfi_device *hdev;

	if (!inst) {
		dprintk(VIDC_ERR,
				"Invalid instance pointer = %pK\n", inst);
		return -EINVAL;
	}
	mutex_lock(&inst->outputbufs.lock);
	if (list_empty(&inst->outputbufs.list)) {
		dprintk(VIDC_DBG, "%s - No OUTPUT buffers allocated\n",
			__func__);
		mutex_unlock(&inst->outputbufs.lock);
		return 0;
	}
	mutex_unlock(&inst->outputbufs.lock);

	core = inst->core;
	if (!core) {
		dprintk(VIDC_ERR,
				"Invalid core pointer = %pK\n", core);
		return -EINVAL;
	}
	hdev = core->device;
	if (!hdev) {
		dprintk(VIDC_ERR, "Invalid device pointer = %pK\n", hdev);
		return -EINVAL;
	}
	mutex_lock(&inst->outputbufs.lock);
	list_for_each_entry_safe(buf, dummy, &inst->outputbufs.list, list) {
		handle = &buf->smem;

		if ((buf->buffer_ownership == FIRMWARE) && !force_release) {
			dprintk(VIDC_INFO, "DPB is with f/w. Can't free it\n");
			/*
			 * mark this buffer to avoid sending it to video h/w
			 * again, this buffer belongs to old resolution and
			 * it will be removed when video h/w returns it.
			 */
			buf->mark_remove = true;
			continue;
		}

		buffer_info.buffer_size = handle->size;
		buffer_info.buffer_type = buf->buffer_type;
		buffer_info.num_buffers = 1;
		buffer_info.align_device_addr = handle->device_addr;
		if (inst->buffer_mode_set[CAPTURE_PORT] ==
				HAL_BUFFER_MODE_STATIC) {
			buffer_info.response_required = false;
			rc = call_hfi_op(hdev, session_release_buffers,
				(void *)inst->session, &buffer_info);
			if (rc) {
				dprintk(VIDC_WARN,
					"Rel output buf fail:%x, %d\n",
					buffer_info.align_device_addr,
					buffer_info.buffer_size);
			}
		}

		list_del(&buf->list);
		msm_comm_smem_free(inst, &buf->smem);
		kfree(buf);
	}

	mutex_unlock(&inst->outputbufs.lock);
	return rc;
}

static enum hal_buffer scratch_buf_sufficient(struct msm_vidc_inst *inst,
				enum hal_buffer buffer_type)
{
	struct hal_buffer_requirements *bufreq = NULL;
	struct internal_buf *buf;
	int count = 0;

	if (!inst) {
		dprintk(VIDC_ERR, "%s - invalid param\n", __func__);
		goto not_sufficient;
	}

	bufreq = get_buff_req_buffer(inst, buffer_type);
	if (!bufreq)
		goto not_sufficient;

	/* Check if current scratch buffers are sufficient */
	mutex_lock(&inst->scratchbufs.lock);

	list_for_each_entry(buf, &inst->scratchbufs.list, list) {
		if (buf->buffer_type == buffer_type &&
			buf->smem.size >= bufreq->buffer_size)
			count++;
	}
	mutex_unlock(&inst->scratchbufs.lock);

	if (count != bufreq->buffer_count_actual)
		goto not_sufficient;

	dprintk(VIDC_DBG,
		"Existing scratch buffer is sufficient for buffer type %#x\n",
		buffer_type);

	return buffer_type;

not_sufficient:
	return HAL_BUFFER_NONE;
}

int msm_comm_release_scratch_buffers(struct msm_vidc_inst *inst,
					bool check_for_reuse)
{
	struct msm_smem *handle;
	struct internal_buf *buf, *dummy;
	struct vidc_buffer_addr_info buffer_info;
	int rc = 0;
	struct msm_vidc_core *core;
	struct hfi_device *hdev;
	enum hal_buffer sufficiency = HAL_BUFFER_NONE;

	if (!inst) {
		dprintk(VIDC_ERR,
				"Invalid instance pointer = %pK\n", inst);
		return -EINVAL;
	}
	core = inst->core;
	if (!core) {
		dprintk(VIDC_ERR,
				"Invalid core pointer = %pK\n", core);
		return -EINVAL;
	}
	hdev = core->device;
	if (!hdev) {
		dprintk(VIDC_ERR, "Invalid device pointer = %pK\n", hdev);
		return -EINVAL;
	}

	if (check_for_reuse) {
		sufficiency |= scratch_buf_sufficient(inst,
					HAL_BUFFER_INTERNAL_SCRATCH);

		sufficiency |= scratch_buf_sufficient(inst,
					HAL_BUFFER_INTERNAL_SCRATCH_1);

		sufficiency |= scratch_buf_sufficient(inst,
					HAL_BUFFER_INTERNAL_SCRATCH_2);
	}

	mutex_lock(&inst->scratchbufs.lock);
	list_for_each_entry_safe(buf, dummy, &inst->scratchbufs.list, list) {
		handle = &buf->smem;
		buffer_info.buffer_size = handle->size;
		buffer_info.buffer_type = buf->buffer_type;
		buffer_info.num_buffers = 1;
		buffer_info.align_device_addr = handle->device_addr;
		buffer_info.response_required = true;
		rc = call_hfi_op(hdev, session_release_buffers,
				(void *)inst->session, &buffer_info);
		if (!rc) {
			mutex_unlock(&inst->scratchbufs.lock);
			rc = wait_for_sess_signal_receipt(inst,
				HAL_SESSION_RELEASE_BUFFER_DONE);
			if (rc)
				dprintk(VIDC_WARN,
					"%s: wait for signal failed, rc %d\n",
					__func__, rc);
			mutex_lock(&inst->scratchbufs.lock);
		} else {
			dprintk(VIDC_WARN,
				"Rel scrtch buf fail:%x, %d\n",
				buffer_info.align_device_addr,
				buffer_info.buffer_size);
		}

		/*If scratch buffers can be reused, do not free the buffers*/
		if (sufficiency & buf->buffer_type)
			continue;

		list_del(&buf->list);
		msm_comm_smem_free(inst, handle);
		kfree(buf);
	}

	mutex_unlock(&inst->scratchbufs.lock);
	return rc;
}

void msm_comm_release_eos_buffers(struct msm_vidc_inst *inst)
{
	struct eos_buf *buf, *next;

	if (!inst) {
		dprintk(VIDC_ERR,
			"Invalid instance pointer = %pK\n", inst);
		return;
	}

	mutex_lock(&inst->eosbufs.lock);
	list_for_each_entry_safe(buf, next, &inst->eosbufs.list, list) {
		list_del(&buf->list);
		msm_comm_smem_free(inst, &buf->smem);
		kfree(buf);
	}
	INIT_LIST_HEAD(&inst->eosbufs.list);
	mutex_unlock(&inst->eosbufs.lock);
}


int msm_comm_release_recon_buffers(struct msm_vidc_inst *inst)
{
	struct recon_buf *buf, *next;

	if (!inst) {
		dprintk(VIDC_ERR,
			"Invalid instance pointer = %pK\n", inst);
		return -EINVAL;
	}

	mutex_lock(&inst->reconbufs.lock);
	list_for_each_entry_safe(buf, next, &inst->reconbufs.list, list) {
		list_del(&buf->list);
		kfree(buf);
	}
	INIT_LIST_HEAD(&inst->reconbufs.list);
	mutex_unlock(&inst->reconbufs.lock);

	return 0;
}

int msm_comm_release_persist_buffers(struct msm_vidc_inst *inst)
{
	struct msm_smem *handle;
	struct list_head *ptr, *next;
	struct internal_buf *buf;
	struct vidc_buffer_addr_info buffer_info;
	int rc = 0;
	struct msm_vidc_core *core;
	struct hfi_device *hdev;

	if (!inst) {
		dprintk(VIDC_ERR,
				"Invalid instance pointer = %pK\n", inst);
		return -EINVAL;
	}
	core = inst->core;
	if (!core) {
		dprintk(VIDC_ERR,
				"Invalid core pointer = %pK\n", core);
		return -EINVAL;
	}
	hdev = core->device;
	if (!hdev) {
		dprintk(VIDC_ERR, "Invalid device pointer = %pK\n", hdev);
		return -EINVAL;
	}

	mutex_lock(&inst->persistbufs.lock);
	list_for_each_safe(ptr, next, &inst->persistbufs.list) {
		buf = list_entry(ptr, struct internal_buf, list);
		handle = &buf->smem;
		buffer_info.buffer_size = handle->size;
		buffer_info.buffer_type = buf->buffer_type;
		buffer_info.num_buffers = 1;
		buffer_info.align_device_addr = handle->device_addr;
		buffer_info.response_required = true;
		rc = call_hfi_op(hdev, session_release_buffers,
				(void *)inst->session, &buffer_info);
		if (!rc) {
			mutex_unlock(&inst->persistbufs.lock);
			rc = wait_for_sess_signal_receipt(inst,
				HAL_SESSION_RELEASE_BUFFER_DONE);
			if (rc)
				dprintk(VIDC_WARN,
					"%s: wait for signal failed, rc %d\n",
					__func__, rc);
			mutex_lock(&inst->persistbufs.lock);
		} else {
			dprintk(VIDC_WARN,
				"Rel prst buf fail:%x, %d\n",
				buffer_info.align_device_addr,
				buffer_info.buffer_size);
		}
		list_del(&buf->list);
		msm_comm_smem_free(inst, handle);
		kfree(buf);
	}
	mutex_unlock(&inst->persistbufs.lock);
	return rc;
}

int msm_comm_try_set_prop(struct msm_vidc_inst *inst,
	enum hal_property ptype, void *pdata)
{
	int rc = 0;
	struct hfi_device *hdev;

	if (!inst) {
		dprintk(VIDC_ERR, "Invalid input: %pK\n", inst);
		return -EINVAL;
	}

	if (!inst->core || !inst->core->device) {
		dprintk(VIDC_ERR, "%s invalid parameters\n", __func__);
		return -EINVAL;
	}
	hdev = inst->core->device;

	mutex_lock(&inst->sync_lock);
	if (inst->state < MSM_VIDC_OPEN_DONE || inst->state >= MSM_VIDC_CLOSE) {
		dprintk(VIDC_ERR, "Not in proper state to set property\n");
		rc = -EAGAIN;
		goto exit;
	}
	rc = call_hfi_op(hdev, session_set_property, (void *)inst->session,
			ptype, pdata);
	if (rc)
		dprintk(VIDC_ERR, "Failed to set hal property for framesize\n");
exit:
	mutex_unlock(&inst->sync_lock);
	return rc;
}

int msm_comm_set_buffer_count(struct msm_vidc_inst *inst,
	int host_count, int act_count, enum hal_buffer type)
{
	int rc = 0;
	struct hfi_device *hdev;
	struct hal_buffer_count_actual buf_count;

	hdev = inst->core->device;

	buf_count.buffer_type = type;
	buf_count.buffer_count_actual = act_count;
	buf_count.buffer_count_min_host = host_count;
	dprintk(VIDC_DBG, "%s: %x : hal_buffer %d min_host %d actual %d\n",
		__func__, hash32_ptr(inst->session), type,
		host_count, act_count);
	rc = call_hfi_op(hdev, session_set_property,
		inst->session, HAL_PARAM_BUFFER_COUNT_ACTUAL, &buf_count);
	if (rc)
		dprintk(VIDC_ERR,
			"Failed to set actual buffer count %d for buffer type %d\n",
			act_count, type);
	return rc;
}

int msm_comm_set_output_buffers(struct msm_vidc_inst *inst)
{
	int rc = 0;
	bool force_release = true;

	if (!inst || !inst->core || !inst->core->device) {
		dprintk(VIDC_ERR, "%s invalid parameters\n", __func__);
		return -EINVAL;
	}

	if (inst->fmts[OUTPUT_PORT].defer_outputs)
		force_release = false;

	if (msm_comm_release_output_buffers(inst, force_release))
		dprintk(VIDC_WARN, "Failed to release output buffers\n");

	rc = set_output_buffers(inst, HAL_BUFFER_OUTPUT);
	if (rc)
		goto error;
	return rc;
error:
	msm_comm_release_output_buffers(inst, true);
	return rc;
}

int msm_comm_set_scratch_buffers(struct msm_vidc_inst *inst)
{
	int rc = 0;

	if (!inst || !inst->core || !inst->core->device) {
		dprintk(VIDC_ERR, "%s invalid parameters\n", __func__);
		return -EINVAL;
	}

	if (msm_comm_release_scratch_buffers(inst, true))
		dprintk(VIDC_WARN, "Failed to release scratch buffers\n");

	rc = set_internal_buffers(inst, HAL_BUFFER_INTERNAL_SCRATCH,
		&inst->scratchbufs);
	if (rc)
		goto error;

	rc = set_internal_buffers(inst, HAL_BUFFER_INTERNAL_SCRATCH_1,
		&inst->scratchbufs);
	if (rc)
		goto error;

	rc = set_internal_buffers(inst, HAL_BUFFER_INTERNAL_SCRATCH_2,
		&inst->scratchbufs);
	if (rc)
		goto error;

	return rc;
error:
	msm_comm_release_scratch_buffers(inst, false);
	return rc;
}

int msm_comm_set_recon_buffers(struct msm_vidc_inst *inst)
{
	int rc = 0, i = 0;
	struct hal_buffer_requirements *internal_buf;
	struct recon_buf *binfo;
	struct msm_vidc_list *buf_list = &inst->reconbufs;

	if (!inst) {
		dprintk(VIDC_ERR, "%s invalid parameters\n", __func__);
		return -EINVAL;
	}

	if (inst->session_type == MSM_VIDC_ENCODER)
		internal_buf = get_buff_req_buffer(inst,
			HAL_BUFFER_INTERNAL_RECON);
	else if (inst->session_type == MSM_VIDC_DECODER)
		internal_buf = get_buff_req_buffer(inst,
			msm_comm_get_hal_output_buffer(inst));
	else
		return -EINVAL;

	if (!internal_buf || !internal_buf->buffer_count_actual) {
		dprintk(VIDC_DBG, "Inst : %pK Recon buffers not required\n",
			inst);
		return 0;
	}

	msm_comm_release_recon_buffers(inst);

	for (i = 0; i < internal_buf->buffer_count_actual; i++) {
		binfo = kzalloc(sizeof(*binfo), GFP_KERNEL);
		if (!binfo) {
			dprintk(VIDC_ERR, "Out of memory\n");
			rc = -ENOMEM;
			goto fail_kzalloc;
		}

		binfo->buffer_index = i;
		mutex_lock(&buf_list->lock);
		list_add_tail(&binfo->list, &buf_list->list);
		mutex_unlock(&buf_list->lock);
	}

fail_kzalloc:
	return rc;
}

int msm_comm_set_persist_buffers(struct msm_vidc_inst *inst)
{
	int rc = 0;

	if (!inst || !inst->core || !inst->core->device) {
		dprintk(VIDC_ERR, "%s invalid parameters\n", __func__);
		return -EINVAL;
	}

	rc = set_internal_buffers(inst, HAL_BUFFER_INTERNAL_PERSIST,
		&inst->persistbufs);
	if (rc)
		goto error;

	rc = set_internal_buffers(inst, HAL_BUFFER_INTERNAL_PERSIST_1,
		&inst->persistbufs);
	if (rc)
		goto error;
	return rc;
error:
	msm_comm_release_persist_buffers(inst);
	return rc;
}

static void msm_comm_flush_in_invalid_state(struct msm_vidc_inst *inst)
{
	struct list_head *ptr, *next;
	enum vidc_ports ports[] = {OUTPUT_PORT, CAPTURE_PORT};
	int c = 0;

	/* before flush ensure venus released all buffers */
	msm_comm_try_state(inst, MSM_VIDC_RELEASE_RESOURCES_DONE);

	for (c = 0; c < ARRAY_SIZE(ports); ++c) {
		enum vidc_ports port = ports[c];

		mutex_lock(&inst->bufq[port].lock);
		list_for_each_safe(ptr, next,
				&inst->bufq[port].vb2_bufq.queued_list) {
			struct vb2_buffer *vb = container_of(ptr,
					struct vb2_buffer, queued_entry);
			if (vb->state == VB2_BUF_STATE_ACTIVE) {
				vb->planes[0].bytesused = 0;
				print_vb2_buffer(VIDC_ERR, "flush in invalid",
					inst, vb);
				vb2_buffer_done(vb, VB2_BUF_STATE_DONE);
			} else {
				dprintk(VIDC_WARN,
					"%s VB is in state %d not in ACTIVE state\n"
					, __func__, vb->state);
			}
		}
		mutex_unlock(&inst->bufq[port].lock);
	}
	msm_vidc_queue_v4l2_event(inst, V4L2_EVENT_MSM_VIDC_FLUSH_DONE);
}

int msm_comm_flush(struct msm_vidc_inst *inst, u32 flags)
{
	int i, rc =  0;
	bool ip_flush = false;
	bool op_flush = false;
	struct msm_vidc_buffer *mbuf, *next;
	struct msm_vidc_core *core;
	struct hfi_device *hdev;

	if (!inst || !inst->core || !inst->core->device) {
		dprintk(VIDC_ERR,
				"Invalid params, inst %pK\n", inst);
		return -EINVAL;
	}

	if (inst->state < MSM_VIDC_OPEN_DONE) {
		dprintk(VIDC_ERR,
			"Invalid state to call flush, inst %pK, state %#x\n",
			inst, inst->state);
		return -EINVAL;
	}

	core = inst->core;
	hdev = core->device;

	ip_flush = flags & V4L2_QCOM_CMD_FLUSH_OUTPUT;
	op_flush = flags & V4L2_QCOM_CMD_FLUSH_CAPTURE;

	if (ip_flush && !op_flush) {
		dprintk(VIDC_WARN,
			"Input only flush not supported, making it flush all\n");
		op_flush = true;
		return 0;
	}

	msm_clock_data_reset(inst);

	if (inst->state == MSM_VIDC_CORE_INVALID) {
		dprintk(VIDC_ERR,
				"Core %pK and inst %pK are in bad state\n",
					core, inst);
		msm_comm_flush_in_invalid_state(inst);
		return 0;
	}

	if (ip_flush)
		mutex_lock(&inst->bufq[OUTPUT_PORT].lock);
	if (op_flush)
		mutex_lock(&inst->bufq[CAPTURE_PORT].lock);

	/* enable in flush */
	inst->in_flush = true;

	mutex_lock(&inst->registeredbufs.lock);
	list_for_each_entry_safe(mbuf, next, &inst->registeredbufs.list, list) {
		/* don't flush input buffers if input flush is not requested */
		if (!ip_flush && mbuf->vvb.vb2_buf.type ==
				V4L2_BUF_TYPE_VIDEO_OUTPUT_MPLANE)
			continue;

		/* flush only deferred or rbr pending buffers */
		if (!(mbuf->flags & MSM_VIDC_FLAG_DEFERRED ||
			mbuf->flags & MSM_VIDC_FLAG_RBR_PENDING))
			continue;

		/*
		 * flush buffers which are queued by client already,
		 * the refcount will be two or more for those buffers.
		 */
		if (!(mbuf->smem[0].refcount >= 2))
			continue;

		print_vidc_buffer(VIDC_DBG, "flush buf", inst, mbuf);
		msm_comm_flush_vidc_buffer(inst, mbuf);

		for (i = 0; i < mbuf->vvb.vb2_buf.num_planes; i++) {
			if (msm_smem_unmap_dma_buf(inst, &mbuf->smem[i]))
				print_vidc_buffer(VIDC_ERR,
					"dqbuf: unmap failed.", inst, mbuf);
			if (msm_smem_unmap_dma_buf(inst, &mbuf->smem[i]))
				print_vidc_buffer(VIDC_ERR,
					"dqbuf: unmap failed..", inst, mbuf);
		}
		if (!mbuf->smem[0].refcount) {
			list_del(&mbuf->list);
			kref_put_mbuf(mbuf);
		} else {
			/* buffer is no more a deferred buffer */
			mbuf->flags &= ~MSM_VIDC_FLAG_DEFERRED;
		}
	}
	mutex_unlock(&inst->registeredbufs.lock);

	hdev = inst->core->device;
	if (ip_flush) {
		dprintk(VIDC_DBG, "Send flush on all ports to firmware\n");
		rc = call_hfi_op(hdev, session_flush, inst->session,
			HAL_FLUSH_ALL);
	} else {
		dprintk(VIDC_DBG, "Send flush on output port to firmware\n");
		rc = call_hfi_op(hdev, session_flush, inst->session,
			HAL_FLUSH_OUTPUT);
	}

	if (op_flush)
		mutex_unlock(&inst->bufq[CAPTURE_PORT].lock);
	if (ip_flush)
		mutex_unlock(&inst->bufq[OUTPUT_PORT].lock);

	if (rc) {
		dprintk(VIDC_ERR,
			"Sending flush to firmware failed, flush out all buffers\n");
		msm_comm_flush_in_invalid_state(inst);
		/* disable in_flush */
		inst->in_flush = false;
	}

	return rc;
}

enum hal_extradata_id msm_comm_get_hal_extradata_index(
	enum v4l2_mpeg_vidc_extradata index)
{
	int ret = 0;

	switch (index) {
	case V4L2_MPEG_VIDC_EXTRADATA_NONE:
		ret = HAL_EXTRADATA_NONE;
		break;
	case V4L2_MPEG_VIDC_EXTRADATA_INTERLACE_VIDEO:
		ret = HAL_EXTRADATA_INTERLACE_VIDEO;
		break;
	case V4L2_MPEG_VIDC_EXTRADATA_TIMESTAMP:
		ret = HAL_EXTRADATA_TIMESTAMP;
		break;
	case V4L2_MPEG_VIDC_EXTRADATA_S3D_FRAME_PACKING:
		ret = HAL_EXTRADATA_S3D_FRAME_PACKING;
		break;
	case V4L2_MPEG_VIDC_EXTRADATA_FRAME_RATE:
		ret = HAL_EXTRADATA_FRAME_RATE;
		break;
	case V4L2_MPEG_VIDC_EXTRADATA_PANSCAN_WINDOW:
		ret = HAL_EXTRADATA_PANSCAN_WINDOW;
		break;
	case V4L2_MPEG_VIDC_EXTRADATA_RECOVERY_POINT_SEI:
		ret = HAL_EXTRADATA_RECOVERY_POINT_SEI;
		break;
	case V4L2_MPEG_VIDC_EXTRADATA_NUM_CONCEALED_MB:
		ret = HAL_EXTRADATA_NUM_CONCEALED_MB;
		break;
	case V4L2_MPEG_VIDC_EXTRADATA_ASPECT_RATIO:
		ret = HAL_EXTRADATA_ASPECT_RATIO;
		break;
	case V4L2_MPEG_VIDC_EXTRADATA_MPEG2_SEQDISP:
		ret = HAL_EXTRADATA_MPEG2_SEQDISP;
		break;
	case V4L2_MPEG_VIDC_EXTRADATA_STREAM_USERDATA:
		ret = HAL_EXTRADATA_STREAM_USERDATA;
		break;
	case V4L2_MPEG_VIDC_EXTRADATA_FRAME_QP:
		ret = HAL_EXTRADATA_DEC_FRAME_QP;
		break;
	case V4L2_MPEG_VIDC_EXTRADATA_ENC_FRAME_QP:
		ret = HAL_EXTRADATA_ENC_FRAME_QP;
		break;
	case V4L2_MPEG_VIDC_EXTRADATA_LTR:
		ret = HAL_EXTRADATA_LTR_INFO;
		break;
	case V4L2_MPEG_VIDC_EXTRADATA_ROI_QP:
		ret = HAL_EXTRADATA_ROI_QP;
		break;
	case V4L2_MPEG_VIDC_EXTRADATA_OUTPUT_CROP:
		ret = HAL_EXTRADATA_OUTPUT_CROP;
		break;
	case V4L2_MPEG_VIDC_EXTRADATA_DISPLAY_COLOUR_SEI:
		ret = HAL_EXTRADATA_MASTERING_DISPLAY_COLOUR_SEI;
		break;
	case V4L2_MPEG_VIDC_EXTRADATA_CONTENT_LIGHT_LEVEL_SEI:
		ret = HAL_EXTRADATA_CONTENT_LIGHT_LEVEL_SEI;
		break;
	case V4L2_MPEG_VIDC_EXTRADATA_VUI_DISPLAY:
		ret = HAL_EXTRADATA_VUI_DISPLAY_INFO;
		break;
	case V4L2_MPEG_VIDC_EXTRADATA_VPX_COLORSPACE:
		ret = HAL_EXTRADATA_VPX_COLORSPACE;
		break;
	case V4L2_MPEG_VIDC_EXTRADATA_UBWC_CR_STATS_INFO:
		ret = HAL_EXTRADATA_UBWC_CR_STATS_INFO;
		break;
	case V4L2_MPEG_VIDC_EXTRADATA_HDR10PLUS_METADATA:
		ret = HAL_EXTRADATA_HDR10PLUS_METADATA;
		break;
	case V4L2_MPEG_VIDC_EXTRADATA_ENC_DTS:
		ret = HAL_EXTRADATA_ENC_DTS_METADATA;
		break;
	case V4L2_MPEG_VIDC_EXTRADATA_INPUT_CROP:
		ret = HAL_EXTRADATA_INPUT_CROP;
		break;
	default:
		dprintk(VIDC_WARN, "Extradata not found: %d\n", index);
		break;
	}
	return ret;
};

int msm_vidc_noc_error_info(struct msm_vidc_core *core)
{
	struct hfi_device *hdev;

	if (!core || !core->device) {
		dprintk(VIDC_WARN, "%s: Invalid parameters: %pK\n",
			__func__, core);
		return -EINVAL;
	}

	if (!core->resources.non_fatal_pagefaults)
		return 0;

	if (!core->smmu_fault_handled)
		return 0;

	hdev = core->device;
	call_hfi_op(hdev, noc_error_info, hdev->hfi_device_data);

	return 0;
}

int msm_vidc_trigger_ssr(struct msm_vidc_core *core,
	enum hal_ssr_trigger_type type)
{
	if (!core) {
		dprintk(VIDC_WARN, "%s: Invalid parameters\n", __func__);
		return -EINVAL;
	}
	core->ssr_type = type;
	schedule_work(&core->ssr_work);
	return 0;
}

void msm_vidc_ssr_handler(struct work_struct *work)
{
	int rc;
	struct msm_vidc_core *core;
	struct hfi_device *hdev;

	core = container_of(work, struct msm_vidc_core, ssr_work);
	if (!core || !core->device) {
		dprintk(VIDC_ERR, "%s: Invalid params\n", __func__);
		return;
	}
	hdev = core->device;

	mutex_lock(&core->lock);
	if (core->state == VIDC_CORE_INIT_DONE) {
		dprintk(VIDC_WARN, "%s: ssr type %d\n", __func__,
			core->ssr_type);
		/*
		 * In current implementation user-initiated SSR triggers
		 * a fatal error from hardware. However, there is no way
		 * to know if fatal error is due to SSR or not. Handle
		 * user SSR as non-fatal.
		 */
		core->trigger_ssr = true;
		rc = call_hfi_op(hdev, core_trigger_ssr,
				hdev->hfi_device_data, core->ssr_type);
		if (rc) {
			dprintk(VIDC_ERR, "%s: trigger_ssr failed\n",
				__func__);
			core->trigger_ssr = false;
		}
	} else {
		dprintk(VIDC_WARN, "%s: video core %pK not initialized\n",
			__func__, core);
	}
	mutex_unlock(&core->lock);
}

static int msm_vidc_load_supported(struct msm_vidc_inst *inst)
{
	int num_mbs_per_sec = 0, max_load_adj = 0;
	enum load_calc_quirks quirks = LOAD_CALC_IGNORE_TURBO_LOAD |
		LOAD_CALC_IGNORE_THUMBNAIL_LOAD |
		LOAD_CALC_IGNORE_NON_REALTIME_LOAD;

	if (inst->state == MSM_VIDC_OPEN_DONE) {
		max_load_adj = inst->core->resources.max_load;
		num_mbs_per_sec = msm_comm_get_load(inst->core,
					MSM_VIDC_DECODER, quirks);
		num_mbs_per_sec += msm_comm_get_load(inst->core,
					MSM_VIDC_ENCODER, quirks);
		if (num_mbs_per_sec > max_load_adj) {
			dprintk(VIDC_ERR,
				"H/W is overloaded. needed: %d max: %d\n",
				num_mbs_per_sec,
				max_load_adj);
			msm_vidc_print_running_insts(inst->core);
			return -EBUSY;
		}
	}
	return 0;
}

int msm_vidc_check_scaling_supported(struct msm_vidc_inst *inst)
{
	u32 x_min, x_max, y_min, y_max;
	u32 input_height, input_width, output_height, output_width;

	if (inst->grid_enable > 0) {
		dprintk(VIDC_DBG, "Skip scaling check for HEIC\n");
		return 0;
	}

	input_height = inst->prop.height[OUTPUT_PORT];
	input_width = inst->prop.width[OUTPUT_PORT];
	output_height = inst->prop.height[CAPTURE_PORT];
	output_width = inst->prop.width[CAPTURE_PORT];

	if (!input_height || !input_width || !output_height || !output_width) {
		dprintk(VIDC_ERR,
			"Invalid : Input height = %d width = %d",
			input_height, input_width);
		dprintk(VIDC_ERR,
			" output height = %d width = %d\n",
			output_height, output_width);
		return -ENOTSUPP;
	}

	if (!inst->capability.scale_x.min ||
		!inst->capability.scale_x.max ||
		!inst->capability.scale_y.min ||
		!inst->capability.scale_y.max) {

		if (input_width * input_height !=
			output_width * output_height) {
			dprintk(VIDC_ERR,
				"%s: scaling is not supported (%dx%d != %dx%d)\n",
				__func__, input_width, input_height,
				output_width, output_height);
			return -ENOTSUPP;
		}

		dprintk(VIDC_DBG, "%s: supported WxH = %dx%d\n",
			__func__, input_width, input_height);
		return 0;
	}

	x_min = (1<<16)/inst->capability.scale_x.min;
	y_min = (1<<16)/inst->capability.scale_y.min;
	x_max = inst->capability.scale_x.max >> 16;
	y_max = inst->capability.scale_y.max >> 16;

	if (input_height > output_height) {
		if (input_height > x_min * output_height) {
			dprintk(VIDC_ERR,
				"Unsupported height min height %d vs %d\n",
				input_height / x_min, output_height);
			return -ENOTSUPP;
		}
	} else {
		if (output_height > x_max * input_height) {
			dprintk(VIDC_ERR,
				"Unsupported height max height %d vs %d\n",
				x_max * input_height, output_height);
			return -ENOTSUPP;
		}
	}
	if (input_width > output_width) {
		if (input_width > y_min * output_width) {
			dprintk(VIDC_ERR,
				"Unsupported width min width %d vs %d\n",
				input_width / y_min, output_width);
			return -ENOTSUPP;
		}
	} else {
		if (output_width > y_max * input_width) {
			dprintk(VIDC_ERR,
				"Unsupported width max width %d vs %d\n",
				y_max * input_width, output_width);
			return -ENOTSUPP;
		}
	}
	return 0;
}

static bool is_image_session(struct msm_vidc_inst *inst)
{
	if (inst->session_type == MSM_VIDC_ENCODER &&
		get_hal_codec(inst->fmts[CAPTURE_PORT].fourcc) ==
			HAL_VIDEO_CODEC_HEVC)
		return (inst->profile == HAL_HEVC_PROFILE_MAIN_STILL_PIC ||
				inst->grid_enable);
	else
		return false;
}

static int msm_vidc_check_image_session_capabilities(struct msm_vidc_inst *inst)
{
	int rc = 0;
	struct msm_vidc_image_capability *capability = NULL;

	u32 output_height = ALIGN(inst->prop.height[CAPTURE_PORT], 512);
	u32 output_width = ALIGN(inst->prop.width[CAPTURE_PORT], 512);

	if (inst->grid_enable)
		capability = inst->core->platform_data->heic_image_capability;
	else
		capability = inst->core->platform_data->hevc_image_capability;

	if (!capability)
		return -EINVAL;

	if (output_width < capability->width.min ||
		output_height < capability->height.min) {
		dprintk(VIDC_ERR,
			"HEIC Unsupported WxH = (%u)x(%u), min supported is - (%u)x(%u)\n",
			output_width,
			output_height,
			capability->width.min,
			capability->height.min);
		rc = -ENOTSUPP;
	}
	if (!rc && (output_width > capability->width.max ||
		output_height > capability->height.max)) {
		dprintk(VIDC_ERR,
			"HEIC Unsupported WxH = (%u)x(%u), max supported is - (%u)x(%u)\n",
			output_width,
			output_height,
			capability->width.max,
			capability->height.max);
		rc = -ENOTSUPP;
	}
	if (!rc && output_height * output_width >
		capability->width.max * capability->height.max) {
		dprintk(VIDC_ERR,
		"HEIC Unsupported WxH = (%u)x(%u), max supported is - (%u)x(%u)\n",
		output_width, output_height,
		capability->width.max, capability->height.max);
		rc = -ENOTSUPP;
	}

	return rc;
}

int msm_vidc_check_session_supported(struct msm_vidc_inst *inst)
{
	struct msm_vidc_capability *capability;
	int rc = 0;
	struct hfi_device *hdev;
	struct msm_vidc_core *core;
	u32 output_height, output_width, input_height, input_width;

	if (!inst || !inst->core || !inst->core->device) {
		dprintk(VIDC_WARN, "%s: Invalid parameter\n", __func__);
		return -EINVAL;
	}
	capability = &inst->capability;
	hdev = inst->core->device;
	core = inst->core;
	rc = msm_vidc_load_supported(inst);
	if (rc) {
		dprintk(VIDC_WARN,
			"%s: Hardware is overloaded\n", __func__);
		return rc;
	}

	if (!is_thermal_permissible(core)) {
		dprintk(VIDC_WARN,
			"Thermal level critical, stop all active sessions!\n");
		return -ENOTSUPP;
	}

	output_height = inst->prop.height[CAPTURE_PORT];
	output_width = inst->prop.width[CAPTURE_PORT];
	input_height = inst->prop.height[OUTPUT_PORT];
	input_width = inst->prop.width[OUTPUT_PORT];

	if (inst->session_type == MSM_VIDC_ENCODER && (input_width % 2 != 0 ||
			input_height % 2 != 0 || output_width % 2 != 0 ||
			output_height % 2 != 0)) {
		dprintk(VIDC_ERR,
			"Height and Width should be even numbers for NV12\n");
		dprintk(VIDC_ERR,
			"Input WxH = (%u)x(%u), Output WxH = (%u)x(%u)\n",
			input_width, input_height,
			output_width, output_height);
		rc = -ENOTSUPP;
	}

	if (is_image_session(inst)) {
		rc = msm_vidc_check_image_session_capabilities(inst);
		return rc;
	}

	output_height = ALIGN(inst->prop.height[CAPTURE_PORT], 16);
	output_width = ALIGN(inst->prop.width[CAPTURE_PORT], 16);

	if (!rc) {
		if (output_width < capability->width.min ||
			output_height < capability->height.min) {
			dprintk(VIDC_ERR,
				"Unsupported WxH = (%u)x(%u), min supported is - (%u)x(%u)\n",
				output_width,
				output_height,
				capability->width.min,
				capability->height.min);
			rc = -ENOTSUPP;
		}
		if (!rc && output_width > capability->width.max) {
			dprintk(VIDC_ERR,
				"Unsupported width = %u supported max width = %u\n",
				output_width,
				capability->width.max);
				rc = -ENOTSUPP;
		}

		if (!rc && output_height * output_width >
			capability->width.max * capability->height.max) {
			dprintk(VIDC_ERR,
			"Unsupported WxH = (%u)x(%u), max supported is - (%u)x(%u)\n",
			output_width, output_height,
			capability->width.max, capability->height.max);
			rc = -ENOTSUPP;
		}
	}
	if (rc) {
		dprintk(VIDC_ERR,
			"%s: Resolution unsupported\n", __func__);
	}
	return rc;
}

void msm_comm_generate_session_error(struct msm_vidc_inst *inst)
{
	enum hal_command_response cmd = HAL_SESSION_ERROR;
	struct msm_vidc_cb_cmd_done response = {0};

	if (!inst || !inst->core) {
		dprintk(VIDC_ERR, "%s: invalid input parameters\n", __func__);
		return;
	}
	dprintk(VIDC_WARN, "%s: inst %pK\n", __func__, inst);
	response.session_id = inst;
	response.status = VIDC_ERR_FAIL;
	handle_session_error(cmd, (void *)&response);
}

void msm_comm_generate_sys_error(struct msm_vidc_inst *inst)
{
	struct msm_vidc_core *core;
	enum hal_command_response cmd = HAL_SYS_ERROR;
	struct msm_vidc_cb_cmd_done response  = {0};

	if (!inst || !inst->core) {
		dprintk(VIDC_ERR, "%s: invalid input parameters\n", __func__);
		return;
	}
	dprintk(VIDC_WARN, "%s: inst %pK\n", __func__, inst);
	core = inst->core;
	response.device_id = (u32) core->id;
	handle_sys_error(cmd, (void *) &response);

}

int msm_comm_kill_session(struct msm_vidc_inst *inst)
{
	int rc = 0;

	if (!inst || !inst->core || !inst->core->device) {
		dprintk(VIDC_ERR, "%s: invalid input parameters\n", __func__);
		return -EINVAL;
	} else if (!inst->session) {
		dprintk(VIDC_ERR, "%s: no session to kill for inst %pK\n",
			__func__, inst);
		return 0;
	}

	dprintk(VIDC_ERR, "%s: inst %pK, session %x state %d\n", __func__,
		inst, hash32_ptr(inst->session), inst->state);
	/*
	 * We're internally forcibly killing the session, if fw is aware of
	 * the session send session_abort to firmware to clean up and release
	 * the session, else just kill the session inside the driver.
	 */
	if ((inst->state >= MSM_VIDC_OPEN_DONE &&
			inst->state < MSM_VIDC_CLOSE_DONE) ||
			inst->state == MSM_VIDC_CORE_INVALID) {
		rc = msm_comm_session_abort(inst);
		if (rc) {
			dprintk(VIDC_ERR,
				"%s: inst %pK session %x abort failed\n",
				__func__, inst, hash32_ptr(inst->session));
			change_inst_state(inst, MSM_VIDC_CORE_INVALID);
		}
	}

	change_inst_state(inst, MSM_VIDC_CLOSE_DONE);
	msm_comm_session_clean(inst);

	dprintk(VIDC_WARN, "%s: inst %pK session %x handled\n", __func__,
		inst, hash32_ptr(inst->session));
	return rc;
}

int msm_comm_smem_alloc(struct msm_vidc_inst *inst,
		size_t size, u32 align, u32 flags, enum hal_buffer buffer_type,
		int map_kernel, struct msm_smem *smem)
{
	int rc = 0;

	if (!inst || !inst->core) {
		dprintk(VIDC_ERR, "%s: invalid inst: %pK\n", __func__, inst);
		return -EINVAL;
	}
	rc = msm_smem_alloc(size, align, flags, buffer_type, map_kernel,
				&(inst->core->resources), inst->session_type,
				smem);
	return rc;
}

void msm_comm_smem_free(struct msm_vidc_inst *inst, struct msm_smem *mem)
{
	if (!inst || !inst->core || !mem) {
		dprintk(VIDC_ERR,
			"%s: invalid params: %pK %pK\n", __func__, inst, mem);
		return;
	}
	msm_smem_free(mem);
}

void msm_vidc_fw_unload_handler(struct work_struct *work)
{
	struct msm_vidc_core *core = NULL;
	struct hfi_device *hdev = NULL;
	int rc = 0;

	core = container_of(work, struct msm_vidc_core, fw_unload_work.work);
	if (!core || !core->device) {
		dprintk(VIDC_ERR, "%s - invalid work or core handle\n",
				__func__);
		return;
	}

	hdev = core->device;

	mutex_lock(&core->lock);
	if (list_empty(&core->instances) &&
		core->state != VIDC_CORE_UNINIT) {
		if (core->state > VIDC_CORE_INIT) {
			dprintk(VIDC_DBG, "Calling vidc_hal_core_release\n");
			rc = call_hfi_op(hdev, core_release,
					hdev->hfi_device_data);
			if (rc) {
				dprintk(VIDC_ERR,
					"Failed to release core, id = %d\n",
					core->id);
				mutex_unlock(&core->lock);
				return;
			}
		}
		core->state = VIDC_CORE_UNINIT;
		kfree(core->capabilities);
		core->capabilities = NULL;
	}
	mutex_unlock(&core->lock);
}

int msm_comm_set_color_format(struct msm_vidc_inst *inst,
		enum hal_buffer buffer_type, int fourcc)
{
	struct hal_uncompressed_format_select hal_fmt = {0};
	enum hal_uncompressed_format format = HAL_UNUSED_COLOR;
	int rc = 0;
	struct hfi_device *hdev;

	if (!inst || !inst->core || !inst->core->device) {
		dprintk(VIDC_ERR, "%s - invalid param\n", __func__);
		return -EINVAL;
	}

	hdev = inst->core->device;

	format = msm_comm_get_hal_uncompressed(fourcc);
	if (format == HAL_UNUSED_COLOR) {
		dprintk(VIDC_ERR, "Using unsupported colorformat %#x\n",
				fourcc);
		rc = -ENOTSUPP;
		goto exit;
	}

	hal_fmt.buffer_type = buffer_type;
	hal_fmt.format = format;

	rc = call_hfi_op(hdev, session_set_property, inst->session,
		HAL_PARAM_UNCOMPRESSED_FORMAT_SELECT, &hal_fmt);
	if (rc)
		dprintk(VIDC_ERR,
			"Failed to set input color format\n");
	else
		dprintk(VIDC_DBG, "Setting uncompressed colorformat to %#x\n",
				format);

exit:
	return rc;
}

int msm_vidc_comm_s_parm(struct msm_vidc_inst *inst, struct v4l2_streamparm *a)
{
	u32 property_id = 0;
	u64 us_per_frame = 0;
	void *pdata;
	int rc = 0, fps = 0;
	struct hal_frame_rate frame_rate;
	struct hfi_device *hdev;

	if (!inst || !inst->core || !inst->core->device || !a) {
		dprintk(VIDC_ERR, "%s invalid parameters\n", __func__);
		return -EINVAL;
	}

	hdev = inst->core->device;
	property_id = HAL_CONFIG_FRAME_RATE;

	if (a->parm.output.timeperframe.denominator) {
		switch (a->type) {
		case V4L2_BUF_TYPE_VIDEO_CAPTURE_MPLANE:
		case V4L2_BUF_TYPE_VIDEO_OUTPUT_MPLANE:
			us_per_frame = a->parm.output.timeperframe.numerator *
				(u64)USEC_PER_SEC;
			do_div(us_per_frame,
				a->parm.output.timeperframe.denominator);
			break;
		default:
			dprintk(VIDC_ERR,
					"Scale clocks : Unknown buffer type %d\n",
					a->type);
			break;
		}
	}

	if (!us_per_frame) {
		dprintk(VIDC_ERR,
				"Failed to scale clocks : time between frames is 0\n");
		rc = -EINVAL;
		goto exit;
	}

	fps = us_per_frame > USEC_PER_SEC ?
		0 : USEC_PER_SEC / (u32)us_per_frame;

	if (fps % 15 == 14 || fps % 24 == 23)
		fps = fps + 1;
	else if ((fps > 1) && (fps % 24 == 1 || fps % 15 == 1))
		fps = fps - 1;

	if (fps < inst->capability.frame_rate.min ||
			fps > inst->capability.frame_rate.max) {
		dprintk(VIDC_ERR,
			"FPS is out of limits : fps = %d Min = %d, Max = %d\n",
			fps, inst->capability.frame_rate.min,
			inst->capability.frame_rate.max);
		rc = -EINVAL;
		goto exit;
	}

	dprintk(VIDC_PROF, "reported fps changed for %pK: %d->%d\n",
			inst, inst->prop.fps, fps);
	inst->prop.fps = fps;
	if (inst->session_type == MSM_VIDC_ENCODER &&
		get_hal_codec(inst->fmts[CAPTURE_PORT].fourcc) !=
			HAL_VIDEO_CODEC_TME) {
		frame_rate.frame_rate = inst->prop.fps * BIT(16);
		frame_rate.buffer_type = HAL_BUFFER_OUTPUT;
		pdata = &frame_rate;
		rc = call_hfi_op(hdev, session_set_property,
			inst->session, property_id, pdata);
		if (rc)
			dprintk(VIDC_WARN,
				"Failed to set frame rate %d\n", rc);
	}
exit:
	return rc;
}

void msm_comm_print_inst_info(struct msm_vidc_inst *inst)
{
	struct msm_vidc_buffer *mbuf;
	struct internal_buf *buf;
	bool is_decode = false;
	enum vidc_ports port;
	bool is_secure = false;

	if (!inst) {
		dprintk(VIDC_ERR, "%s - invalid param %pK\n",
			__func__, inst);
		return;
	}

	is_decode = inst->session_type == MSM_VIDC_DECODER;
	port = is_decode ? OUTPUT_PORT : CAPTURE_PORT;
	is_secure = inst->flags & VIDC_SECURE;
	dprintk(VIDC_ERR,
			"%s session, %s, Codec type: %s HxW: %d x %d fps: %d bitrate: %d bit-depth: %s\n",
			is_decode ? "Decode" : "Encode",
			is_secure ? "Secure" : "Non-Secure",
			inst->fmts[port].name,
			inst->prop.height[port], inst->prop.width[port],
			inst->prop.fps, inst->prop.bitrate,
			!inst->bit_depth ? "8" : "10");

	dprintk(VIDC_ERR,
			"---Buffer details for inst: %pK of type: %d---\n",
			inst, inst->session_type);
	mutex_lock(&inst->registeredbufs.lock);
	dprintk(VIDC_ERR, "registered buffer list:\n");
	list_for_each_entry(mbuf, &inst->registeredbufs.list, list)
		print_vidc_buffer(VIDC_ERR, "buf", inst, mbuf);
	mutex_unlock(&inst->registeredbufs.lock);

	mutex_lock(&inst->scratchbufs.lock);
	dprintk(VIDC_ERR, "scratch buffer list:\n");
	list_for_each_entry(buf, &inst->scratchbufs.list, list)
		dprintk(VIDC_ERR, "type: %d addr: %x size: %u\n",
				buf->buffer_type, buf->smem.device_addr,
				buf->smem.size);
	mutex_unlock(&inst->scratchbufs.lock);

	mutex_lock(&inst->persistbufs.lock);
	dprintk(VIDC_ERR, "persist buffer list:\n");
	list_for_each_entry(buf, &inst->persistbufs.list, list)
		dprintk(VIDC_ERR, "type: %d addr: %x size: %u\n",
				buf->buffer_type, buf->smem.device_addr,
				buf->smem.size);
	mutex_unlock(&inst->persistbufs.lock);

	mutex_lock(&inst->outputbufs.lock);
	dprintk(VIDC_ERR, "dpb buffer list:\n");
	list_for_each_entry(buf, &inst->outputbufs.list, list)
		dprintk(VIDC_ERR, "type: %d addr: %x size: %u\n",
				buf->buffer_type, buf->smem.device_addr,
				buf->smem.size);
	mutex_unlock(&inst->outputbufs.lock);
}

int msm_comm_session_continue(void *instance)
{
	struct msm_vidc_inst *inst = instance;
	int rc = 0;
	struct hfi_device *hdev;

	if (!inst || !inst->core || !inst->core->device)
		return -EINVAL;
	hdev = inst->core->device;
	mutex_lock(&inst->lock);
	if (inst->state >= MSM_VIDC_RELEASE_RESOURCES_DONE ||
			inst->state < MSM_VIDC_START_DONE) {
		dprintk(VIDC_DBG,
			"Inst %pK : Not in valid state to call %s\n",
				inst, __func__);
		goto sess_continue_fail;
	}
	if (inst->session_type == MSM_VIDC_DECODER && inst->in_reconfig) {
		dprintk(VIDC_DBG, "send session_continue\n");
		rc = call_hfi_op(hdev, session_continue,
						 (void *)inst->session);
		if (rc) {
			dprintk(VIDC_ERR,
					"failed to send session_continue\n");
			rc = -EINVAL;
			goto sess_continue_fail;
		}
		inst->in_reconfig = false;
		inst->prop.height[CAPTURE_PORT] = inst->reconfig_height;
		inst->prop.width[CAPTURE_PORT] = inst->reconfig_width;
		inst->prop.height[OUTPUT_PORT] = inst->reconfig_height;
		inst->prop.width[OUTPUT_PORT] = inst->reconfig_width;
		if (msm_comm_get_stream_output_mode(inst) ==
			HAL_VIDEO_DECODER_SECONDARY) {
			rc = msm_comm_queue_output_buffers(inst);
			if (rc) {
				dprintk(VIDC_ERR,
						"Failed to queue output buffers: %d\n",
						rc);
				goto sess_continue_fail;
			}
		}
	} else if (inst->session_type == MSM_VIDC_ENCODER) {
		dprintk(VIDC_DBG,
				"session_continue not supported for encoder");
	} else {
		dprintk(VIDC_ERR,
				"session_continue called in wrong state for decoder");
	}

sess_continue_fail:
	mutex_unlock(&inst->lock);
	return rc;
}

u32 get_frame_size_nv12(int plane, u32 height, u32 width)
{
	return VENUS_BUFFER_SIZE(COLOR_FMT_NV12, width, height);
}

u32 get_frame_size_nv12_ubwc(int plane, u32 height, u32 width)
{
	return VENUS_BUFFER_SIZE(COLOR_FMT_NV12_UBWC, width, height);
}

u32 get_frame_size_rgba(int plane, u32 height, u32 width)
{
	return VENUS_BUFFER_SIZE(COLOR_FMT_RGBA8888, width, height);
}

u32 get_frame_size_nv21(int plane, u32 height, u32 width)
{
	return VENUS_BUFFER_SIZE(COLOR_FMT_NV21, width, height);
}

u32 get_frame_size_tp10_ubwc(int plane, u32 height, u32 width)
{
	return VENUS_BUFFER_SIZE(COLOR_FMT_NV12_BPP10_UBWC, width, height);
}

u32 get_frame_size_p010(int plane, u32 height, u32 width)
{
	return VENUS_BUFFER_SIZE(COLOR_FMT_P010, width, height);
}

u32 get_frame_size_nv12_512(int plane, u32 height, u32 width)
{
	return VENUS_BUFFER_SIZE(COLOR_FMT_NV12_512, width, height);
}

void print_vidc_buffer(u32 tag, const char *str, struct msm_vidc_inst *inst,
		struct msm_vidc_buffer *mbuf)
{
	struct vb2_buffer *vb2 = NULL;

	if (!(tag & msm_vidc_debug) || !inst || !mbuf)
		return;

	vb2 = &mbuf->vvb.vb2_buf;

	if (vb2->num_planes == 1)
		dprintk(tag,
			"%s: %s: %x : idx %2d fd %d off %d daddr %x size %d filled %d flags 0x%x ts %lld refcnt %d mflags 0x%x\n",
			str, vb2->type == V4L2_BUF_TYPE_VIDEO_OUTPUT_MPLANE ?
			"OUTPUT" : "CAPTURE", hash32_ptr(inst->session),
			vb2->index, vb2->planes[0].m.fd,
			vb2->planes[0].data_offset, mbuf->smem[0].device_addr,
			vb2->planes[0].length, vb2->planes[0].bytesused,
			mbuf->vvb.flags, mbuf->vvb.vb2_buf.timestamp,
			mbuf->smem[0].refcount, mbuf->flags);
	else
		dprintk(tag,
			"%s: %s: %x : idx %2d fd %d off %d daddr %x size %d filled %d flags 0x%x ts %lld refcnt %d mflags 0x%x, extradata: fd %d off %d daddr %x size %d filled %d refcnt %d\n",
			str, vb2->type == V4L2_BUF_TYPE_VIDEO_OUTPUT_MPLANE ?
			"OUTPUT" : "CAPTURE", hash32_ptr(inst->session),
			vb2->index, vb2->planes[0].m.fd,
			vb2->planes[0].data_offset, mbuf->smem[0].device_addr,
			vb2->planes[0].length, vb2->planes[0].bytesused,
			mbuf->vvb.flags, mbuf->vvb.vb2_buf.timestamp,
			mbuf->smem[0].refcount, mbuf->flags,
			vb2->planes[1].m.fd, vb2->planes[1].data_offset,
			mbuf->smem[1].device_addr, vb2->planes[1].length,
			vb2->planes[1].bytesused, mbuf->smem[1].refcount);
}

void print_vb2_buffer(u32 tag, const char *str, struct msm_vidc_inst *inst,
		struct vb2_buffer *vb2)
{
	if (!(tag & msm_vidc_debug) || !inst || !vb2)
		return;

	if (vb2->num_planes == 1)
		dprintk(tag,
			"%s: %s: %x : idx %2d fd %d off %d size %d filled %d\n",
			str, vb2->type == V4L2_BUF_TYPE_VIDEO_OUTPUT_MPLANE ?
			"OUTPUT" : "CAPTURE", hash32_ptr(inst->session),
			vb2->index, vb2->planes[0].m.fd,
			vb2->planes[0].data_offset, vb2->planes[0].length,
			vb2->planes[0].bytesused);
	else
		dprintk(tag,
			"%s: %s: %x : idx %2d fd %d off %d size %d filled %d, extradata: fd %d off %d size %d filled %d\n",
			str, vb2->type == V4L2_BUF_TYPE_VIDEO_OUTPUT_MPLANE ?
			"OUTPUT" : "CAPTURE", hash32_ptr(inst->session),
			vb2->index, vb2->planes[0].m.fd,
			vb2->planes[0].data_offset, vb2->planes[0].length,
			vb2->planes[0].bytesused, vb2->planes[1].m.fd,
			vb2->planes[1].data_offset, vb2->planes[1].length,
			vb2->planes[1].bytesused);
}

void print_v4l2_buffer(u32 tag, const char *str, struct msm_vidc_inst *inst,
		struct v4l2_buffer *v4l2)
{
	if (!(tag & msm_vidc_debug) || !inst || !v4l2)
		return;

	if (v4l2->length == 1)
		dprintk(tag,
			"%s: %s: %x : idx %2d fd %d off %d size %d filled %d\n",
			str, v4l2->type == V4L2_BUF_TYPE_VIDEO_OUTPUT_MPLANE ?
			"OUTPUT" : "CAPTURE", hash32_ptr(inst->session),
			v4l2->index, v4l2->m.planes[0].m.fd,
			v4l2->m.planes[0].data_offset,
			v4l2->m.planes[0].length,
			v4l2->m.planes[0].bytesused);
	else
		dprintk(tag,
			"%s: %s: %x : idx %2d fd %d off %d size %d filled %d, extradata: fd %d off %d size %d filled %d\n",
			str, v4l2->type == V4L2_BUF_TYPE_VIDEO_OUTPUT_MPLANE ?
			"OUTPUT" : "CAPTURE", hash32_ptr(inst->session),
			v4l2->index, v4l2->m.planes[0].m.fd,
			v4l2->m.planes[0].data_offset,
			v4l2->m.planes[0].length,
			v4l2->m.planes[0].bytesused,
			v4l2->m.planes[1].m.fd,
			v4l2->m.planes[1].data_offset,
			v4l2->m.planes[1].length,
			v4l2->m.planes[1].bytesused);
}

bool msm_comm_compare_vb2_plane(struct msm_vidc_inst *inst,
		struct msm_vidc_buffer *mbuf, struct vb2_buffer *vb2, u32 i)
{
	struct vb2_buffer *vb;

	if (!inst || !mbuf || !vb2) {
		dprintk(VIDC_ERR, "%s: invalid params, %pK %pK %pK\n",
			__func__, inst, mbuf, vb2);
		return false;
	}

	vb = &mbuf->vvb.vb2_buf;
	if (vb->planes[i].m.fd == vb2->planes[i].m.fd &&
		vb->planes[i].length == vb2->planes[i].length) {
		return true;
	}

	return false;
}

bool msm_comm_compare_vb2_planes(struct msm_vidc_inst *inst,
		struct msm_vidc_buffer *mbuf, struct vb2_buffer *vb2)
{
	int i = 0;
	struct vb2_buffer *vb;

	if (!inst || !mbuf || !vb2) {
		dprintk(VIDC_ERR, "%s: invalid params, %pK %pK %pK\n",
			__func__, inst, mbuf, vb2);
		return false;
	}

	vb = &mbuf->vvb.vb2_buf;

	if (vb->num_planes != vb2->num_planes)
		return false;

	for (i = 0; i < vb->num_planes; i++) {
		if (!msm_comm_compare_vb2_plane(inst, mbuf, vb2, i))
			return false;
	}

	return true;
}

bool msm_comm_compare_dma_plane(struct msm_vidc_inst *inst,
		struct msm_vidc_buffer *mbuf, unsigned long *dma_planes, u32 i)
{
	if (!inst || !mbuf || !dma_planes) {
		dprintk(VIDC_ERR, "%s: invalid params, %pK %pK %pK\n",
			__func__, inst, mbuf, dma_planes);
		return false;
	}

	if ((unsigned long)mbuf->smem[i].dma_buf == dma_planes[i])
		return true;

	return false;
}

bool msm_comm_compare_dma_planes(struct msm_vidc_inst *inst,
		struct msm_vidc_buffer *mbuf, unsigned long *dma_planes)
{
	int i = 0;
	struct vb2_buffer *vb;

	if (!inst || !mbuf || !dma_planes) {
		dprintk(VIDC_ERR, "%s: invalid params, %pK %pK %pK\n",
			__func__, inst, mbuf, dma_planes);
		return false;
	}

	vb = &mbuf->vvb.vb2_buf;
	for (i = 0; i < vb->num_planes; i++) {
		if (!msm_comm_compare_dma_plane(inst, mbuf, dma_planes, i))
			return false;
	}

	return true;
}


bool msm_comm_compare_device_plane(struct msm_vidc_buffer *mbuf,
		u32 type, u32 *planes, u32 i)
{
	if (!mbuf || !planes) {
		dprintk(VIDC_ERR, "%s: invalid params, %pK %pK\n",
			__func__, mbuf, planes);
		return false;
	}

	if (mbuf->vvb.vb2_buf.type == type &&
		mbuf->smem[i].device_addr == planes[i])
		return true;

	return false;
}

bool msm_comm_compare_device_planes(struct msm_vidc_buffer *mbuf,
		u32 type, u32 *planes)
{
	int i = 0;

	if (!mbuf || !planes)
		return false;

	for (i = 0; i < mbuf->vvb.vb2_buf.num_planes; i++) {
		if (!msm_comm_compare_device_plane(mbuf, type, planes, i))
			return false;
	}

	return true;
}

struct msm_vidc_buffer *msm_comm_get_buffer_using_device_planes(
		struct msm_vidc_inst *inst, u32 type, u32 *planes)
{
	struct msm_vidc_buffer *mbuf;
	bool found = false;

	mutex_lock(&inst->registeredbufs.lock);
	found = false;
	list_for_each_entry(mbuf, &inst->registeredbufs.list, list) {
		if (msm_comm_compare_device_planes(mbuf, type, planes)) {
			found = true;
			break;
		}
	}
	mutex_unlock(&inst->registeredbufs.lock);
	if (!found) {
		dprintk(VIDC_ERR,
			"%s: data_addr %x, extradata_addr %x not found\n",
			__func__, planes[0], planes[1]);
		mbuf = NULL;
	}

	return mbuf;
}

int msm_comm_flush_vidc_buffer(struct msm_vidc_inst *inst,
		struct msm_vidc_buffer *mbuf)
{
	struct vb2_buffer *vb;
	u32 port;

	if (!inst || !mbuf) {
		dprintk(VIDC_ERR, "%s: invalid params %pK %pK\n",
			__func__, inst, mbuf);
		return -EINVAL;
	}

	vb = msm_comm_get_vb_using_vidc_buffer(inst, mbuf);
	if (!vb) {
		print_vidc_buffer(VIDC_ERR,
			"vb not found for buf", inst, mbuf);
		return -EINVAL;
	}

	if (mbuf->vvb.vb2_buf.type ==
			V4L2_BUF_TYPE_VIDEO_CAPTURE_MPLANE)
		port = CAPTURE_PORT;
	else if (mbuf->vvb.vb2_buf.type ==
			V4L2_BUF_TYPE_VIDEO_OUTPUT_MPLANE)
		port = OUTPUT_PORT;
	else
		return -EINVAL;

	if (inst->bufq[port].vb2_bufq.streaming) {
		vb->planes[0].bytesused = 0;
		vb2_buffer_done(vb, VB2_BUF_STATE_DONE);
	} else {
		dprintk(VIDC_ERR, "%s: port %d is not streaming\n",
			__func__, port);
	}

	return 0;
}

int msm_comm_qbuf_cache_operations(struct msm_vidc_inst *inst,
		struct msm_vidc_buffer *mbuf)
{
	int rc = 0, i;
	struct vb2_buffer *vb;
	bool skip;

	if (!inst || !mbuf) {
		dprintk(VIDC_ERR, "%s: invalid params %pK %pK\n",
			__func__, inst, mbuf);
		return -EINVAL;
	}
	vb = &mbuf->vvb.vb2_buf;

	for (i = 0; i < vb->num_planes; i++) {
		unsigned long offset, size;
		enum smem_cache_ops cache_op;

		skip = true;
		if (inst->session_type == MSM_VIDC_DECODER) {
			if (vb->type == V4L2_BUF_TYPE_VIDEO_OUTPUT_MPLANE) {
				if (!i) { /* bitstream */
					skip = false;
					offset = vb->planes[i].data_offset;
					size = vb->planes[i].bytesused;
					cache_op = SMEM_CACHE_CLEAN_INVALIDATE;
				}
			} else if (vb->type ==
					V4L2_BUF_TYPE_VIDEO_CAPTURE_MPLANE) {
				if (!i) { /* yuv */
					skip = false;
					offset = 0;
					size = vb->planes[i].length;
					cache_op = SMEM_CACHE_INVALIDATE;
				}
			}
		} else if (inst->session_type == MSM_VIDC_ENCODER) {
			if (vb->type == V4L2_BUF_TYPE_VIDEO_OUTPUT_MPLANE) {
				if (!i) { /* yuv */
					skip = false;
					offset = vb->planes[i].data_offset;
					size = vb->planes[i].bytesused;
					cache_op = SMEM_CACHE_CLEAN_INVALIDATE;
				}
			} else if (vb->type ==
					V4L2_BUF_TYPE_VIDEO_CAPTURE_MPLANE) {
				if (!i) { /* bitstream */
					skip = false;
					offset = 0;
					size = vb->planes[i].length;
					if (inst->max_filled_length)
						size = inst->max_filled_length;
					cache_op = SMEM_CACHE_INVALIDATE;
				}
			}
		}

		if (!skip) {
			rc = msm_smem_cache_operations(mbuf->smem[i].dma_buf,
					cache_op, offset, size);
			if (rc)
				print_vidc_buffer(VIDC_ERR,
					"qbuf cache ops failed", inst, mbuf);
		}
	}

	return rc;
}

int msm_comm_dqbuf_cache_operations(struct msm_vidc_inst *inst,
		struct msm_vidc_buffer *mbuf)
{
	int rc = 0, i;
	struct vb2_buffer *vb;
	bool skip;

	if (!inst || !mbuf) {
		dprintk(VIDC_ERR, "%s: invalid params %pK %pK\n",
			__func__, inst, mbuf);
		return -EINVAL;
	}
	vb = &mbuf->vvb.vb2_buf;

	for (i = 0; i < vb->num_planes; i++) {
		unsigned long offset, size;
		enum smem_cache_ops cache_op;

		skip = true;
		if (inst->session_type == MSM_VIDC_DECODER) {
			if (vb->type == V4L2_BUF_TYPE_VIDEO_OUTPUT_MPLANE) {
				/* bitstream and extradata */
				/* we do not need cache operations */
			} else if (vb->type ==
					V4L2_BUF_TYPE_VIDEO_CAPTURE_MPLANE) {
				if (!i) { /* yuv */
					skip = false;
					offset = vb->planes[i].data_offset;
					size = vb->planes[i].bytesused;
					cache_op = SMEM_CACHE_INVALIDATE;
				}
			}
		} else if (inst->session_type == MSM_VIDC_ENCODER) {
			if (vb->type == V4L2_BUF_TYPE_VIDEO_OUTPUT_MPLANE) {
				/* yuv and extradata */
				/* we do not need cache operations */
			} else if (vb->type ==
					V4L2_BUF_TYPE_VIDEO_CAPTURE_MPLANE) {
				if (!i) { /* bitstream */
					skip = false;
					/*
					 * Include vp8e header bytes as well
					 * by making offset equal to zero
					 */
					offset = 0;
					size = vb->planes[i].bytesused +
						vb->planes[i].data_offset;
					cache_op = SMEM_CACHE_INVALIDATE;
				}
			}
		}

		if (!skip) {
			rc = msm_smem_cache_operations(mbuf->smem[i].dma_buf,
					cache_op, offset, size);
			if (rc)
				print_vidc_buffer(VIDC_ERR,
					"dqbuf cache ops failed", inst, mbuf);
		}
	}

	return rc;
}

struct msm_vidc_buffer *msm_comm_get_vidc_buffer(struct msm_vidc_inst *inst,
		struct vb2_buffer *vb2)
{
	int rc = 0;
	struct vb2_v4l2_buffer *vbuf;
	struct vb2_buffer *vb;
	unsigned long dma_planes[VB2_MAX_PLANES] = {0};
	struct msm_vidc_buffer *mbuf = NULL;
	bool found = false;
	int i = 0, planes = 0;

	if (!inst || !vb2) {
		dprintk(VIDC_ERR, "%s: invalid params\n", __func__);
		return NULL;
	}

	for (planes = 0; planes < vb2->num_planes; planes++) {
		/*
		 * always compare dma_buf addresses which is guaranteed
		 * to be same across the processes (duplicate fds).
		 */
		dma_planes[planes] = (unsigned long)msm_smem_get_dma_buf(
				vb2->planes[planes].m.fd);
		if (!dma_planes[planes])
			goto put_ref;
	}

	mutex_lock(&inst->registeredbufs.lock);
	/*
	 * for encoder input, client may queue the same buffer with different
	 * fd before driver returned old buffer to the client. This buffer
	 * should be treated as new buffer Search the list with fd so that
	 * it will be treated as new msm_vidc_buffer.
	 */
	if (is_encode_session(inst) && vb2->type ==
			V4L2_BUF_TYPE_VIDEO_OUTPUT_MPLANE) {
		list_for_each_entry(mbuf, &inst->registeredbufs.list, list) {
			if (msm_comm_compare_vb2_planes(inst, mbuf, vb2)) {
				found = true;
				break;
			}
		}
	} else {
		list_for_each_entry(mbuf, &inst->registeredbufs.list, list) {
			if (msm_comm_compare_dma_planes(inst, mbuf,
					dma_planes)) {
				found = true;
				break;
			}
		}
	}

	if (!found) {
		/* this is new vb2_buffer */
		mbuf = kzalloc(sizeof(struct msm_vidc_buffer), GFP_KERNEL);
		if (!mbuf) {
			dprintk(VIDC_ERR, "%s: alloc msm_vidc_buffer failed\n",
				__func__);
			rc = -ENOMEM;
			goto exit;
		}
		kref_init(&mbuf->kref);
	}

	/* Initially assume all the buffer are going to be deferred */
	mbuf->flags |= MSM_VIDC_FLAG_DEFERRED;

	vbuf = to_vb2_v4l2_buffer(vb2);
	memcpy(&mbuf->vvb, vbuf, sizeof(struct vb2_v4l2_buffer));
	vb = &mbuf->vvb.vb2_buf;

	for (i = 0; i < vb->num_planes; i++) {
		mbuf->smem[i].buffer_type = get_hal_buffer_type(vb->type, i);
		mbuf->smem[i].fd = vb->planes[i].m.fd;
		mbuf->smem[i].offset = vb->planes[i].data_offset;
		mbuf->smem[i].size = vb->planes[i].length;
		rc = msm_smem_map_dma_buf(inst, &mbuf->smem[i]);
		if (rc) {
			dprintk(VIDC_ERR, "%s: map failed.\n", __func__);
			goto exit;
		}
		/* increase refcount as we get both fbd and rbr */
		rc = msm_smem_map_dma_buf(inst, &mbuf->smem[i]);
		if (rc) {
			dprintk(VIDC_ERR, "%s: map failed..\n", __func__);
			goto exit;
		}
	}
	/* dma cache operations need to be performed after dma_map */
	msm_comm_qbuf_cache_operations(inst, mbuf);

	/* special handling for decoder */
	if (inst->session_type == MSM_VIDC_DECODER) {
		if (found) {
			rc = -EEXIST;
		} else {
			bool found_plane0 = false;
			struct msm_vidc_buffer *temp;
			/*
			 * client might have queued same plane[0] but different
			 * plane[1] search plane[0] and if found don't queue the
			 * buffer, the buffer will be queued when rbr event
			 * arrived.
			 */
			list_for_each_entry(temp, &inst->registeredbufs.list,
						list) {
				if (msm_comm_compare_dma_plane(inst, temp,
						dma_planes, 0)) {
					found_plane0 = true;
					break;
				}
			}
			if (found_plane0)
				rc = -EEXIST;
		}
		if (rc == -EEXIST) {
			print_vidc_buffer(VIDC_DBG,
				"existing qbuf", inst, mbuf);
			/* enable RBR pending */
			mbuf->flags |= MSM_VIDC_FLAG_RBR_PENDING;
		}
	}

	/* add the new buffer to list */
	if (!found)
		list_add_tail(&mbuf->list, &inst->registeredbufs.list);

exit:
	if (rc == -EEXIST) {
		print_vidc_buffer(VIDC_DBG, "qbuf upon rbr", inst, mbuf);
	} else if (rc) {
		dprintk(VIDC_ERR, "%s: rc %d\n", __func__, rc);
		msm_comm_unmap_vidc_buffer(inst, mbuf);
		if (!found)
			kref_put_mbuf(mbuf);
	}
	mutex_unlock(&inst->registeredbufs.lock);
put_ref:
	while (planes)
		msm_smem_put_dma_buf((struct dma_buf *)dma_planes[--planes]);

<<<<<<< HEAD
	return rc ? ((rc == -EEXIST && !inst->batch.enable) ? ERR_PTR(rc):mbuf) : mbuf;
=======
	return rc ? ((rc == -EEXIST && !inst->batch.enable) ?
			ERR_PTR(rc) : mbuf) : mbuf;
>>>>>>> 1e190ec6
}

void msm_comm_put_vidc_buffer(struct msm_vidc_inst *inst,
		struct msm_vidc_buffer *mbuf)
{
	struct msm_vidc_buffer *temp;
	bool found = false;
	int i = 0;

	if (!inst || !mbuf) {
		dprintk(VIDC_ERR, "%s: invalid params %pK %pK\n",
			__func__, inst, mbuf);
		return;
	}

	mutex_lock(&inst->registeredbufs.lock);
	/* check if mbuf was not removed by any chance */
	list_for_each_entry(temp, &inst->registeredbufs.list, list) {
		if (msm_comm_compare_vb2_planes(inst, mbuf,
				&temp->vvb.vb2_buf)) {
			found = true;
			break;
		}
	}
	if (!found) {
		print_vidc_buffer(VIDC_ERR, "buf was removed", inst, mbuf);
		goto unlock;
	}

	print_vidc_buffer(VIDC_DBG, "dqbuf", inst, mbuf);
	for (i = 0; i < mbuf->vvb.vb2_buf.num_planes; i++) {
		if (msm_smem_unmap_dma_buf(inst, &mbuf->smem[i]))
			print_vidc_buffer(VIDC_ERR,
				"dqbuf: unmap failed.", inst, mbuf);

		if (!(mbuf->vvb.flags & V4L2_QCOM_BUF_FLAG_READONLY)) {
			/* rbr won't come for this buffer */
			if (msm_smem_unmap_dma_buf(inst, &mbuf->smem[i]))
				print_vidc_buffer(VIDC_ERR,
					"dqbuf: unmap failed..", inst, mbuf);
		} else {
			/* RBR event expected */
			mbuf->flags |= MSM_VIDC_FLAG_RBR_PENDING;
		}
	}
	/*
	 * remove the entry if plane[0].refcount is zero else
	 * don't remove as client queued same buffer that's why
	 * plane[0].refcount is not zero
	 */
	if (!mbuf->smem[0].refcount) {
		list_del(&mbuf->list);
		kref_put_mbuf(mbuf);
	}
unlock:
	mutex_unlock(&inst->registeredbufs.lock);
}

void handle_release_buffer_reference(struct msm_vidc_inst *inst,
		struct msm_vidc_buffer *mbuf)
{
	int rc = 0;
	struct msm_vidc_buffer *temp;
	bool found = false;
	int i = 0;
	u32 planes[VIDEO_MAX_PLANES] = {0};

	mutex_lock(&inst->bufq[CAPTURE_PORT].lock);
	mutex_lock(&inst->registeredbufs.lock);
	found = false;
	/* check if mbuf was not removed by any chance */
	list_for_each_entry(temp, &inst->registeredbufs.list, list) {
		if (msm_comm_compare_vb2_planes(inst, mbuf,
				&temp->vvb.vb2_buf)) {
			found = true;
			break;
		}
	}
	if (found) {
		/* save device_addr */
		for (i = 0; i < mbuf->vvb.vb2_buf.num_planes; i++)
			planes[i] = mbuf->smem[i].device_addr;

		/* send RBR event to client */
		msm_vidc_queue_rbr_event(inst,
			mbuf->vvb.vb2_buf.planes[0].m.fd,
			mbuf->vvb.vb2_buf.planes[0].data_offset,
			mbuf->output_tag);

		/* clear RBR_PENDING flag */
		mbuf->flags &= ~MSM_VIDC_FLAG_RBR_PENDING;

		for (i = 0; i < mbuf->vvb.vb2_buf.num_planes; i++) {
			if (msm_smem_unmap_dma_buf(inst, &mbuf->smem[i]))
				print_vidc_buffer(VIDC_ERR,
					"rbr unmap failed.", inst, mbuf);
		}
		/* refcount is not zero if client queued the same buffer */
		if (!mbuf->smem[0].refcount) {
			list_del(&mbuf->list);
			kref_put_mbuf(mbuf);
			mbuf = NULL;
		}
	} else {
		print_vidc_buffer(VIDC_ERR, "mbuf not found", inst, mbuf);
		goto unlock;
	}

	/*
	 * 1. client might have pushed same planes in which case mbuf will be
	 *    same and refcounts are positive and buffer wouldn't have been
	 *    removed from the registeredbufs list.
	 * 2. client might have pushed same planes[0] but different planes[1]
	 *    in which case mbuf will be different.
	 * 3. in either case we can search mbuf->smem[0].device_addr in the list
	 *    and if found queue it to video hw (if not flushing).
	 */
	found = false;
	list_for_each_entry(temp, &inst->registeredbufs.list, list) {
		if (msm_comm_compare_device_plane(temp,
			V4L2_BUF_TYPE_VIDEO_CAPTURE_MPLANE, planes, 0)) {
			mbuf = temp;
			found = true;
			break;
		}
	}
	if (!found)
		goto unlock;

	/* buffer found means client queued the buffer already */
	if (inst->in_reconfig || inst->in_flush) {
		print_vidc_buffer(VIDC_DBG, "rbr flush buf", inst, mbuf);
		msm_comm_flush_vidc_buffer(inst, mbuf);
		msm_comm_unmap_vidc_buffer(inst, mbuf);
		/* remove from list */
		list_del(&mbuf->list);
		kref_put_mbuf(mbuf);

		/* don't queue the buffer */
		found = false;
	}
	/* clear required flags as the buffer is going to be queued */
	if (found) {
		mbuf->flags &= ~MSM_VIDC_FLAG_DEFERRED;
		mbuf->flags &= ~MSM_VIDC_FLAG_RBR_PENDING;
	}

unlock:
	mutex_unlock(&inst->registeredbufs.lock);

	if (found) {
		rc = msm_comm_qbuf_in_rbr(inst, mbuf);
		if (rc)
			print_vidc_buffer(VIDC_ERR,
				"rbr qbuf failed", inst, mbuf);
	}
	mutex_unlock(&inst->bufq[CAPTURE_PORT].lock);
}

int msm_comm_unmap_vidc_buffer(struct msm_vidc_inst *inst,
		struct msm_vidc_buffer *mbuf)
{
	int rc = 0, i;

	if (!inst || !mbuf) {
		dprintk(VIDC_ERR, "%s: invalid params %pK %pK\n",
			__func__, inst, mbuf);
		return -EINVAL;
	}
	if (mbuf->vvb.vb2_buf.num_planes > VIDEO_MAX_PLANES) {
		dprintk(VIDC_ERR, "%s: invalid num_planes %d\n", __func__,
			mbuf->vvb.vb2_buf.num_planes);
		return -EINVAL;
	}

	for (i = 0; i < mbuf->vvb.vb2_buf.num_planes; i++) {
		u32 refcount = mbuf->smem[i].refcount;

		while (refcount) {
			if (msm_smem_unmap_dma_buf(inst, &mbuf->smem[i]))
				print_vidc_buffer(VIDC_ERR,
					"unmap failed for buf", inst, mbuf);
			refcount--;
		}
	}

	return rc;
}

static void kref_free_mbuf(struct kref *kref)
{
	struct msm_vidc_buffer *mbuf = container_of(kref,
			struct msm_vidc_buffer, kref);

	kfree(mbuf);
}

void kref_put_mbuf(struct msm_vidc_buffer *mbuf)
{
	if (!mbuf)
		return;

	kref_put(&mbuf->kref, kref_free_mbuf);
}

bool kref_get_mbuf(struct msm_vidc_inst *inst, struct msm_vidc_buffer *mbuf)
{
	struct msm_vidc_buffer *temp;
	bool matches = false;
	bool ret = false;

	if (!inst || !mbuf)
		return false;

	mutex_lock(&inst->registeredbufs.lock);
	list_for_each_entry(temp, &inst->registeredbufs.list, list) {
		if (temp == mbuf) {
			matches = true;
			break;
		}
	}
	ret = (matches && kref_get_unless_zero(&mbuf->kref)) ? true : false;
	mutex_unlock(&inst->registeredbufs.lock);

	return ret;
}

void msm_comm_free_buffer_tags(struct msm_vidc_inst *inst)
{
	struct vidc_tag_data *temp, *next;

	if (!inst) {
		dprintk(VIDC_ERR, "%s: invalid params %pK\n",
				__func__, inst);
		return;
	}

	mutex_lock(&inst->buffer_tags.lock);
	list_for_each_entry_safe(temp, next, &inst->buffer_tags.list, list) {
		list_del(&temp->list);
		kfree(temp);
	}
	INIT_LIST_HEAD(&inst->buffer_tags.list);
	mutex_unlock(&inst->buffer_tags.lock);
}

void msm_comm_store_tags(struct msm_vidc_inst *inst,
	struct vidc_tag_data *tag_data)
{

	struct vidc_tag_data *temp, *next;
	struct vidc_tag_data *pdata = NULL;
	bool found = false;

	if (!inst || !tag_data) {
		dprintk(VIDC_ERR, "%s: invalid params %pK %pK\n",
				__func__, inst, tag_data);
		return;
	}


	mutex_lock(&inst->buffer_tags.lock);
	list_for_each_entry_safe(temp, next, &inst->buffer_tags.list, list) {
		if (temp->index == tag_data->index &&
				temp->type == tag_data->type) {
			temp->input_tag = tag_data->input_tag;
			temp->output_tag = tag_data->output_tag;
			found = true;
			break;
		}
	}

	if (!found) {
		pdata = kzalloc(sizeof(*pdata), GFP_KERNEL);
		if (!pdata)  {
			dprintk(VIDC_WARN, "%s: malloc failure.\n", __func__);
			goto exit;
		}
		pdata->input_tag = tag_data->input_tag;
		pdata->output_tag = tag_data->output_tag;
		pdata->index = tag_data->index;
		pdata->type = tag_data->type;
		list_add_tail(&pdata->list, &inst->buffer_tags.list);
	}

exit:
	mutex_unlock(&inst->buffer_tags.lock);
}

void msm_comm_fetch_tags(struct msm_vidc_inst *inst,
	struct vidc_tag_data *tag_data)
{
	struct vidc_tag_data *temp, *next;

	if (!inst || !tag_data) {
		dprintk(VIDC_ERR, "%s: invalid params %pK %pK\n",
				__func__, inst, tag_data);
		return;
	}
	mutex_lock(&inst->buffer_tags.lock);
	list_for_each_entry_safe(temp, next, &inst->buffer_tags.list, list) {
		if (temp->index == tag_data->index &&
				temp->type == tag_data->type) {
			tag_data->input_tag = temp->input_tag;
			tag_data->output_tag = temp->output_tag;
			break;
		}
	}
	mutex_unlock(&inst->buffer_tags.lock);
}

void msm_comm_store_mark_data(struct msm_vidc_list *data_list,
		u32 index, u32 mark_data, u32 mark_target)
{
	struct msm_vidc_buf_data *pdata = NULL;
	bool found = false;

	if (!data_list) {
		dprintk(VIDC_ERR, "%s: invalid params %pK\n",
			__func__, data_list);
		return;
	}

	mutex_lock(&data_list->lock);
	list_for_each_entry(pdata, &data_list->list, list) {
		if (pdata->index == index) {
			pdata->mark_data = mark_data;
			pdata->mark_target = mark_target;
			found = true;
			break;
		}
	}

	if (!found) {
		pdata = kzalloc(sizeof(*pdata), GFP_KERNEL);
		if (!pdata)  {
			dprintk(VIDC_WARN, "%s: malloc failure.\n", __func__);
			goto exit;
		}
		pdata->index = index;
		pdata->mark_data = mark_data;
		pdata->mark_target = mark_target;
		list_add_tail(&pdata->list, &data_list->list);
	}

exit:
	mutex_unlock(&data_list->lock);
}

void msm_comm_fetch_mark_data(struct msm_vidc_list *data_list,
		u32 index, u32 *mark_data, u32 *mark_target)
{
	struct msm_vidc_buf_data *pdata = NULL;

	if (!data_list || !mark_data || !mark_target) {
		dprintk(VIDC_ERR, "%s: invalid params %pK %pK %pK\n",
			__func__, data_list, mark_data, mark_target);
		return;
	}

	*mark_data = *mark_target = 0;
	mutex_lock(&data_list->lock);
	list_for_each_entry(pdata, &data_list->list, list) {
		if (pdata->index == index) {
			*mark_data = pdata->mark_data;
			*mark_target = pdata->mark_target;
			/* clear after fetch */
			pdata->mark_data = pdata->mark_target = 0;
			break;
		}
	}
	mutex_unlock(&data_list->lock);
}

int msm_comm_release_mark_data(struct msm_vidc_inst *inst)
{
	struct msm_vidc_buf_data *pdata, *next;

	if (!inst) {
		dprintk(VIDC_ERR, "%s: invalid params %pK\n",
			__func__, inst);
		return -EINVAL;
	}

	mutex_lock(&inst->etb_data.lock);
	list_for_each_entry_safe(pdata, next, &inst->etb_data.list, list) {
		list_del(&pdata->list);
		kfree(pdata);
	}
	mutex_unlock(&inst->etb_data.lock);

	mutex_lock(&inst->fbd_data.lock);
	list_for_each_entry_safe(pdata, next, &inst->fbd_data.list, list) {
		list_del(&pdata->list);
		kfree(pdata);
	}
	mutex_unlock(&inst->fbd_data.lock);

	return 0;
}

int msm_comm_set_color_format_constraints(struct msm_vidc_inst *inst,
		enum hal_buffer buffer_type,
		struct msm_vidc_format_constraint *pix_constraint)
{
	struct hal_uncompressed_plane_actual_constraints_info
		*pconstraint = NULL;
	u32 num_planes = 2;
	u32 size = 0;
	int rc = 0;
	struct hfi_device *hdev;

	if (!inst || !inst->core || !inst->core->device) {
		dprintk(VIDC_ERR, "%s - invalid param\n", __func__);
		return -EINVAL;
	}

	hdev = inst->core->device;

	size = sizeof(buffer_type)
			+ sizeof(u32)
			+ num_planes
			* sizeof(struct hal_uncompressed_plane_constraints);

	pconstraint = kzalloc(size, GFP_KERNEL);
	if (!pconstraint) {
		dprintk(VIDC_ERR, "No memory cannot alloc constrain\n");
		rc = -ENOMEM;
		goto exit;
	}

	pconstraint->buffer_type = buffer_type;
	pconstraint->num_planes = pix_constraint->num_planes;
	//set Y plan constraints
	dprintk(VIDC_INFO, "Set Y plan constraints.\n");
	pconstraint->rg_plane_format[0].stride_multiples =
			pix_constraint->y_stride_multiples;
	pconstraint->rg_plane_format[0].max_stride =
			pix_constraint->y_max_stride;
	pconstraint->rg_plane_format[0].min_plane_buffer_height_multiple =
			pix_constraint->y_min_plane_buffer_height_multiple;
	pconstraint->rg_plane_format[0].buffer_alignment =
			pix_constraint->y_buffer_alignment;

	//set UV plan constraints
	dprintk(VIDC_INFO, "Set UV plan constraints.\n");
	pconstraint->rg_plane_format[1].stride_multiples =
			pix_constraint->uv_stride_multiples;
	pconstraint->rg_plane_format[1].max_stride =
			pix_constraint->uv_max_stride;
	pconstraint->rg_plane_format[1].min_plane_buffer_height_multiple =
			pix_constraint->uv_min_plane_buffer_height_multiple;
	pconstraint->rg_plane_format[1].buffer_alignment =
			pix_constraint->uv_buffer_alignment;

	rc = call_hfi_op(hdev,
			session_set_property,
			inst->session,
			HAL_PARAM_UNCOMPRESSED_PLANE_ACTUAL_CONSTRAINTS_INFO,
			pconstraint);
	if (rc)
		dprintk(VIDC_ERR,
			"Failed to set input color format constraint\n");
	else
		dprintk(VIDC_DBG, "Set color format constraint success\n");

exit:
	if (pconstraint)
		kfree(pconstraint);
	return rc;
}

bool msm_comm_check_for_inst_overload(struct msm_vidc_core *core)
{
	u32 instance_count = 0;
	u32 secure_instance_count = 0;
	struct msm_vidc_inst *inst = NULL;
	bool overload = false;

	mutex_lock(&core->lock);
	list_for_each_entry(inst, &core->instances, list) {
		instance_count++;
		if (inst->flags & VIDC_SECURE)
			secure_instance_count++;
	}
	mutex_unlock(&core->lock);

	/* Instance count includes current instance as well. */

	if ((instance_count > core->resources.max_inst_count) ||
		(secure_instance_count > core->resources.max_secure_inst_count))
		overload = true;
	return overload;
}<|MERGE_RESOLUTION|>--- conflicted
+++ resolved
@@ -6763,12 +6763,8 @@
 	while (planes)
 		msm_smem_put_dma_buf((struct dma_buf *)dma_planes[--planes]);
 
-<<<<<<< HEAD
-	return rc ? ((rc == -EEXIST && !inst->batch.enable) ? ERR_PTR(rc):mbuf) : mbuf;
-=======
 	return rc ? ((rc == -EEXIST && !inst->batch.enable) ?
 			ERR_PTR(rc) : mbuf) : mbuf;
->>>>>>> 1e190ec6
 }
 
 void msm_comm_put_vidc_buffer(struct msm_vidc_inst *inst,
