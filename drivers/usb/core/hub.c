/*
 * USB hub driver.
 *
 * (C) Copyright 1999 Linus Torvalds
 * (C) Copyright 1999 Johannes Erdfelt
 * (C) Copyright 1999 Gregory P. Smith
 * (C) Copyright 2001 Brad Hards (bhards@bigpond.net.au)
 *
 * Released under the GPLv2 only.
 * SPDX-License-Identifier: GPL-2.0
 */

#include <linux/kernel.h>
#include <linux/errno.h>
#include <linux/module.h>
#include <linux/moduleparam.h>
#include <linux/completion.h>
#include <linux/sched/mm.h>
#include <linux/list.h>
#include <linux/slab.h>
#include <linux/kcov.h>
#include <linux/ioctl.h>
#include <linux/usb.h>
#include <linux/usbdevice_fs.h>
#include <linux/usb/hcd.h>
#include <linux/usb/otg.h>
#include <linux/usb/quirks.h>
#include <linux/workqueue.h>
#include <linux/mutex.h>
#include <linux/random.h>
#include <linux/pm_qos.h>

#include <linux/uaccess.h>
#include <asm/byteorder.h>

#include "hub.h"
#include "otg_whitelist.h"

#define USB_VENDOR_GENESYS_LOGIC		0x05e3
#define USB_VENDOR_SMSC				0x0424
#define USB_PRODUCT_USB5534B			0x5534
#define USB_VENDOR_CYPRESS			0x04b4
#define USB_PRODUCT_CY7C65632			0x6570
#define HUB_QUIRK_CHECK_PORT_AUTOSUSPEND	0x01
#define HUB_QUIRK_DISABLE_AUTOSUSPEND		0x02

/* Protect struct usb_device->state and ->children members
 * Note: Both are also protected by ->dev.sem, except that ->state can
 * change to USB_STATE_NOTATTACHED even when the semaphore isn't held. */
static DEFINE_SPINLOCK(device_state_lock);

/* workqueue to process hub events */
static struct workqueue_struct *hub_wq;
static void hub_event(struct work_struct *work);

/* synchronize hub-port add/remove and peering operations */
DEFINE_MUTEX(usb_port_peer_mutex);

static bool skip_extended_resume_delay = 1;
module_param(skip_extended_resume_delay, bool, 0644);
MODULE_PARM_DESC(skip_extended_resume_delay,
		"removes extra delay added to finish bus resume");

/* cycle leds on hubs that aren't blinking for attention */
static bool blinkenlights;
module_param(blinkenlights, bool, S_IRUGO);
MODULE_PARM_DESC(blinkenlights, "true to cycle leds on hubs");

/*
 * Device SATA8000 FW1.0 from DATAST0R Technology Corp requires about
 * 10 seconds to send reply for the initial 64-byte descriptor request.
 */
/* define initial 64-byte descriptor request timeout in milliseconds */
static int initial_descriptor_timeout = USB_CTRL_GET_TIMEOUT;
module_param(initial_descriptor_timeout, int, S_IRUGO|S_IWUSR);
MODULE_PARM_DESC(initial_descriptor_timeout,
		"initial 64-byte descriptor request timeout in milliseconds "
		"(default 5000 - 5.0 seconds)");

/*
 * As of 2.6.10 we introduce a new USB device initialization scheme which
 * closely resembles the way Windows works.  Hopefully it will be compatible
 * with a wider range of devices than the old scheme.  However some previously
 * working devices may start giving rise to "device not accepting address"
 * errors; if that happens the user can try the old scheme by adjusting the
 * following module parameters.
 *
 * For maximum flexibility there are two boolean parameters to control the
 * hub driver's behavior.  On the first initialization attempt, if the
 * "old_scheme_first" parameter is set then the old scheme will be used,
 * otherwise the new scheme is used.  If that fails and "use_both_schemes"
 * is set, then the driver will make another attempt, using the other scheme.
 */
static bool old_scheme_first;
module_param(old_scheme_first, bool, S_IRUGO | S_IWUSR);
MODULE_PARM_DESC(old_scheme_first,
		 "start with the old device initialization scheme");

static bool use_both_schemes = 1;
module_param(use_both_schemes, bool, S_IRUGO | S_IWUSR);
MODULE_PARM_DESC(use_both_schemes,
		"try the other device initialization scheme if the "
		"first one fails");

/* Mutual exclusion for EHCI CF initialization.  This interferes with
 * port reset on some companion controllers.
 */
DECLARE_RWSEM(ehci_cf_port_reset_rwsem);
EXPORT_SYMBOL_GPL(ehci_cf_port_reset_rwsem);

#define HUB_DEBOUNCE_TIMEOUT	2000
#define HUB_DEBOUNCE_STEP	  25
#define HUB_DEBOUNCE_STABLE	 100

static void hub_release(struct kref *kref);
static int usb_reset_and_verify_device(struct usb_device *udev);
static int hub_port_disable(struct usb_hub *hub, int port1, int set_state);
static bool hub_port_warm_reset_required(struct usb_hub *hub, int port1,
		u16 portstatus);

static inline char *portspeed(struct usb_hub *hub, int portstatus)
{
	if (hub_is_superspeedplus(hub->hdev))
		return "10.0 Gb/s";
	if (hub_is_superspeed(hub->hdev))
		return "5.0 Gb/s";
	if (portstatus & USB_PORT_STAT_HIGH_SPEED)
		return "480 Mb/s";
	else if (portstatus & USB_PORT_STAT_LOW_SPEED)
		return "1.5 Mb/s";
	else
		return "12 Mb/s";
}

/* Note that hdev or one of its children must be locked! */
struct usb_hub *usb_hub_to_struct_hub(struct usb_device *hdev)
{
	if (!hdev || !hdev->actconfig || !hdev->maxchild)
		return NULL;
	return usb_get_intfdata(hdev->actconfig->interface[0]);
}

int usb_device_supports_lpm(struct usb_device *udev)
{
	/* Some devices have trouble with LPM */
	if (udev->quirks & USB_QUIRK_NO_LPM)
		return 0;

	/* USB 2.1 (and greater) devices indicate LPM support through
	 * their USB 2.0 Extended Capabilities BOS descriptor.
	 */
	if (udev->speed == USB_SPEED_HIGH || udev->speed == USB_SPEED_FULL) {
		if (udev->bos->ext_cap &&
			(USB_LPM_SUPPORT &
			 le32_to_cpu(udev->bos->ext_cap->bmAttributes)))
			return 1;
		return 0;
	}

	/*
	 * According to the USB 3.0 spec, all USB 3.0 devices must support LPM.
	 * However, there are some that don't, and they set the U1/U2 exit
	 * latencies to zero.
	 */
	if (!udev->bos->ss_cap) {
		dev_info(&udev->dev, "No LPM exit latency info found, disabling LPM.\n");
		return 0;
	}

	if (udev->bos->ss_cap->bU1devExitLat == 0 &&
			udev->bos->ss_cap->bU2DevExitLat == 0) {
		if (udev->parent)
			dev_info(&udev->dev, "LPM exit latency is zeroed, disabling LPM.\n");
		else
			dev_info(&udev->dev, "We don't know the algorithms for LPM for this host, disabling LPM.\n");
		return 0;
	}

	if (!udev->parent || udev->parent->lpm_capable)
		return 1;
	return 0;
}

/*
 * Set the Maximum Exit Latency (MEL) for the host to initiate a transition from
 * either U1 or U2.
 */
static void usb_set_lpm_mel(struct usb_device *udev,
		struct usb3_lpm_parameters *udev_lpm_params,
		unsigned int udev_exit_latency,
		struct usb_hub *hub,
		struct usb3_lpm_parameters *hub_lpm_params,
		unsigned int hub_exit_latency)
{
	unsigned int total_mel;
	unsigned int device_mel;
	unsigned int hub_mel;

	/*
	 * Calculate the time it takes to transition all links from the roothub
	 * to the parent hub into U0.  The parent hub must then decode the
	 * packet (hub header decode latency) to figure out which port it was
	 * bound for.
	 *
	 * The Hub Header decode latency is expressed in 0.1us intervals (0x1
	 * means 0.1us).  Multiply that by 100 to get nanoseconds.
	 */
	total_mel = hub_lpm_params->mel +
		(hub->descriptor->u.ss.bHubHdrDecLat * 100);

	/*
	 * How long will it take to transition the downstream hub's port into
	 * U0?  The greater of either the hub exit latency or the device exit
	 * latency.
	 *
	 * The BOS U1/U2 exit latencies are expressed in 1us intervals.
	 * Multiply that by 1000 to get nanoseconds.
	 */
	device_mel = udev_exit_latency * 1000;
	hub_mel = hub_exit_latency * 1000;
	if (device_mel > hub_mel)
		total_mel += device_mel;
	else
		total_mel += hub_mel;

	udev_lpm_params->mel = total_mel;
}

/*
 * Set the maximum Device to Host Exit Latency (PEL) for the device to initiate
 * a transition from either U1 or U2.
 */
static void usb_set_lpm_pel(struct usb_device *udev,
		struct usb3_lpm_parameters *udev_lpm_params,
		unsigned int udev_exit_latency,
		struct usb_hub *hub,
		struct usb3_lpm_parameters *hub_lpm_params,
		unsigned int hub_exit_latency,
		unsigned int port_to_port_exit_latency)
{
	unsigned int first_link_pel;
	unsigned int hub_pel;

	/*
	 * First, the device sends an LFPS to transition the link between the
	 * device and the parent hub into U0.  The exit latency is the bigger of
	 * the device exit latency or the hub exit latency.
	 */
	if (udev_exit_latency > hub_exit_latency)
		first_link_pel = udev_exit_latency * 1000;
	else
		first_link_pel = hub_exit_latency * 1000;

	/*
	 * When the hub starts to receive the LFPS, there is a slight delay for
	 * it to figure out that one of the ports is sending an LFPS.  Then it
	 * will forward the LFPS to its upstream link.  The exit latency is the
	 * delay, plus the PEL that we calculated for this hub.
	 */
	hub_pel = port_to_port_exit_latency * 1000 + hub_lpm_params->pel;

	/*
	 * According to figure C-7 in the USB 3.0 spec, the PEL for this device
	 * is the greater of the two exit latencies.
	 */
	if (first_link_pel > hub_pel)
		udev_lpm_params->pel = first_link_pel;
	else
		udev_lpm_params->pel = hub_pel;
}

/*
 * Set the System Exit Latency (SEL) to indicate the total worst-case time from
 * when a device initiates a transition to U0, until when it will receive the
 * first packet from the host controller.
 *
 * Section C.1.5.1 describes the four components to this:
 *  - t1: device PEL
 *  - t2: time for the ERDY to make it from the device to the host.
 *  - t3: a host-specific delay to process the ERDY.
 *  - t4: time for the packet to make it from the host to the device.
 *
 * t3 is specific to both the xHCI host and the platform the host is integrated
 * into.  The Intel HW folks have said it's negligible, FIXME if a different
 * vendor says otherwise.
 */
static void usb_set_lpm_sel(struct usb_device *udev,
		struct usb3_lpm_parameters *udev_lpm_params)
{
	struct usb_device *parent;
	unsigned int num_hubs;
	unsigned int total_sel;

	/* t1 = device PEL */
	total_sel = udev_lpm_params->pel;
	/* How many external hubs are in between the device & the root port. */
	for (parent = udev->parent, num_hubs = 0; parent->parent;
			parent = parent->parent)
		num_hubs++;
	/* t2 = 2.1us + 250ns * (num_hubs - 1) */
	if (num_hubs > 0)
		total_sel += 2100 + 250 * (num_hubs - 1);

	/* t4 = 250ns * num_hubs */
	total_sel += 250 * num_hubs;

	udev_lpm_params->sel = total_sel;
}

static void usb_set_lpm_parameters(struct usb_device *udev)
{
	struct usb_hub *hub;
	unsigned int port_to_port_delay;
	unsigned int udev_u1_del;
	unsigned int udev_u2_del;
	unsigned int hub_u1_del;
	unsigned int hub_u2_del;

	if (!udev->lpm_capable || udev->speed < USB_SPEED_SUPER)
		return;

	hub = usb_hub_to_struct_hub(udev->parent);
	/* It doesn't take time to transition the roothub into U0, since it
	 * doesn't have an upstream link.
	 */
	if (!hub)
		return;

	udev_u1_del = udev->bos->ss_cap->bU1devExitLat;
	udev_u2_del = le16_to_cpu(udev->bos->ss_cap->bU2DevExitLat);
	hub_u1_del = udev->parent->bos->ss_cap->bU1devExitLat;
	hub_u2_del = le16_to_cpu(udev->parent->bos->ss_cap->bU2DevExitLat);

	usb_set_lpm_mel(udev, &udev->u1_params, udev_u1_del,
			hub, &udev->parent->u1_params, hub_u1_del);

	usb_set_lpm_mel(udev, &udev->u2_params, udev_u2_del,
			hub, &udev->parent->u2_params, hub_u2_del);

	/*
	 * Appendix C, section C.2.2.2, says that there is a slight delay from
	 * when the parent hub notices the downstream port is trying to
	 * transition to U0 to when the hub initiates a U0 transition on its
	 * upstream port.  The section says the delays are tPort2PortU1EL and
	 * tPort2PortU2EL, but it doesn't define what they are.
	 *
	 * The hub chapter, sections 10.4.2.4 and 10.4.2.5 seem to be talking
	 * about the same delays.  Use the maximum delay calculations from those
	 * sections.  For U1, it's tHubPort2PortExitLat, which is 1us max.  For
	 * U2, it's tHubPort2PortExitLat + U2DevExitLat - U1DevExitLat.  I
	 * assume the device exit latencies they are talking about are the hub
	 * exit latencies.
	 *
	 * What do we do if the U2 exit latency is less than the U1 exit
	 * latency?  It's possible, although not likely...
	 */
	port_to_port_delay = 1;

	usb_set_lpm_pel(udev, &udev->u1_params, udev_u1_del,
			hub, &udev->parent->u1_params, hub_u1_del,
			port_to_port_delay);

	if (hub_u2_del > hub_u1_del)
		port_to_port_delay = 1 + hub_u2_del - hub_u1_del;
	else
		port_to_port_delay = 1 + hub_u1_del;

	usb_set_lpm_pel(udev, &udev->u2_params, udev_u2_del,
			hub, &udev->parent->u2_params, hub_u2_del,
			port_to_port_delay);

	/* Now that we've got PEL, calculate SEL. */
	usb_set_lpm_sel(udev, &udev->u1_params);
	usb_set_lpm_sel(udev, &udev->u2_params);
}

/* USB 2.0 spec Section 11.24.4.5 */
static int get_hub_descriptor(struct usb_device *hdev,
		struct usb_hub_descriptor *desc)
{
	int i, ret, size;
	unsigned dtype;

	if (hub_is_superspeed(hdev)) {
		dtype = USB_DT_SS_HUB;
		size = USB_DT_SS_HUB_SIZE;
	} else {
		dtype = USB_DT_HUB;
		size = sizeof(struct usb_hub_descriptor);
	}

	for (i = 0; i < 3; i++) {
		ret = usb_control_msg(hdev, usb_rcvctrlpipe(hdev, 0),
			USB_REQ_GET_DESCRIPTOR, USB_DIR_IN | USB_RT_HUB,
			dtype << 8, 0, desc, size,
			USB_CTRL_GET_TIMEOUT);
		if (hub_is_superspeed(hdev)) {
			if (ret == size)
				return ret;
		} else if (ret >= USB_DT_HUB_NONVAR_SIZE + 2) {
			/* Make sure we have the DeviceRemovable field. */
			size = USB_DT_HUB_NONVAR_SIZE + desc->bNbrPorts / 8 + 1;
			if (ret < size)
				return -EMSGSIZE;
			return ret;
		}
	}
	return -EINVAL;
}

/*
 * USB 2.0 spec Section 11.24.2.1
 */
static int clear_hub_feature(struct usb_device *hdev, int feature)
{
	return usb_control_msg(hdev, usb_sndctrlpipe(hdev, 0),
		USB_REQ_CLEAR_FEATURE, USB_RT_HUB, feature, 0, NULL, 0, 1000);
}

/*
 * USB 2.0 spec Section 11.24.2.2
 */
int usb_clear_port_feature(struct usb_device *hdev, int port1, int feature)
{
	return usb_control_msg(hdev, usb_sndctrlpipe(hdev, 0),
		USB_REQ_CLEAR_FEATURE, USB_RT_PORT, feature, port1,
		NULL, 0, 1000);
}

/*
 * USB 2.0 spec Section 11.24.2.13
 */
static int set_port_feature(struct usb_device *hdev, int port1, int feature)
{
	return usb_control_msg(hdev, usb_sndctrlpipe(hdev, 0),
		USB_REQ_SET_FEATURE, USB_RT_PORT, feature, port1,
		NULL, 0, 1000);
}

static char *to_led_name(int selector)
{
	switch (selector) {
	case HUB_LED_AMBER:
		return "amber";
	case HUB_LED_GREEN:
		return "green";
	case HUB_LED_OFF:
		return "off";
	case HUB_LED_AUTO:
		return "auto";
	default:
		return "??";
	}
}

/*
 * USB 2.0 spec Section 11.24.2.7.1.10 and table 11-7
 * for info about using port indicators
 */
static void set_port_led(struct usb_hub *hub, int port1, int selector)
{
	struct usb_port *port_dev = hub->ports[port1 - 1];
	int status;

	status = set_port_feature(hub->hdev, (selector << 8) | port1,
			USB_PORT_FEAT_INDICATOR);
	dev_dbg(&port_dev->dev, "indicator %s status %d\n",
		to_led_name(selector), status);
}

#define	LED_CYCLE_PERIOD	((2*HZ)/3)

static void led_work(struct work_struct *work)
{
	struct usb_hub		*hub =
		container_of(work, struct usb_hub, leds.work);
	struct usb_device	*hdev = hub->hdev;
	unsigned		i;
	unsigned		changed = 0;
	int			cursor = -1;

	if (hdev->state != USB_STATE_CONFIGURED || hub->quiescing)
		return;

	for (i = 0; i < hdev->maxchild; i++) {
		unsigned	selector, mode;

		/* 30%-50% duty cycle */

		switch (hub->indicator[i]) {
		/* cycle marker */
		case INDICATOR_CYCLE:
			cursor = i;
			selector = HUB_LED_AUTO;
			mode = INDICATOR_AUTO;
			break;
		/* blinking green = sw attention */
		case INDICATOR_GREEN_BLINK:
			selector = HUB_LED_GREEN;
			mode = INDICATOR_GREEN_BLINK_OFF;
			break;
		case INDICATOR_GREEN_BLINK_OFF:
			selector = HUB_LED_OFF;
			mode = INDICATOR_GREEN_BLINK;
			break;
		/* blinking amber = hw attention */
		case INDICATOR_AMBER_BLINK:
			selector = HUB_LED_AMBER;
			mode = INDICATOR_AMBER_BLINK_OFF;
			break;
		case INDICATOR_AMBER_BLINK_OFF:
			selector = HUB_LED_OFF;
			mode = INDICATOR_AMBER_BLINK;
			break;
		/* blink green/amber = reserved */
		case INDICATOR_ALT_BLINK:
			selector = HUB_LED_GREEN;
			mode = INDICATOR_ALT_BLINK_OFF;
			break;
		case INDICATOR_ALT_BLINK_OFF:
			selector = HUB_LED_AMBER;
			mode = INDICATOR_ALT_BLINK;
			break;
		default:
			continue;
		}
		if (selector != HUB_LED_AUTO)
			changed = 1;
		set_port_led(hub, i + 1, selector);
		hub->indicator[i] = mode;
	}
	if (!changed && blinkenlights) {
		cursor++;
		cursor %= hdev->maxchild;
		set_port_led(hub, cursor + 1, HUB_LED_GREEN);
		hub->indicator[cursor] = INDICATOR_CYCLE;
		changed++;
	}
	if (changed)
		queue_delayed_work(system_power_efficient_wq,
				&hub->leds, LED_CYCLE_PERIOD);
}

/* use a short timeout for hub/port status fetches */
#define	USB_STS_TIMEOUT		1000
#define	USB_STS_RETRIES		5

/*
 * USB 2.0 spec Section 11.24.2.6
 */
static int get_hub_status(struct usb_device *hdev,
		struct usb_hub_status *data)
{
	int i, status = -ETIMEDOUT;

	for (i = 0; i < USB_STS_RETRIES &&
			(status == -ETIMEDOUT || status == -EPIPE); i++) {
		status = usb_control_msg(hdev, usb_rcvctrlpipe(hdev, 0),
			USB_REQ_GET_STATUS, USB_DIR_IN | USB_RT_HUB, 0, 0,
			data, sizeof(*data), USB_STS_TIMEOUT);
	}
	return status;
}

/*
 * USB 2.0 spec Section 11.24.2.7
 * USB 3.1 takes into use the wValue and wLength fields, spec Section 10.16.2.6
 */
static int get_port_status(struct usb_device *hdev, int port1,
			   void *data, u16 value, u16 length)
{
	int i, status = -ETIMEDOUT;

	for (i = 0; i < USB_STS_RETRIES &&
			(status == -ETIMEDOUT || status == -EPIPE); i++) {
		status = usb_control_msg(hdev, usb_rcvctrlpipe(hdev, 0),
			USB_REQ_GET_STATUS, USB_DIR_IN | USB_RT_PORT, value,
			port1, data, length, USB_STS_TIMEOUT);
	}
	return status;
}

static int hub_ext_port_status(struct usb_hub *hub, int port1, int type,
			       u16 *status, u16 *change, u32 *ext_status)
{
	int ret;
	int len = 4;

	if (type != HUB_PORT_STATUS)
		len = 8;

	mutex_lock(&hub->status_mutex);
	ret = get_port_status(hub->hdev, port1, &hub->status->port, type, len);
	if (ret < len) {
		if (ret != -ENODEV)
			dev_err(hub->intfdev,
				"%s failed (err = %d)\n", __func__, ret);
		if (ret >= 0)
			ret = -EIO;
	} else {
		*status = le16_to_cpu(hub->status->port.wPortStatus);
		*change = le16_to_cpu(hub->status->port.wPortChange);
		if (type != HUB_PORT_STATUS && ext_status)
			*ext_status = le32_to_cpu(
				hub->status->port.dwExtPortStatus);
		ret = 0;
	}
	mutex_unlock(&hub->status_mutex);
	return ret;
}

static int hub_port_status(struct usb_hub *hub, int port1,
		u16 *status, u16 *change)
{
	return hub_ext_port_status(hub, port1, HUB_PORT_STATUS,
				   status, change, NULL);
}

static void kick_hub_wq(struct usb_hub *hub)
{
	struct usb_interface *intf;

	if (hub->disconnected || work_pending(&hub->events))
		return;

	/*
	 * Suppress autosuspend until the event is proceed.
	 *
	 * Be careful and make sure that the symmetric operation is
	 * always called. We are here only when there is no pending
	 * work for this hub. Therefore put the interface either when
	 * the new work is called or when it is canceled.
	 */
	intf = to_usb_interface(hub->intfdev);
	usb_autopm_get_interface_no_resume(intf);
	kref_get(&hub->kref);

	if (queue_work(hub_wq, &hub->events))
		return;

	/* the work has already been scheduled */
	usb_autopm_put_interface_async(intf);
	kref_put(&hub->kref, hub_release);
}

void usb_kick_hub_wq(struct usb_device *hdev)
{
	struct usb_hub *hub = usb_hub_to_struct_hub(hdev);

	if (hub)
		kick_hub_wq(hub);
}

void usb_flush_hub_wq(void)
{
	flush_workqueue(hub_wq);
}
EXPORT_SYMBOL(usb_flush_hub_wq);

/*
 * Let the USB core know that a USB 3.0 device has sent a Function Wake Device
 * Notification, which indicates it had initiated remote wakeup.
 *
 * USB 3.0 hubs do not report the port link state change from U3 to U0 when the
 * device initiates resume, so the USB core will not receive notice of the
 * resume through the normal hub interrupt URB.
 */
void usb_wakeup_notification(struct usb_device *hdev,
		unsigned int portnum)
{
	struct usb_hub *hub;
	struct usb_port *port_dev;

	if (!hdev)
		return;

	hub = usb_hub_to_struct_hub(hdev);
	if (hub) {
		port_dev = hub->ports[portnum - 1];
		if (port_dev && port_dev->child)
			pm_wakeup_event(&port_dev->child->dev, 0);

		set_bit(portnum, hub->wakeup_bits);
		kick_hub_wq(hub);
	}
}
EXPORT_SYMBOL_GPL(usb_wakeup_notification);

/* completion function, fires on port status changes and various faults */
static void hub_irq(struct urb *urb)
{
	struct usb_hub *hub = urb->context;
	int status = urb->status;
	unsigned i;
	unsigned long bits;

	switch (status) {
	case -ENOENT:		/* synchronous unlink */
	case -ECONNRESET:	/* async unlink */
	case -ESHUTDOWN:	/* hardware going away */
		return;

	default:		/* presumably an error */
		/* Cause a hub reset after 10 consecutive errors */
		dev_dbg(hub->intfdev, "transfer --> %d\n", status);
		if ((++hub->nerrors < 10) || hub->error)
			goto resubmit;
		hub->error = status;
		/* FALL THROUGH */

	/* let hub_wq handle things */
	case 0:			/* we got data:  port status changed */
		bits = 0;
		for (i = 0; i < urb->actual_length; ++i)
			bits |= ((unsigned long) ((*hub->buffer)[i]))
					<< (i*8);
		hub->event_bits[0] = bits;
		break;
	}

	hub->nerrors = 0;

	/* Something happened, let hub_wq figure it out */
	kick_hub_wq(hub);

resubmit:
	if (hub->quiescing)
		return;

	status = usb_submit_urb(hub->urb, GFP_ATOMIC);
	if (status != 0 && status != -ENODEV && status != -EPERM)
		dev_err(hub->intfdev, "resubmit --> %d\n", status);
}

/* USB 2.0 spec Section 11.24.2.3 */
static inline int
hub_clear_tt_buffer(struct usb_device *hdev, u16 devinfo, u16 tt)
{
	/* Need to clear both directions for control ep */
	if (((devinfo >> 11) & USB_ENDPOINT_XFERTYPE_MASK) ==
			USB_ENDPOINT_XFER_CONTROL) {
		int status = usb_control_msg(hdev, usb_sndctrlpipe(hdev, 0),
				HUB_CLEAR_TT_BUFFER, USB_RT_PORT,
				devinfo ^ 0x8000, tt, NULL, 0, 1000);
		if (status)
			return status;
	}
	return usb_control_msg(hdev, usb_sndctrlpipe(hdev, 0),
			       HUB_CLEAR_TT_BUFFER, USB_RT_PORT, devinfo,
			       tt, NULL, 0, 1000);
}

/*
 * enumeration blocks hub_wq for a long time. we use keventd instead, since
 * long blocking there is the exception, not the rule.  accordingly, HCDs
 * talking to TTs must queue control transfers (not just bulk and iso), so
 * both can talk to the same hub concurrently.
 */
static void hub_tt_work(struct work_struct *work)
{
	struct usb_hub		*hub =
		container_of(work, struct usb_hub, tt.clear_work);
	unsigned long		flags;

	spin_lock_irqsave(&hub->tt.lock, flags);
	while (!list_empty(&hub->tt.clear_list)) {
		struct list_head	*next;
		struct usb_tt_clear	*clear;
		struct usb_device	*hdev = hub->hdev;
		const struct hc_driver	*drv;
		int			status;

		next = hub->tt.clear_list.next;
		clear = list_entry(next, struct usb_tt_clear, clear_list);
		list_del(&clear->clear_list);

		/* drop lock so HCD can concurrently report other TT errors */
		spin_unlock_irqrestore(&hub->tt.lock, flags);
		status = hub_clear_tt_buffer(hdev, clear->devinfo, clear->tt);
		if (status && status != -ENODEV)
			dev_err(&hdev->dev,
				"clear tt %d (%04x) error %d\n",
				clear->tt, clear->devinfo, status);

		/* Tell the HCD, even if the operation failed */
		drv = clear->hcd->driver;
		if (drv->clear_tt_buffer_complete)
			(drv->clear_tt_buffer_complete)(clear->hcd, clear->ep);

		kfree(clear);
		spin_lock_irqsave(&hub->tt.lock, flags);
	}
	spin_unlock_irqrestore(&hub->tt.lock, flags);
}

/**
 * usb_hub_set_port_power - control hub port's power state
 * @hdev: USB device belonging to the usb hub
 * @hub: target hub
 * @port1: port index
 * @set: expected status
 *
 * call this function to control port's power via setting or
 * clearing the port's PORT_POWER feature.
 *
 * Return: 0 if successful. A negative error code otherwise.
 */
int usb_hub_set_port_power(struct usb_device *hdev, struct usb_hub *hub,
			   int port1, bool set)
{
	int ret;

	if (set)
		ret = set_port_feature(hdev, port1, USB_PORT_FEAT_POWER);
	else
		ret = usb_clear_port_feature(hdev, port1, USB_PORT_FEAT_POWER);

	if (ret)
		return ret;

	if (set)
		set_bit(port1, hub->power_bits);
	else
		clear_bit(port1, hub->power_bits);
	return 0;
}

/**
 * usb_hub_clear_tt_buffer - clear control/bulk TT state in high speed hub
 * @urb: an URB associated with the failed or incomplete split transaction
 *
 * High speed HCDs use this to tell the hub driver that some split control or
 * bulk transaction failed in a way that requires clearing internal state of
 * a transaction translator.  This is normally detected (and reported) from
 * interrupt context.
 *
 * It may not be possible for that hub to handle additional full (or low)
 * speed transactions until that state is fully cleared out.
 *
 * Return: 0 if successful. A negative error code otherwise.
 */
int usb_hub_clear_tt_buffer(struct urb *urb)
{
	struct usb_device	*udev = urb->dev;
	int			pipe = urb->pipe;
	struct usb_tt		*tt = udev->tt;
	unsigned long		flags;
	struct usb_tt_clear	*clear;

	/* we've got to cope with an arbitrary number of pending TT clears,
	 * since each TT has "at least two" buffers that can need it (and
	 * there can be many TTs per hub).  even if they're uncommon.
	 */
	clear = kmalloc(sizeof *clear, GFP_ATOMIC);
	if (clear == NULL) {
		dev_err(&udev->dev, "can't save CLEAR_TT_BUFFER state\n");
		/* FIXME recover somehow ... RESET_TT? */
		return -ENOMEM;
	}

	/* info that CLEAR_TT_BUFFER needs */
	clear->tt = tt->multi ? udev->ttport : 1;
	clear->devinfo = usb_pipeendpoint (pipe);
	clear->devinfo |= udev->devnum << 4;
	clear->devinfo |= usb_pipecontrol(pipe)
			? (USB_ENDPOINT_XFER_CONTROL << 11)
			: (USB_ENDPOINT_XFER_BULK << 11);
	if (usb_pipein(pipe))
		clear->devinfo |= 1 << 15;

	/* info for completion callback */
	clear->hcd = bus_to_hcd(udev->bus);
	clear->ep = urb->ep;

	/* tell keventd to clear state for this TT */
	spin_lock_irqsave(&tt->lock, flags);
	list_add_tail(&clear->clear_list, &tt->clear_list);
	schedule_work(&tt->clear_work);
	spin_unlock_irqrestore(&tt->lock, flags);
	return 0;
}
EXPORT_SYMBOL_GPL(usb_hub_clear_tt_buffer);

static void hub_power_on(struct usb_hub *hub, bool do_delay)
{
	int port1;

	/* Enable power on each port.  Some hubs have reserved values
	 * of LPSM (> 2) in their descriptors, even though they are
	 * USB 2.0 hubs.  Some hubs do not implement port-power switching
	 * but only emulate it.  In all cases, the ports won't work
	 * unless we send these messages to the hub.
	 */
	if (hub_is_port_power_switchable(hub))
		dev_dbg(hub->intfdev, "enabling power on all ports\n");
	else
		dev_dbg(hub->intfdev, "trying to enable port power on "
				"non-switchable hub\n");
	for (port1 = 1; port1 <= hub->hdev->maxchild; port1++)
		if (test_bit(port1, hub->power_bits))
			set_port_feature(hub->hdev, port1, USB_PORT_FEAT_POWER);
		else
			usb_clear_port_feature(hub->hdev, port1,
						USB_PORT_FEAT_POWER);
	if (do_delay)
		msleep(hub_power_on_good_delay(hub));
}

static int hub_hub_status(struct usb_hub *hub,
		u16 *status, u16 *change)
{
	int ret;

	mutex_lock(&hub->status_mutex);
	ret = get_hub_status(hub->hdev, &hub->status->hub);
	if (ret < 0) {
		if (ret != -ENODEV)
			dev_err(hub->intfdev,
				"%s failed (err = %d)\n", __func__, ret);
	} else {
		*status = le16_to_cpu(hub->status->hub.wHubStatus);
		*change = le16_to_cpu(hub->status->hub.wHubChange);
		ret = 0;
	}
	mutex_unlock(&hub->status_mutex);
	return ret;
}

static int hub_set_port_link_state(struct usb_hub *hub, int port1,
			unsigned int link_status)
{
	return set_port_feature(hub->hdev,
			port1 | (link_status << 3),
			USB_PORT_FEAT_LINK_STATE);
}

/*
 * Disable a port and mark a logical connect-change event, so that some
 * time later hub_wq will disconnect() any existing usb_device on the port
 * and will re-enumerate if there actually is a device attached.
 */
static void hub_port_logical_disconnect(struct usb_hub *hub, int port1)
{
	dev_dbg(&hub->ports[port1 - 1]->dev, "logical disconnect\n");
	hub_port_disable(hub, port1, 1);

	/* FIXME let caller ask to power down the port:
	 *  - some devices won't enumerate without a VBUS power cycle
	 *  - SRP saves power that way
	 *  - ... new call, TBD ...
	 * That's easy if this hub can switch power per-port, and
	 * hub_wq reactivates the port later (timer, SRP, etc).
	 * Powerdown must be optional, because of reset/DFU.
	 */

	set_bit(port1, hub->change_bits);
	kick_hub_wq(hub);
}

/**
 * usb_remove_device - disable a device's port on its parent hub
 * @udev: device to be disabled and removed
 * Context: @udev locked, must be able to sleep.
 *
 * After @udev's port has been disabled, hub_wq is notified and it will
 * see that the device has been disconnected.  When the device is
 * physically unplugged and something is plugged in, the events will
 * be received and processed normally.
 *
 * Return: 0 if successful. A negative error code otherwise.
 */
int usb_remove_device(struct usb_device *udev)
{
	struct usb_hub *hub;
	struct usb_interface *intf;
	int ret;

	if (!udev->parent)	/* Can't remove a root hub */
		return -EINVAL;
	hub = usb_hub_to_struct_hub(udev->parent);
	intf = to_usb_interface(hub->intfdev);

	ret = usb_autopm_get_interface(intf);
	if (ret < 0)
		return ret;

	set_bit(udev->portnum, hub->removed_bits);
	hub_port_logical_disconnect(hub, udev->portnum);
	usb_autopm_put_interface(intf);
	return 0;
}

enum hub_activation_type {
	HUB_INIT, HUB_INIT2, HUB_INIT3,		/* INITs must come first */
	HUB_POST_RESET, HUB_RESUME, HUB_RESET_RESUME,
};

static void hub_init_func2(struct work_struct *ws);
static void hub_init_func3(struct work_struct *ws);

static void hub_activate(struct usb_hub *hub, enum hub_activation_type type)
{
	struct usb_device *hdev = hub->hdev;
	struct usb_hcd *hcd;
	int ret;
	int port1;
	int status;
	bool need_debounce_delay = false;
	unsigned delay;

	/* Continue a partial initialization */
	if (type == HUB_INIT2 || type == HUB_INIT3) {
		device_lock(&hdev->dev);

		/* Was the hub disconnected while we were waiting? */
		if (hub->disconnected)
			goto disconnected;
		if (type == HUB_INIT2)
			goto init2;
		goto init3;
	}
	kref_get(&hub->kref);

	/* The superspeed hub except for root hub has to use Hub Depth
	 * value as an offset into the route string to locate the bits
	 * it uses to determine the downstream port number. So hub driver
	 * should send a set hub depth request to superspeed hub after
	 * the superspeed hub is set configuration in initialization or
	 * reset procedure.
	 *
	 * After a resume, port power should still be on.
	 * For any other type of activation, turn it on.
	 */
	if (type != HUB_RESUME) {
		if (hdev->parent && hub_is_superspeed(hdev)) {
			ret = usb_control_msg(hdev, usb_sndctrlpipe(hdev, 0),
					HUB_SET_DEPTH, USB_RT_HUB,
					hdev->level - 1, 0, NULL, 0,
					USB_CTRL_SET_TIMEOUT);
			if (ret < 0)
				dev_err(hub->intfdev,
						"set hub depth failed\n");
		}

		/* Speed up system boot by using a delayed_work for the
		 * hub's initial power-up delays.  This is pretty awkward
		 * and the implementation looks like a home-brewed sort of
		 * setjmp/longjmp, but it saves at least 100 ms for each
		 * root hub (assuming usbcore is compiled into the kernel
		 * rather than as a module).  It adds up.
		 *
		 * This can't be done for HUB_RESUME or HUB_RESET_RESUME
		 * because for those activation types the ports have to be
		 * operational when we return.  In theory this could be done
		 * for HUB_POST_RESET, but it's easier not to.
		 */
		if (type == HUB_INIT) {
			delay = hub_power_on_good_delay(hub);

			hub_power_on(hub, false);
			INIT_DELAYED_WORK(&hub->init_work, hub_init_func2);
			queue_delayed_work(system_power_efficient_wq,
					&hub->init_work,
					msecs_to_jiffies(delay));

			/* Suppress autosuspend until init is done */
			usb_autopm_get_interface_no_resume(
					to_usb_interface(hub->intfdev));
			return;		/* Continues at init2: below */
		} else if (type == HUB_RESET_RESUME) {
			/* The internal host controller state for the hub device
			 * may be gone after a host power loss on system resume.
			 * Update the device's info so the HW knows it's a hub.
			 */
			hcd = bus_to_hcd(hdev->bus);
			if (hcd->driver->update_hub_device) {
				ret = hcd->driver->update_hub_device(hcd, hdev,
						&hub->tt, GFP_NOIO);
				if (ret < 0) {
					dev_err(hub->intfdev, "Host not "
							"accepting hub info "
							"update.\n");
					dev_err(hub->intfdev, "LS/FS devices "
							"and hubs may not work "
							"under this hub\n.");
				}
			}
			hub_power_on(hub, true);
		} else {
			hub_power_on(hub, true);
		}
	/* Give some time on remote wakeup to let links to transit to U0 */
	} else if (hub_is_superspeed(hub->hdev))
		msleep(20);

 init2:

	/*
	 * Check each port and set hub->change_bits to let hub_wq know
	 * which ports need attention.
	 */
	for (port1 = 1; port1 <= hdev->maxchild; ++port1) {
		struct usb_port *port_dev = hub->ports[port1 - 1];
		struct usb_device *udev = port_dev->child;
		u16 portstatus, portchange;

		portstatus = portchange = 0;
		status = hub_port_status(hub, port1, &portstatus, &portchange);
		if (status)
			goto abort;

		if (udev || (portstatus & USB_PORT_STAT_CONNECTION))
			dev_dbg(&port_dev->dev, "status %04x change %04x\n",
					portstatus, portchange);

		/*
		 * After anything other than HUB_RESUME (i.e., initialization
		 * or any sort of reset), every port should be disabled.
		 * Unconnected ports should likewise be disabled (paranoia),
		 * and so should ports for which we have no usb_device.
		 */
		if ((portstatus & USB_PORT_STAT_ENABLE) && (
				type != HUB_RESUME ||
				!(portstatus & USB_PORT_STAT_CONNECTION) ||
				!udev ||
				udev->state == USB_STATE_NOTATTACHED)) {
			/*
			 * USB3 protocol ports will automatically transition
			 * to Enabled state when detect an USB3.0 device attach.
			 * Do not disable USB3 protocol ports, just pretend
			 * power was lost
			 */
			portstatus &= ~USB_PORT_STAT_ENABLE;
			if (!hub_is_superspeed(hdev))
				usb_clear_port_feature(hdev, port1,
						   USB_PORT_FEAT_ENABLE);
		}

		/* Make sure a warm-reset request is handled by port_event */
		if (type == HUB_RESUME &&
		    hub_port_warm_reset_required(hub, port1, portstatus))
			set_bit(port1, hub->event_bits);

		/*
		 * Add debounce if USB3 link is in polling/link training state.
		 * Link will automatically transition to Enabled state after
		 * link training completes.
		 */
		if (hub_is_superspeed(hdev) &&
		    ((portstatus & USB_PORT_STAT_LINK_STATE) ==
						USB_SS_PORT_LS_POLLING))
			need_debounce_delay = true;

		/* Clear status-change flags; we'll debounce later */
		if (portchange & USB_PORT_STAT_C_CONNECTION) {
			need_debounce_delay = true;
			usb_clear_port_feature(hub->hdev, port1,
					USB_PORT_FEAT_C_CONNECTION);
		}
		if (portchange & USB_PORT_STAT_C_ENABLE) {
			need_debounce_delay = true;
			usb_clear_port_feature(hub->hdev, port1,
					USB_PORT_FEAT_C_ENABLE);
		}
		if (portchange & USB_PORT_STAT_C_RESET) {
			need_debounce_delay = true;
			usb_clear_port_feature(hub->hdev, port1,
					USB_PORT_FEAT_C_RESET);
		}
		if ((portchange & USB_PORT_STAT_C_BH_RESET) &&
				hub_is_superspeed(hub->hdev)) {
			need_debounce_delay = true;
			usb_clear_port_feature(hub->hdev, port1,
					USB_PORT_FEAT_C_BH_PORT_RESET);
		}
		/* We can forget about a "removed" device when there's a
		 * physical disconnect or the connect status changes.
		 */
		if (!(portstatus & USB_PORT_STAT_CONNECTION) ||
				(portchange & USB_PORT_STAT_C_CONNECTION))
			clear_bit(port1, hub->removed_bits);

		if (!udev || udev->state == USB_STATE_NOTATTACHED) {
			/* Tell hub_wq to disconnect the device or
			 * check for a new connection or over current condition.
			 * Based on USB2.0 Spec Section 11.12.5,
			 * C_PORT_OVER_CURRENT could be set while
			 * PORT_OVER_CURRENT is not. So check for any of them.
			 */
			if (udev || (portstatus & USB_PORT_STAT_CONNECTION) ||
			    (portchange & USB_PORT_STAT_C_CONNECTION) ||
			    (portstatus & USB_PORT_STAT_OVERCURRENT) ||
			    (portchange & USB_PORT_STAT_C_OVERCURRENT))
				set_bit(port1, hub->change_bits);

		} else if (portstatus & USB_PORT_STAT_ENABLE) {
			bool port_resumed = (portstatus &
					USB_PORT_STAT_LINK_STATE) ==
				USB_SS_PORT_LS_U0;
			/* The power session apparently survived the resume.
			 * If there was an overcurrent or suspend change
			 * (i.e., remote wakeup request), have hub_wq
			 * take care of it.  Look at the port link state
			 * for USB 3.0 hubs, since they don't have a suspend
			 * change bit, and they don't set the port link change
			 * bit on device-initiated resume.
			 */
			if (portchange || (hub_is_superspeed(hub->hdev) &&
						port_resumed))
				set_bit(port1, hub->event_bits);

		} else if (udev->persist_enabled) {
#ifdef CONFIG_PM
			udev->reset_resume = 1;
#endif
			/* Don't set the change_bits when the device
			 * was powered off.
			 */
			if (test_bit(port1, hub->power_bits))
				set_bit(port1, hub->change_bits);

		} else {
			/* The power session is gone; tell hub_wq */
			usb_set_device_state(udev, USB_STATE_NOTATTACHED);
			set_bit(port1, hub->change_bits);
		}
	}

	/* If no port-status-change flags were set, we don't need any
	 * debouncing.  If flags were set we can try to debounce the
	 * ports all at once right now, instead of letting hub_wq do them
	 * one at a time later on.
	 *
	 * If any port-status changes do occur during this delay, hub_wq
	 * will see them later and handle them normally.
	 */
	if (need_debounce_delay) {
		delay = HUB_DEBOUNCE_STABLE;

		/* Don't do a long sleep inside a workqueue routine */
		if (type == HUB_INIT2) {
			INIT_DELAYED_WORK(&hub->init_work, hub_init_func3);
			queue_delayed_work(system_power_efficient_wq,
					&hub->init_work,
					msecs_to_jiffies(delay));
			device_unlock(&hdev->dev);
			return;		/* Continues at init3: below */
		} else {
			msleep(delay);
		}
	}
 init3:
	hub->quiescing = 0;

	status = usb_submit_urb(hub->urb, GFP_NOIO);
	if (status < 0)
		dev_err(hub->intfdev, "activate --> %d\n", status);
	if (hub->has_indicators && blinkenlights)
		queue_delayed_work(system_power_efficient_wq,
				&hub->leds, LED_CYCLE_PERIOD);

	/* Scan all ports that need attention */
	kick_hub_wq(hub);
 abort:
	if (type == HUB_INIT2 || type == HUB_INIT3) {
		/* Allow autosuspend if it was suppressed */
 disconnected:
		usb_autopm_put_interface_async(to_usb_interface(hub->intfdev));
		device_unlock(&hdev->dev);
	}

	kref_put(&hub->kref, hub_release);
}

/* Implement the continuations for the delays above */
static void hub_init_func2(struct work_struct *ws)
{
	struct usb_hub *hub = container_of(ws, struct usb_hub, init_work.work);

	hub_activate(hub, HUB_INIT2);
}

static void hub_init_func3(struct work_struct *ws)
{
	struct usb_hub *hub = container_of(ws, struct usb_hub, init_work.work);

	hub_activate(hub, HUB_INIT3);
}

enum hub_quiescing_type {
	HUB_DISCONNECT, HUB_PRE_RESET, HUB_SUSPEND
};

static void hub_quiesce(struct usb_hub *hub, enum hub_quiescing_type type)
{
	struct usb_device *hdev = hub->hdev;
	int i;

	/* hub_wq and related activity won't re-trigger */
	hub->quiescing = 1;

	if (type != HUB_SUSPEND) {
		/* Disconnect all the children */
		for (i = 0; i < hdev->maxchild; ++i) {
			if (hub->ports[i]->child)
				usb_disconnect(&hub->ports[i]->child);
		}
	}

	/* Stop hub_wq and related activity */
	usb_kill_urb(hub->urb);
	if (hub->has_indicators)
		cancel_delayed_work_sync(&hub->leds);
	if (hub->tt.hub)
		flush_work(&hub->tt.clear_work);
}

static void hub_pm_barrier_for_all_ports(struct usb_hub *hub)
{
	int i;

	for (i = 0; i < hub->hdev->maxchild; ++i)
		pm_runtime_barrier(&hub->ports[i]->dev);
}

/* caller has locked the hub device */
static int hub_pre_reset(struct usb_interface *intf)
{
	struct usb_hub *hub = usb_get_intfdata(intf);

	hub_quiesce(hub, HUB_PRE_RESET);
	hub->in_reset = 1;
	hub_pm_barrier_for_all_ports(hub);
	return 0;
}

/* caller has locked the hub device */
static int hub_post_reset(struct usb_interface *intf)
{
	struct usb_hub *hub = usb_get_intfdata(intf);

	hub->in_reset = 0;
	hub_pm_barrier_for_all_ports(hub);
	hub_activate(hub, HUB_POST_RESET);
	return 0;
}

static int hub_configure(struct usb_hub *hub,
	struct usb_endpoint_descriptor *endpoint)
{
	struct usb_hcd *hcd;
	struct usb_device *hdev = hub->hdev;
	struct device *hub_dev = hub->intfdev;
	u16 hubstatus, hubchange;
	u16 wHubCharacteristics;
	unsigned int pipe;
	int maxp, ret, i;
	char *message = "out of memory";
	unsigned unit_load;
	unsigned full_load;
	unsigned maxchild;

	hub->buffer = kmalloc(sizeof(*hub->buffer), GFP_KERNEL);
	if (!hub->buffer) {
		ret = -ENOMEM;
		goto fail;
	}

	hub->status = kmalloc(sizeof(*hub->status), GFP_KERNEL);
	if (!hub->status) {
		ret = -ENOMEM;
		goto fail;
	}
	mutex_init(&hub->status_mutex);

	hub->descriptor = kzalloc(sizeof(*hub->descriptor), GFP_KERNEL);
	if (!hub->descriptor) {
		ret = -ENOMEM;
		goto fail;
	}

	/* Request the entire hub descriptor.
	 * hub->descriptor can handle USB_MAXCHILDREN ports,
	 * but a (non-SS) hub can/will return fewer bytes here.
	 */
	ret = get_hub_descriptor(hdev, hub->descriptor);
	if (ret < 0) {
		message = "can't read hub descriptor";
		goto fail;
	}

	maxchild = USB_MAXCHILDREN;
	if (hub_is_superspeed(hdev))
		maxchild = min_t(unsigned, maxchild, USB_SS_MAXPORTS);

	if (hub->descriptor->bNbrPorts > maxchild) {
		message = "hub has too many ports!";
		ret = -ENODEV;
		goto fail;
	} else if (hub->descriptor->bNbrPorts == 0) {
		message = "hub doesn't have any ports!";
		ret = -ENODEV;
		goto fail;
	}

	maxchild = hub->descriptor->bNbrPorts;
	dev_info(hub_dev, "%d port%s detected\n", maxchild,
			(maxchild == 1) ? "" : "s");

	hub->ports = kzalloc(maxchild * sizeof(struct usb_port *), GFP_KERNEL);
	if (!hub->ports) {
		ret = -ENOMEM;
		goto fail;
	}

	wHubCharacteristics = le16_to_cpu(hub->descriptor->wHubCharacteristics);
	if (hub_is_superspeed(hdev)) {
		unit_load = 150;
		full_load = 900;
	} else {
		unit_load = 100;
		full_load = 500;
	}

	/* FIXME for USB 3.0, skip for now */
	if ((wHubCharacteristics & HUB_CHAR_COMPOUND) &&
			!(hub_is_superspeed(hdev))) {
		char	portstr[USB_MAXCHILDREN + 1];

		for (i = 0; i < maxchild; i++)
			portstr[i] = hub->descriptor->u.hs.DeviceRemovable
				    [((i + 1) / 8)] & (1 << ((i + 1) % 8))
				? 'F' : 'R';
		portstr[maxchild] = 0;
		dev_dbg(hub_dev, "compound device; port removable status: %s\n", portstr);
	} else
		dev_dbg(hub_dev, "standalone hub\n");

	switch (wHubCharacteristics & HUB_CHAR_LPSM) {
	case HUB_CHAR_COMMON_LPSM:
		dev_dbg(hub_dev, "ganged power switching\n");
		break;
	case HUB_CHAR_INDV_PORT_LPSM:
		dev_dbg(hub_dev, "individual port power switching\n");
		break;
	case HUB_CHAR_NO_LPSM:
	case HUB_CHAR_LPSM:
		dev_dbg(hub_dev, "no power switching (usb 1.0)\n");
		break;
	}

	switch (wHubCharacteristics & HUB_CHAR_OCPM) {
	case HUB_CHAR_COMMON_OCPM:
		dev_dbg(hub_dev, "global over-current protection\n");
		break;
	case HUB_CHAR_INDV_PORT_OCPM:
		dev_dbg(hub_dev, "individual port over-current protection\n");
		break;
	case HUB_CHAR_NO_OCPM:
	case HUB_CHAR_OCPM:
		dev_dbg(hub_dev, "no over-current protection\n");
		break;
	}

	spin_lock_init(&hub->tt.lock);
	INIT_LIST_HEAD(&hub->tt.clear_list);
	INIT_WORK(&hub->tt.clear_work, hub_tt_work);
	switch (hdev->descriptor.bDeviceProtocol) {
	case USB_HUB_PR_FS:
		break;
	case USB_HUB_PR_HS_SINGLE_TT:
		dev_dbg(hub_dev, "Single TT\n");
		hub->tt.hub = hdev;
		break;
	case USB_HUB_PR_HS_MULTI_TT:
		ret = usb_set_interface(hdev, 0, 1);
		if (ret == 0) {
			dev_dbg(hub_dev, "TT per port\n");
			hub->tt.multi = 1;
		} else
			dev_err(hub_dev, "Using single TT (err %d)\n",
				ret);
		hub->tt.hub = hdev;
		break;
	case USB_HUB_PR_SS:
		/* USB 3.0 hubs don't have a TT */
		break;
	default:
		dev_dbg(hub_dev, "Unrecognized hub protocol %d\n",
			hdev->descriptor.bDeviceProtocol);
		break;
	}

	/* Note 8 FS bit times == (8 bits / 12000000 bps) ~= 666ns */
	switch (wHubCharacteristics & HUB_CHAR_TTTT) {
	case HUB_TTTT_8_BITS:
		if (hdev->descriptor.bDeviceProtocol != 0) {
			hub->tt.think_time = 666;
			dev_dbg(hub_dev, "TT requires at most %d "
					"FS bit times (%d ns)\n",
				8, hub->tt.think_time);
		}
		break;
	case HUB_TTTT_16_BITS:
		hub->tt.think_time = 666 * 2;
		dev_dbg(hub_dev, "TT requires at most %d "
				"FS bit times (%d ns)\n",
			16, hub->tt.think_time);
		break;
	case HUB_TTTT_24_BITS:
		hub->tt.think_time = 666 * 3;
		dev_dbg(hub_dev, "TT requires at most %d "
				"FS bit times (%d ns)\n",
			24, hub->tt.think_time);
		break;
	case HUB_TTTT_32_BITS:
		hub->tt.think_time = 666 * 4;
		dev_dbg(hub_dev, "TT requires at most %d "
				"FS bit times (%d ns)\n",
			32, hub->tt.think_time);
		break;
	}

	/* probe() zeroes hub->indicator[] */
	if (wHubCharacteristics & HUB_CHAR_PORTIND) {
		hub->has_indicators = 1;
		dev_dbg(hub_dev, "Port indicators are supported\n");
	}

	dev_dbg(hub_dev, "power on to power good time: %dms\n",
		hub->descriptor->bPwrOn2PwrGood * 2);

	/* power budgeting mostly matters with bus-powered hubs,
	 * and battery-powered root hubs (may provide just 8 mA).
	 */
	ret = usb_get_status(hdev, USB_RECIP_DEVICE, 0, &hubstatus);
	if (ret) {
		message = "can't get hub status";
		goto fail;
	}
	hcd = bus_to_hcd(hdev->bus);
	if (hdev == hdev->bus->root_hub) {
		if (hcd->power_budget > 0)
			hdev->bus_mA = hcd->power_budget;
		else
			hdev->bus_mA = full_load * maxchild;
		if (hdev->bus_mA >= full_load)
			hub->mA_per_port = full_load;
		else {
			hub->mA_per_port = hdev->bus_mA;
			hub->limited_power = 1;
		}
	} else if ((hubstatus & (1 << USB_DEVICE_SELF_POWERED)) == 0) {
		int remaining = hdev->bus_mA -
			hub->descriptor->bHubContrCurrent;

		dev_dbg(hub_dev, "hub controller current requirement: %dmA\n",
			hub->descriptor->bHubContrCurrent);
		hub->limited_power = 1;

		if (remaining < maxchild * unit_load)
			dev_warn(hub_dev,
					"insufficient power available "
					"to use all downstream ports\n");
		hub->mA_per_port = unit_load;	/* 7.2.1 */

	} else {	/* Self-powered external hub */
		/* FIXME: What about battery-powered external hubs that
		 * provide less current per port? */
		hub->mA_per_port = full_load;
	}
	if (hub->mA_per_port < full_load)
		dev_dbg(hub_dev, "%umA bus power budget for each child\n",
				hub->mA_per_port);

	ret = hub_hub_status(hub, &hubstatus, &hubchange);
	if (ret < 0) {
		message = "can't get hub status";
		goto fail;
	}

	/* local power status reports aren't always correct */
	if (hdev->actconfig->desc.bmAttributes & USB_CONFIG_ATT_SELFPOWER)
		dev_dbg(hub_dev, "local power source is %s\n",
			(hubstatus & HUB_STATUS_LOCAL_POWER)
			? "lost (inactive)" : "good");

	if ((wHubCharacteristics & HUB_CHAR_OCPM) == 0)
		dev_dbg(hub_dev, "%sover-current condition exists\n",
			(hubstatus & HUB_STATUS_OVERCURRENT) ? "" : "no ");

	/* set up the interrupt endpoint
	 * We use the EP's maxpacket size instead of (PORTS+1+7)/8
	 * bytes as USB2.0[11.12.3] says because some hubs are known
	 * to send more data (and thus cause overflow). For root hubs,
	 * maxpktsize is defined in hcd.c's fake endpoint descriptors
	 * to be big enough for at least USB_MAXCHILDREN ports. */
	pipe = usb_rcvintpipe(hdev, endpoint->bEndpointAddress);
	maxp = usb_maxpacket(hdev, pipe, usb_pipeout(pipe));

	if (maxp > sizeof(*hub->buffer))
		maxp = sizeof(*hub->buffer);

	hub->urb = usb_alloc_urb(0, GFP_KERNEL);
	if (!hub->urb) {
		ret = -ENOMEM;
		goto fail;
	}

	usb_fill_int_urb(hub->urb, hdev, pipe, *hub->buffer, maxp, hub_irq,
		hub, endpoint->bInterval);

	/* maybe cycle the hub leds */
	if (hub->has_indicators && blinkenlights)
		hub->indicator[0] = INDICATOR_CYCLE;

	mutex_lock(&usb_port_peer_mutex);
	for (i = 0; i < maxchild; i++) {
		ret = usb_hub_create_port_device(hub, i + 1);
		if (ret < 0) {
			dev_err(hub->intfdev,
				"couldn't create port%d device.\n", i + 1);
			break;
		}
	}
	hdev->maxchild = i;
	for (i = 0; i < hdev->maxchild; i++) {
		struct usb_port *port_dev = hub->ports[i];

		pm_runtime_put(&port_dev->dev);
	}

	mutex_unlock(&usb_port_peer_mutex);
	if (ret < 0)
		goto fail;

	/* Update the HCD's internal representation of this hub before hub_wq
	 * starts getting port status changes for devices under the hub.
	 */
	if (hcd->driver->update_hub_device) {
		ret = hcd->driver->update_hub_device(hcd, hdev,
				&hub->tt, GFP_KERNEL);
		if (ret < 0) {
			message = "can't update HCD hub info";
			goto fail;
		}
	}

	usb_hub_adjust_deviceremovable(hdev, hub->descriptor);

	hub_activate(hub, HUB_INIT);
	return 0;

fail:
	dev_err(hub_dev, "config failed, %s (err %d)\n",
			message, ret);
	/* hub_disconnect() frees urb and descriptor */
	return ret;
}

static void hub_release(struct kref *kref)
{
	struct usb_hub *hub = container_of(kref, struct usb_hub, kref);

	usb_put_dev(hub->hdev);
	usb_put_intf(to_usb_interface(hub->intfdev));
	kfree(hub);
}

static unsigned highspeed_hubs;

static void hub_disconnect(struct usb_interface *intf)
{
	struct usb_hub *hub = usb_get_intfdata(intf);
	struct usb_device *hdev = interface_to_usbdev(intf);
	int port1;

	/*
	 * Stop adding new hub events. We do not want to block here and thus
	 * will not try to remove any pending work item.
	 */
	hub->disconnected = 1;

	/* Disconnect all children and quiesce the hub */
	hub->error = 0;
	hub_quiesce(hub, HUB_DISCONNECT);

	mutex_lock(&usb_port_peer_mutex);

	/* Avoid races with recursively_mark_NOTATTACHED() */
	spin_lock_irq(&device_state_lock);
	port1 = hdev->maxchild;
	hdev->maxchild = 0;
	usb_set_intfdata(intf, NULL);
	spin_unlock_irq(&device_state_lock);

	for (; port1 > 0; --port1)
		usb_hub_remove_port_device(hub, port1);

	mutex_unlock(&usb_port_peer_mutex);

	if (hub->hdev->speed == USB_SPEED_HIGH)
		highspeed_hubs--;

	usb_free_urb(hub->urb);
	kfree(hub->ports);
	kfree(hub->descriptor);
	kfree(hub->status);
	kfree(hub->buffer);

	pm_suspend_ignore_children(&intf->dev, false);

	if (hub->quirk_disable_autosuspend)
		usb_autopm_put_interface(intf);

	kref_put(&hub->kref, hub_release);
}

static bool hub_descriptor_is_sane(struct usb_host_interface *desc)
{
	/* Some hubs have a subclass of 1, which AFAICT according to the */
	/*  specs is not defined, but it works */
	if (desc->desc.bInterfaceSubClass != 0 &&
	    desc->desc.bInterfaceSubClass != 1)
		return false;

	/* Multiple endpoints? What kind of mutant ninja-hub is this? */
	if (desc->desc.bNumEndpoints != 1)
		return false;

	/* If the first endpoint is not interrupt IN, we'd better punt! */
	if (!usb_endpoint_is_int_in(&desc->endpoint[0].desc))
		return false;

        return true;
}

static int hub_probe(struct usb_interface *intf, const struct usb_device_id *id)
{
	struct usb_host_interface *desc;
	struct usb_device *hdev;
	struct usb_hub *hub;

	desc = intf->cur_altsetting;
	hdev = interface_to_usbdev(intf);

	/*
	 * Set default autosuspend delay as 0 to speedup bus suspend,
	 * based on the below considerations:
	 *
	 * - Unlike other drivers, the hub driver does not rely on the
	 *   autosuspend delay to provide enough time to handle a wakeup
	 *   event, and the submitted status URB is just to check future
	 *   change on hub downstream ports, so it is safe to do it.
	 *
	 * - The patch might cause one or more auto supend/resume for
	 *   below very rare devices when they are plugged into hub
	 *   first time:
	 *
	 *   	devices having trouble initializing, and disconnect
	 *   	themselves from the bus and then reconnect a second
	 *   	or so later
	 *
	 *   	devices just for downloading firmware, and disconnects
	 *   	themselves after completing it
	 *
	 *   For these quite rare devices, their drivers may change the
	 *   autosuspend delay of their parent hub in the probe() to one
	 *   appropriate value to avoid the subtle problem if someone
	 *   does care it.
	 *
	 * - The patch may cause one or more auto suspend/resume on
	 *   hub during running 'lsusb', but it is probably too
	 *   infrequent to worry about.
	 *
	 * - Change autosuspend delay of hub can avoid unnecessary auto
	 *   suspend timer for hub, also may decrease power consumption
	 *   of USB bus.
	 *
	 * - If user has indicated to prevent autosuspend by passing
	 *   usbcore.autosuspend = -1 then keep autosuspend disabled.
	 */
#ifdef CONFIG_PM
	if (hdev->dev.power.autosuspend_delay >= 0)
		pm_runtime_set_autosuspend_delay(&hdev->dev, 0);
#endif

	/*
	 * Hubs have proper suspend/resume support, except for root hubs
	 * where the controller driver doesn't have bus_suspend and
	 * bus_resume methods.
	 */
	if (hdev->parent) {		/* normal device */
		usb_enable_autosuspend(hdev);
	} else {			/* root hub */
		const struct hc_driver *drv = bus_to_hcd(hdev->bus)->driver;

		if (drv->bus_suspend && drv->bus_resume)
			usb_enable_autosuspend(hdev);
	}

	if (hdev->level == MAX_TOPO_LEVEL) {
		dev_err(&intf->dev,
			"Unsupported bus topology: hub nested too deep\n");
		return -E2BIG;
	}

#ifdef	CONFIG_USB_OTG_BLACKLIST_HUB
	if (hdev->parent) {
		dev_warn(&intf->dev, "ignoring external hub\n");
		return -ENODEV;
	}
#endif

	if (!hub_descriptor_is_sane(desc)) {
		dev_err(&intf->dev, "bad descriptor, ignoring hub\n");
		return -EIO;
	}

	/* We found a hub */
	dev_info(&intf->dev, "USB hub found\n");

	hub = kzalloc(sizeof(*hub), GFP_KERNEL);
	if (!hub)
		return -ENOMEM;

	kref_init(&hub->kref);
	hub->intfdev = &intf->dev;
	hub->hdev = hdev;
	INIT_DELAYED_WORK(&hub->leds, led_work);
	INIT_DELAYED_WORK(&hub->init_work, NULL);
	INIT_WORK(&hub->events, hub_event);
	usb_get_intf(intf);
	usb_get_dev(hdev);

	usb_set_intfdata(intf, hub);
	intf->needs_remote_wakeup = 1;
	pm_suspend_ignore_children(&intf->dev, true);

	if (hdev->speed == USB_SPEED_HIGH)
		highspeed_hubs++;

	if (id->driver_info & HUB_QUIRK_CHECK_PORT_AUTOSUSPEND)
		hub->quirk_check_port_auto_suspend = 1;

	if (id->driver_info & HUB_QUIRK_DISABLE_AUTOSUSPEND) {
		hub->quirk_disable_autosuspend = 1;
		usb_autopm_get_interface_no_resume(intf);
	}

	if (hub_configure(hub, &desc->endpoint[0].desc) >= 0)
		return 0;

	hub_disconnect(intf);
	return -ENODEV;
}

static int
hub_ioctl(struct usb_interface *intf, unsigned int code, void *user_data)
{
	struct usb_device *hdev = interface_to_usbdev(intf);
	struct usb_hub *hub = usb_hub_to_struct_hub(hdev);

	/* assert ifno == 0 (part of hub spec) */
	switch (code) {
	case USBDEVFS_HUB_PORTINFO: {
		struct usbdevfs_hub_portinfo *info = user_data;
		int i;

		spin_lock_irq(&device_state_lock);
		if (hdev->devnum <= 0)
			info->nports = 0;
		else {
			info->nports = hdev->maxchild;
			for (i = 0; i < info->nports; i++) {
				if (hub->ports[i]->child == NULL)
					info->port[i] = 0;
				else
					info->port[i] =
						hub->ports[i]->child->devnum;
			}
		}
		spin_unlock_irq(&device_state_lock);

		return info->nports + 1;
		}

	default:
		return -ENOSYS;
	}
}

/*
 * Allow user programs to claim ports on a hub.  When a device is attached
 * to one of these "claimed" ports, the program will "own" the device.
 */
static int find_port_owner(struct usb_device *hdev, unsigned port1,
		struct usb_dev_state ***ppowner)
{
	struct usb_hub *hub = usb_hub_to_struct_hub(hdev);

	if (hdev->state == USB_STATE_NOTATTACHED)
		return -ENODEV;
	if (port1 == 0 || port1 > hdev->maxchild)
		return -EINVAL;

	/* Devices not managed by the hub driver
	 * will always have maxchild equal to 0.
	 */
	*ppowner = &(hub->ports[port1 - 1]->port_owner);
	return 0;
}

/* In the following three functions, the caller must hold hdev's lock */
int usb_hub_claim_port(struct usb_device *hdev, unsigned port1,
		       struct usb_dev_state *owner)
{
	int rc;
	struct usb_dev_state **powner;

	rc = find_port_owner(hdev, port1, &powner);
	if (rc)
		return rc;
	if (*powner)
		return -EBUSY;
	*powner = owner;
	return rc;
}
EXPORT_SYMBOL_GPL(usb_hub_claim_port);

int usb_hub_release_port(struct usb_device *hdev, unsigned port1,
			 struct usb_dev_state *owner)
{
	int rc;
	struct usb_dev_state **powner;

	rc = find_port_owner(hdev, port1, &powner);
	if (rc)
		return rc;
	if (*powner != owner)
		return -ENOENT;
	*powner = NULL;
	return rc;
}
EXPORT_SYMBOL_GPL(usb_hub_release_port);

void usb_hub_release_all_ports(struct usb_device *hdev, struct usb_dev_state *owner)
{
	struct usb_hub *hub = usb_hub_to_struct_hub(hdev);
	int n;

	for (n = 0; n < hdev->maxchild; n++) {
		if (hub->ports[n]->port_owner == owner)
			hub->ports[n]->port_owner = NULL;
	}

}

/* The caller must hold udev's lock */
bool usb_device_is_owned(struct usb_device *udev)
{
	struct usb_hub *hub;

	if (udev->state == USB_STATE_NOTATTACHED || !udev->parent)
		return false;
	hub = usb_hub_to_struct_hub(udev->parent);
	return !!hub->ports[udev->portnum - 1]->port_owner;
}

static void recursively_mark_NOTATTACHED(struct usb_device *udev)
{
	struct usb_hub *hub = usb_hub_to_struct_hub(udev);
	int i;

	for (i = 0; i < udev->maxchild; ++i) {
		if (hub->ports[i]->child)
			recursively_mark_NOTATTACHED(hub->ports[i]->child);
	}
	if (udev->state == USB_STATE_SUSPENDED)
		udev->active_duration -= jiffies;
	udev->state = USB_STATE_NOTATTACHED;
}

/**
 * usb_set_device_state - change a device's current state (usbcore, hcds)
 * @udev: pointer to device whose state should be changed
 * @new_state: new state value to be stored
 *
 * udev->state is _not_ fully protected by the device lock.  Although
 * most transitions are made only while holding the lock, the state can
 * can change to USB_STATE_NOTATTACHED at almost any time.  This
 * is so that devices can be marked as disconnected as soon as possible,
 * without having to wait for any semaphores to be released.  As a result,
 * all changes to any device's state must be protected by the
 * device_state_lock spinlock.
 *
 * Once a device has been added to the device tree, all changes to its state
 * should be made using this routine.  The state should _not_ be set directly.
 *
 * If udev->state is already USB_STATE_NOTATTACHED then no change is made.
 * Otherwise udev->state is set to new_state, and if new_state is
 * USB_STATE_NOTATTACHED then all of udev's descendants' states are also set
 * to USB_STATE_NOTATTACHED.
 */
void usb_set_device_state(struct usb_device *udev,
		enum usb_device_state new_state)
{
	unsigned long flags;
	int wakeup = -1;

	spin_lock_irqsave(&device_state_lock, flags);
	if (udev->state == USB_STATE_NOTATTACHED)
		;	/* do nothing */
	else if (new_state != USB_STATE_NOTATTACHED) {

		/* root hub wakeup capabilities are managed out-of-band
		 * and may involve silicon errata ... ignore them here.
		 */
		if (udev->parent) {
			if (udev->state == USB_STATE_SUSPENDED
					|| new_state == USB_STATE_SUSPENDED)
				;	/* No change to wakeup settings */
			else if (new_state == USB_STATE_CONFIGURED)
				wakeup = (udev->quirks &
					USB_QUIRK_IGNORE_REMOTE_WAKEUP) ? 0 :
					udev->actconfig->desc.bmAttributes &
					USB_CONFIG_ATT_WAKEUP;
			else
				wakeup = 0;
		}
		if (udev->state == USB_STATE_SUSPENDED &&
			new_state != USB_STATE_SUSPENDED)
			udev->active_duration -= jiffies;
		else if (new_state == USB_STATE_SUSPENDED &&
				udev->state != USB_STATE_SUSPENDED)
			udev->active_duration += jiffies;
		udev->state = new_state;
	} else
		recursively_mark_NOTATTACHED(udev);
	spin_unlock_irqrestore(&device_state_lock, flags);
	if (wakeup >= 0)
		device_set_wakeup_capable(&udev->dev, wakeup);
}
EXPORT_SYMBOL_GPL(usb_set_device_state);

/*
 * Choose a device number.
 *
 * Device numbers are used as filenames in usbfs.  On USB-1.1 and
 * USB-2.0 buses they are also used as device addresses, however on
 * USB-3.0 buses the address is assigned by the controller hardware
 * and it usually is not the same as the device number.
 *
 * WUSB devices are simple: they have no hubs behind, so the mapping
 * device <-> virtual port number becomes 1:1. Why? to simplify the
 * life of the device connection logic in
 * drivers/usb/wusbcore/devconnect.c. When we do the initial secret
 * handshake we need to assign a temporary address in the unauthorized
 * space. For simplicity we use the first virtual port number found to
 * be free [drivers/usb/wusbcore/devconnect.c:wusbhc_devconnect_ack()]
 * and that becomes it's address [X < 128] or its unauthorized address
 * [X | 0x80].
 *
 * We add 1 as an offset to the one-based USB-stack port number
 * (zero-based wusb virtual port index) for two reasons: (a) dev addr
 * 0 is reserved by USB for default address; (b) Linux's USB stack
 * uses always #1 for the root hub of the controller. So USB stack's
 * port #1, which is wusb virtual-port #0 has address #2.
 *
 * Devices connected under xHCI are not as simple.  The host controller
 * supports virtualization, so the hardware assigns device addresses and
 * the HCD must setup data structures before issuing a set address
 * command to the hardware.
 */
static void choose_devnum(struct usb_device *udev)
{
	int		devnum;
	struct usb_bus	*bus = udev->bus;

	/* be safe when more hub events are proceed in parallel */
	mutex_lock(&bus->devnum_next_mutex);
	if (udev->wusb) {
		devnum = udev->portnum + 1;
		BUG_ON(test_bit(devnum, bus->devmap.devicemap));
	} else {
		/* Try to allocate the next devnum beginning at
		 * bus->devnum_next. */
		devnum = find_next_zero_bit(bus->devmap.devicemap, 128,
					    bus->devnum_next);
		if (devnum >= 128)
			devnum = find_next_zero_bit(bus->devmap.devicemap,
						    128, 1);
		bus->devnum_next = (devnum >= 127 ? 1 : devnum + 1);
	}
	if (devnum < 128) {
		set_bit(devnum, bus->devmap.devicemap);
		udev->devnum = devnum;
	}
	mutex_unlock(&bus->devnum_next_mutex);
}

static void release_devnum(struct usb_device *udev)
{
	if (udev->devnum > 0) {
		clear_bit(udev->devnum, udev->bus->devmap.devicemap);
		udev->devnum = -1;
	}
}

static void update_devnum(struct usb_device *udev, int devnum)
{
	/* The address for a WUSB device is managed by wusbcore. */
	if (!udev->wusb)
		udev->devnum = devnum;
}

static void hub_free_dev(struct usb_device *udev)
{
	struct usb_hcd *hcd = bus_to_hcd(udev->bus);

	/* Root hubs aren't real devices, so don't free HCD resources */
	if (hcd->driver->free_dev && udev->parent)
		hcd->driver->free_dev(hcd, udev);
}

static void hub_disconnect_children(struct usb_device *udev)
{
	struct usb_hub *hub = usb_hub_to_struct_hub(udev);
	int i;

	/* Free up all the children before we remove this device */
	for (i = 0; i < udev->maxchild; i++) {
		if (hub->ports[i]->child)
			usb_disconnect(&hub->ports[i]->child);
	}
}

/**
 * usb_disconnect - disconnect a device (usbcore-internal)
 * @pdev: pointer to device being disconnected
 * Context: !in_interrupt ()
 *
 * Something got disconnected. Get rid of it and all of its children.
 *
 * If *pdev is a normal device then the parent hub must already be locked.
 * If *pdev is a root hub then the caller must hold the usb_bus_idr_lock,
 * which protects the set of root hubs as well as the list of buses.
 *
 * Only hub drivers (including virtual root hub drivers for host
 * controllers) should ever call this.
 *
 * This call is synchronous, and may not be used in an interrupt context.
 */
void usb_disconnect(struct usb_device **pdev)
{
	struct usb_port *port_dev = NULL;
	struct usb_device *udev = *pdev;
	struct usb_hub *hub = NULL;
	int port1 = 1;

	/* mark the device as inactive, so any further urb submissions for
	 * this device (and any of its children) will fail immediately.
	 * this quiesces everything except pending urbs.
	 */
	usb_set_device_state(udev, USB_STATE_NOTATTACHED);
	dev_info(&udev->dev, "USB disconnect, device number %d\n",
			udev->devnum);

	/*
	 * Ensure that the pm runtime code knows that the USB device
	 * is in the process of being disconnected.
	 */
	pm_runtime_barrier(&udev->dev);

	usb_lock_device(udev);

	hub_disconnect_children(udev);

	/* deallocate hcd/hardware state ... nuking all pending urbs and
	 * cleaning up all state associated with the current configuration
	 * so that the hardware is now fully quiesced.
	 */
	dev_dbg(&udev->dev, "unregistering device\n");
	usb_disable_device(udev, 0);
	usb_hcd_synchronize_unlinks(udev);

	if (udev->parent) {
		port1 = udev->portnum;
		hub = usb_hub_to_struct_hub(udev->parent);
		port_dev = hub->ports[port1 - 1];

		sysfs_remove_link(&udev->dev.kobj, "port");
		sysfs_remove_link(&port_dev->dev.kobj, "device");

		/*
		 * As usb_port_runtime_resume() de-references udev, make
		 * sure no resumes occur during removal
		 */
		if (!test_and_set_bit(port1, hub->child_usage_bits))
			pm_runtime_get_sync(&port_dev->dev);
	}

	usb_remove_ep_devs(&udev->ep0);
	usb_unlock_device(udev);

	/* Unregister the device.  The device driver is responsible
	 * for de-configuring the device and invoking the remove-device
	 * notifier chain (used by usbfs and possibly others).
	 */
	device_del(&udev->dev);

	/* Free the device number and delete the parent's children[]
	 * (or root_hub) pointer.
	 */
	release_devnum(udev);

	/* Avoid races with recursively_mark_NOTATTACHED() */
	spin_lock_irq(&device_state_lock);
	*pdev = NULL;
	spin_unlock_irq(&device_state_lock);

	if (port_dev && test_and_clear_bit(port1, hub->child_usage_bits))
		pm_runtime_put(&port_dev->dev);

	hub_free_dev(udev);

	put_device(&udev->dev);
}

#ifdef CONFIG_USB_ANNOUNCE_NEW_DEVICES
static void show_string(struct usb_device *udev, char *id, char *string)
{
	if (!string)
		return;
	dev_info(&udev->dev, "%s: %s\n", id, string);
}

static void announce_device(struct usb_device *udev)
{
	dev_info(&udev->dev, "New USB device found, idVendor=%04x, idProduct=%04x\n",
		le16_to_cpu(udev->descriptor.idVendor),
		le16_to_cpu(udev->descriptor.idProduct));
	dev_info(&udev->dev,
		"New USB device strings: Mfr=%d, Product=%d, SerialNumber=%d\n",
		udev->descriptor.iManufacturer,
		udev->descriptor.iProduct,
		udev->descriptor.iSerialNumber);
	show_string(udev, "Product", udev->product);
	show_string(udev, "Manufacturer", udev->manufacturer);
	show_string(udev, "SerialNumber", udev->serial);
}
#else
static inline void announce_device(struct usb_device *udev) { }
#endif


/**
 * usb_enumerate_device_otg - FIXME (usbcore-internal)
 * @udev: newly addressed device (in ADDRESS state)
 *
 * Finish enumeration for On-The-Go devices
 *
 * Return: 0 if successful. A negative error code otherwise.
 */
static int usb_enumerate_device_otg(struct usb_device *udev)
{
	int err = 0;

#ifdef	CONFIG_USB_OTG
	/*
	 * OTG-aware devices on OTG-capable root hubs may be able to use SRP,
	 * to wake us after we've powered off VBUS; and HNP, switching roles
	 * "host" to "peripheral".  The OTG descriptor helps figure this out.
	 */
	if (!udev->bus->is_b_host
			&& udev->config
			&& udev->parent == udev->bus->root_hub) {
		struct usb_otg_descriptor	*desc = NULL;
		struct usb_bus			*bus = udev->bus;
		unsigned			port1 = udev->portnum;

		/* descriptor may appear anywhere in config */
		err = __usb_get_extra_descriptor(udev->rawdescriptors[0],
				le16_to_cpu(udev->config[0].desc.wTotalLength),
				USB_DT_OTG, (void **) &desc, sizeof(*desc));
		if (err || !(desc->bmAttributes & USB_OTG_HNP))
			return 0;

		dev_info(&udev->dev, "Dual-Role OTG device on %sHNP port\n",
					(port1 == bus->otg_port) ? "" : "non-");

		/* enable HNP before suspend, it's simpler */
		if (port1 == bus->otg_port) {
			bus->b_hnp_enable = 1;
			err = usb_control_msg(udev,
				usb_sndctrlpipe(udev, 0),
				USB_REQ_SET_FEATURE, 0,
				USB_DEVICE_B_HNP_ENABLE,
				0, NULL, 0,
				USB_CTRL_SET_TIMEOUT);
			if (err < 0) {
				/*
				 * OTG MESSAGE: report errors here,
				 * customize to match your product.
				 */
				dev_err(&udev->dev, "can't set HNP mode: %d\n",
									err);
				bus->b_hnp_enable = 0;
			}
		} else if (desc->bLength == sizeof
				(struct usb_otg_descriptor)) {
			/* Set a_alt_hnp_support for legacy otg device */
			err = usb_control_msg(udev,
				usb_sndctrlpipe(udev, 0),
				USB_REQ_SET_FEATURE, 0,
				USB_DEVICE_A_ALT_HNP_SUPPORT,
				0, NULL, 0,
				USB_CTRL_SET_TIMEOUT);
			if (err < 0)
				dev_err(&udev->dev,
					"set a_alt_hnp_support failed: %d\n",
					err);
		}
	}
#endif
	return err;
}


/**
 * usb_enumerate_device - Read device configs/intfs/otg (usbcore-internal)
 * @udev: newly addressed device (in ADDRESS state)
 *
 * This is only called by usb_new_device() and usb_authorize_device()
 * and FIXME -- all comments that apply to them apply here wrt to
 * environment.
 *
 * If the device is WUSB and not authorized, we don't attempt to read
 * the string descriptors, as they will be errored out by the device
 * until it has been authorized.
 *
 * Return: 0 if successful. A negative error code otherwise.
 */
static int usb_enumerate_device(struct usb_device *udev)
{
	int err;
	struct usb_hcd *hcd = bus_to_hcd(udev->bus);

	if (udev->config == NULL) {
		err = usb_get_configuration(udev);
		if (err < 0) {
			if (err != -ENODEV)
				dev_err(&udev->dev, "can't read configurations, error %d\n",
						err);
			return err;
		}
	}

	/* read the standard strings and cache them if present */
	udev->product = usb_cache_string(udev, udev->descriptor.iProduct);
	udev->manufacturer = usb_cache_string(udev,
					      udev->descriptor.iManufacturer);
	udev->serial = usb_cache_string(udev, udev->descriptor.iSerialNumber);

	err = usb_enumerate_device_otg(udev);
	if (err < 0)
		return err;

	if (IS_ENABLED(CONFIG_USB_OTG_WHITELIST) && hcd->tpl_support &&
		!is_targeted(udev)) {
		/* Maybe it can talk to us, though we can't talk to it.
		 * (Includes HNP test device.)
		 */
		if (IS_ENABLED(CONFIG_USB_OTG) && (udev->bus->b_hnp_enable
			|| udev->bus->is_b_host)) {
			err = usb_port_suspend(udev, PMSG_AUTO_SUSPEND);
			if (err < 0)
				dev_dbg(&udev->dev, "HNP fail, %d\n", err);
		}
		return -ENOTSUPP;
	}

	usb_detect_interface_quirks(udev);

	return 0;
}

static void set_usb_port_removable(struct usb_device *udev)
{
	struct usb_device *hdev = udev->parent;
	struct usb_hub *hub;
	u8 port = udev->portnum;
	u16 wHubCharacteristics;
	bool removable = true;

	if (!hdev)
		return;

	hub = usb_hub_to_struct_hub(udev->parent);

	/*
	 * If the platform firmware has provided information about a port,
	 * use that to determine whether it's removable.
	 */
	switch (hub->ports[udev->portnum - 1]->connect_type) {
	case USB_PORT_CONNECT_TYPE_HOT_PLUG:
		udev->removable = USB_DEVICE_REMOVABLE;
		return;
	case USB_PORT_CONNECT_TYPE_HARD_WIRED:
	case USB_PORT_NOT_USED:
		udev->removable = USB_DEVICE_FIXED;
		return;
	default:
		break;
	}

	/*
	 * Otherwise, check whether the hub knows whether a port is removable
	 * or not
	 */
	wHubCharacteristics = le16_to_cpu(hub->descriptor->wHubCharacteristics);

	if (!(wHubCharacteristics & HUB_CHAR_COMPOUND))
		return;

	if (hub_is_superspeed(hdev)) {
		if (le16_to_cpu(hub->descriptor->u.ss.DeviceRemovable)
				& (1 << port))
			removable = false;
	} else {
		if (hub->descriptor->u.hs.DeviceRemovable[port / 8] & (1 << (port % 8)))
			removable = false;
	}

	if (removable)
		udev->removable = USB_DEVICE_REMOVABLE;
	else
		udev->removable = USB_DEVICE_FIXED;

}

/**
 * usb_new_device - perform initial device setup (usbcore-internal)
 * @udev: newly addressed device (in ADDRESS state)
 *
 * This is called with devices which have been detected but not fully
 * enumerated.  The device descriptor is available, but not descriptors
 * for any device configuration.  The caller must have locked either
 * the parent hub (if udev is a normal device) or else the
 * usb_bus_idr_lock (if udev is a root hub).  The parent's pointer to
 * udev has already been installed, but udev is not yet visible through
 * sysfs or other filesystem code.
 *
 * This call is synchronous, and may not be used in an interrupt context.
 *
 * Only the hub driver or root-hub registrar should ever call this.
 *
 * Return: Whether the device is configured properly or not. Zero if the
 * interface was registered with the driver core; else a negative errno
 * value.
 *
 */
int usb_new_device(struct usb_device *udev)
{
	int err;

	if (udev->parent) {
		/* Initialize non-root-hub device wakeup to disabled;
		 * device (un)configuration controls wakeup capable
		 * sysfs power/wakeup controls wakeup enabled/disabled
		 */
		device_init_wakeup(&udev->dev, 0);
	}

	/* Tell the runtime-PM framework the device is active */
	pm_runtime_set_active(&udev->dev);
	pm_runtime_get_noresume(&udev->dev);
	pm_runtime_use_autosuspend(&udev->dev);
	pm_runtime_enable(&udev->dev);

	/* By default, forbid autosuspend for all devices.  It will be
	 * allowed for hubs during binding.
	 */
	usb_disable_autosuspend(udev);

	err = usb_enumerate_device(udev);	/* Read descriptors */
	if (err < 0)
		goto fail;
	dev_dbg(&udev->dev, "udev %d, busnum %d, minor = %d\n",
			udev->devnum, udev->bus->busnum,
			(((udev->bus->busnum-1) * 128) + (udev->devnum-1)));
	/* export the usbdev device-node for libusb */
	udev->dev.devt = MKDEV(USB_DEVICE_MAJOR,
			(((udev->bus->busnum-1) * 128) + (udev->devnum-1)));

	/* Tell the world! */
	announce_device(udev);

	if (udev->serial)
		add_device_randomness(udev->serial, strlen(udev->serial));
	if (udev->product)
		add_device_randomness(udev->product, strlen(udev->product));
	if (udev->manufacturer)
		add_device_randomness(udev->manufacturer,
				      strlen(udev->manufacturer));

	device_enable_async_suspend(&udev->dev);

	/* check whether the hub or firmware marks this port as non-removable */
	if (udev->parent)
		set_usb_port_removable(udev);

	/* Register the device.  The device driver is responsible
	 * for configuring the device and invoking the add-device
	 * notifier chain (used by usbfs and possibly others).
	 */
	err = device_add(&udev->dev);
	if (err) {
		dev_err(&udev->dev, "can't device_add, error %d\n", err);
		goto fail;
	}

	/* Create link files between child device and usb port device. */
	if (udev->parent) {
		struct usb_hub *hub = usb_hub_to_struct_hub(udev->parent);
		int port1 = udev->portnum;
		struct usb_port	*port_dev = hub->ports[port1 - 1];

		err = sysfs_create_link(&udev->dev.kobj,
				&port_dev->dev.kobj, "port");
		if (err)
			goto fail;

		err = sysfs_create_link(&port_dev->dev.kobj,
				&udev->dev.kobj, "device");
		if (err) {
			sysfs_remove_link(&udev->dev.kobj, "port");
			goto fail;
		}

		if (!test_and_set_bit(port1, hub->child_usage_bits))
			pm_runtime_get_sync(&port_dev->dev);
	}

	(void) usb_create_ep_devs(&udev->dev, &udev->ep0, udev);
	usb_mark_last_busy(udev);
	pm_runtime_put_sync_autosuspend(&udev->dev);
	return err;

fail:
	usb_set_device_state(udev, USB_STATE_NOTATTACHED);
	pm_runtime_disable(&udev->dev);
	pm_runtime_set_suspended(&udev->dev);
	return err;
}


/**
 * usb_deauthorize_device - deauthorize a device (usbcore-internal)
 * @usb_dev: USB device
 *
 * Move the USB device to a very basic state where interfaces are disabled
 * and the device is in fact unconfigured and unusable.
 *
 * We share a lock (that we have) with device_del(), so we need to
 * defer its call.
 *
 * Return: 0.
 */
int usb_deauthorize_device(struct usb_device *usb_dev)
{
	usb_lock_device(usb_dev);
	if (usb_dev->authorized == 0)
		goto out_unauthorized;

	usb_dev->authorized = 0;
	usb_set_configuration(usb_dev, -1);

out_unauthorized:
	usb_unlock_device(usb_dev);
	return 0;
}


int usb_authorize_device(struct usb_device *usb_dev)
{
	int result = 0, c;

	usb_lock_device(usb_dev);
	if (usb_dev->authorized == 1)
		goto out_authorized;

	result = usb_autoresume_device(usb_dev);
	if (result < 0) {
		dev_err(&usb_dev->dev,
			"can't autoresume for authorization: %d\n", result);
		goto error_autoresume;
	}

	if (usb_dev->wusb) {
		result = usb_get_device_descriptor(usb_dev, sizeof(usb_dev->descriptor));
		if (result < 0) {
			dev_err(&usb_dev->dev, "can't re-read device descriptor for "
				"authorization: %d\n", result);
			goto error_device_descriptor;
		}
	}

	usb_dev->authorized = 1;
	/* Choose and set the configuration.  This registers the interfaces
	 * with the driver core and lets interface drivers bind to them.
	 */
	c = usb_choose_configuration(usb_dev);
	if (c >= 0) {
		result = usb_set_configuration(usb_dev, c);
		if (result) {
			dev_err(&usb_dev->dev,
				"can't set config #%d, error %d\n", c, result);
			/* This need not be fatal.  The user can try to
			 * set other configurations. */
		}
	}
	dev_info(&usb_dev->dev, "authorized to connect\n");

error_device_descriptor:
	usb_autosuspend_device(usb_dev);
error_autoresume:
out_authorized:
	usb_unlock_device(usb_dev);	/* complements locktree */
	return result;
}

/*
 * Return 1 if port speed is SuperSpeedPlus, 0 otherwise
 * check it from the link protocol field of the current speed ID attribute.
 * current speed ID is got from ext port status request. Sublink speed attribute
 * table is returned with the hub BOS SSP device capability descriptor
 */
static int port_speed_is_ssp(struct usb_device *hdev, int speed_id)
{
	int ssa_count;
	u32 ss_attr;
	int i;
	struct usb_ssp_cap_descriptor *ssp_cap = hdev->bos->ssp_cap;

	if (!ssp_cap)
		return 0;

	ssa_count = le32_to_cpu(ssp_cap->bmAttributes) &
		USB_SSP_SUBLINK_SPEED_ATTRIBS;

	for (i = 0; i <= ssa_count; i++) {
		ss_attr = le32_to_cpu(ssp_cap->bmSublinkSpeedAttr[i]);
		if (speed_id == (ss_attr & USB_SSP_SUBLINK_SPEED_SSID))
			return !!(ss_attr & USB_SSP_SUBLINK_SPEED_LP);
	}
	return 0;
}

/* Returns 1 if @hub is a WUSB root hub, 0 otherwise */
static unsigned hub_is_wusb(struct usb_hub *hub)
{
	struct usb_hcd *hcd;
	if (hub->hdev->parent != NULL)  /* not a root hub? */
		return 0;
	hcd = bus_to_hcd(hub->hdev->bus);
	return hcd->wireless;
}


#define PORT_RESET_TRIES	5
#define SET_ADDRESS_TRIES	2
#define GET_DESCRIPTOR_TRIES	2
#define SET_CONFIG_TRIES	(2 * (use_both_schemes + 1))
#define USE_NEW_SCHEME(i)	((i) / 2 == (int)old_scheme_first)

#define HUB_ROOT_RESET_TIME	60	/* times are in msec */
#define HUB_SHORT_RESET_TIME	10
#define HUB_BH_RESET_TIME	50
#define HUB_LONG_RESET_TIME	200
#define HUB_RESET_TIMEOUT	800

/*
 * "New scheme" enumeration causes an extra state transition to be
 * exposed to an xhci host and causes USB3 devices to receive control
 * commands in the default state.  This has been seen to cause
 * enumeration failures, so disable this enumeration scheme for USB3
 * devices.
 */
static bool use_new_scheme(struct usb_device *udev, int retry)
{
	if (udev->speed >= USB_SPEED_SUPER)
		return false;

	return USE_NEW_SCHEME(retry);
}

/* Is a USB 3.0 port in the Inactive or Compliance Mode state?
 * Port worm reset is required to recover
 */
static bool hub_port_warm_reset_required(struct usb_hub *hub, int port1,
		u16 portstatus)
{
	u16 link_state;

	if (!hub_is_superspeed(hub->hdev))
		return false;

	if (test_bit(port1, hub->warm_reset_bits))
		return true;

	link_state = portstatus & USB_PORT_STAT_LINK_STATE;
	return link_state == USB_SS_PORT_LS_SS_INACTIVE
		|| link_state == USB_SS_PORT_LS_COMP_MOD;
}

static int hub_port_wait_reset(struct usb_hub *hub, int port1,
			struct usb_device *udev, unsigned int delay, bool warm)
{
	int delay_time, ret;
	u16 portstatus;
	u16 portchange;
	u32 ext_portstatus = 0;

	for (delay_time = 0;
			delay_time < HUB_RESET_TIMEOUT;
			delay_time += delay) {
		/* wait to give the device a chance to reset */
		msleep(delay);

		/* read and decode port status */
		if (hub_is_superspeedplus(hub->hdev))
			ret = hub_ext_port_status(hub, port1,
						  HUB_EXT_PORT_STATUS,
						  &portstatus, &portchange,
						  &ext_portstatus);
		else
			ret = hub_port_status(hub, port1, &portstatus,
					      &portchange);
		if (ret < 0)
			return ret;

		/*
		 * The port state is unknown until the reset completes.
		 *
		 * On top of that, some chips may require additional time
		 * to re-establish a connection after the reset is complete,
		 * so also wait for the connection to be re-established.
		 */
		if (!(portstatus & USB_PORT_STAT_RESET) &&
		    (portstatus & USB_PORT_STAT_CONNECTION))
			break;

		/* switch to the long delay after two short delay failures */
		if (delay_time >= 2 * HUB_SHORT_RESET_TIME)
			delay = HUB_LONG_RESET_TIME;

		dev_dbg(&hub->ports[port1 - 1]->dev,
				"not %sreset yet, waiting %dms\n",
				warm ? "warm " : "", delay);
	}

	if ((portstatus & USB_PORT_STAT_RESET))
		return -EBUSY;

	if (hub_port_warm_reset_required(hub, port1, portstatus))
		return -ENOTCONN;

	/* Device went away? */
	if (!(portstatus & USB_PORT_STAT_CONNECTION))
		return -ENOTCONN;

	/* Retry if connect change is set but status is still connected.
	 * A USB 3.0 connection may bounce if multiple warm resets were issued,
	 * but the device may have successfully re-connected. Ignore it.
	 */
	if (!hub_is_superspeed(hub->hdev) &&
	    (portchange & USB_PORT_STAT_C_CONNECTION)) {
		usb_clear_port_feature(hub->hdev, port1,
				       USB_PORT_FEAT_C_CONNECTION);
		return -EAGAIN;
	}

	if (!(portstatus & USB_PORT_STAT_ENABLE))
		return -EBUSY;

	if (!udev)
		return 0;

	if (hub_is_wusb(hub))
		udev->speed = USB_SPEED_WIRELESS;
	else if (hub_is_superspeedplus(hub->hdev) &&
		 port_speed_is_ssp(hub->hdev, ext_portstatus &
				   USB_EXT_PORT_STAT_RX_SPEED_ID))
		udev->speed = USB_SPEED_SUPER_PLUS;
	else if (hub_is_superspeed(hub->hdev))
		udev->speed = USB_SPEED_SUPER;
	else if (portstatus & USB_PORT_STAT_HIGH_SPEED)
		udev->speed = USB_SPEED_HIGH;
	else if (portstatus & USB_PORT_STAT_LOW_SPEED)
		udev->speed = USB_SPEED_LOW;
	else
		udev->speed = USB_SPEED_FULL;
	return 0;
}

/* Handle port reset and port warm(BH) reset (for USB3 protocol ports) */
static int hub_port_reset(struct usb_hub *hub, int port1,
			struct usb_device *udev, unsigned int delay, bool warm)
{
	int i, status;
	u16 portchange, portstatus;
	struct usb_port *port_dev = hub->ports[port1 - 1];

	if (!hub_is_superspeed(hub->hdev)) {
		if (warm) {
			dev_err(hub->intfdev, "only USB3 hub support "
						"warm reset\n");
			return -EINVAL;
		}
		/* Block EHCI CF initialization during the port reset.
		 * Some companion controllers don't like it when they mix.
		 */
		down_read(&ehci_cf_port_reset_rwsem);
	} else if (!warm) {
		/*
		 * If the caller hasn't explicitly requested a warm reset,
		 * double check and see if one is needed.
		 */
		if (hub_port_status(hub, port1, &portstatus, &portchange) == 0)
			if (hub_port_warm_reset_required(hub, port1,
							portstatus))
				warm = true;
	}
	clear_bit(port1, hub->warm_reset_bits);

	/* Reset the port */
	for (i = 0; i < PORT_RESET_TRIES; i++) {
		status = set_port_feature(hub->hdev, port1, (warm ?
					USB_PORT_FEAT_BH_PORT_RESET :
					USB_PORT_FEAT_RESET));
		if (status == -ENODEV) {
			;	/* The hub is gone */
		} else if (status) {
			dev_err(&port_dev->dev,
					"cannot %sreset (err = %d)\n",
					warm ? "warm " : "", status);
		} else {
			status = hub_port_wait_reset(hub, port1, udev, delay,
								warm);
			if (status && status != -ENOTCONN && status != -ENODEV)
				dev_dbg(hub->intfdev,
						"port_wait_reset: err = %d\n",
						status);
		}

		/* Check for disconnect or reset */
		if (status == 0 || status == -ENOTCONN || status == -ENODEV) {
			usb_clear_port_feature(hub->hdev, port1,
					USB_PORT_FEAT_C_RESET);

			if (!hub_is_superspeed(hub->hdev))
				goto done;

			usb_clear_port_feature(hub->hdev, port1,
					USB_PORT_FEAT_C_BH_PORT_RESET);
			usb_clear_port_feature(hub->hdev, port1,
					USB_PORT_FEAT_C_PORT_LINK_STATE);

			if (udev)
				usb_clear_port_feature(hub->hdev, port1,
					USB_PORT_FEAT_C_CONNECTION);

			/*
			 * If a USB 3.0 device migrates from reset to an error
			 * state, re-issue the warm reset.
			 */
			if (hub_port_status(hub, port1,
					&portstatus, &portchange) < 0)
				goto done;

			if (!hub_port_warm_reset_required(hub, port1,
					portstatus))
				goto done;

			/*
			 * If the port is in SS.Inactive or Compliance Mode, the
			 * hot or warm reset failed.  Try another warm reset.
			 */
			if (!warm) {
				dev_dbg(&port_dev->dev,
						"hot reset failed, warm reset\n");
				warm = true;
			}
		}

		dev_dbg(&port_dev->dev,
				"not enabled, trying %sreset again...\n",
				warm ? "warm " : "");
		delay = HUB_LONG_RESET_TIME;
	}

	dev_err(&port_dev->dev, "Cannot enable. Maybe the USB cable is bad?\n");

done:
	if (status == 0) {
		/* TRSTRCY = 10 ms; plus some extra */
		msleep(10 + 40);
		if (udev) {
			struct usb_hcd *hcd = bus_to_hcd(udev->bus);

			update_devnum(udev, 0);
			/* The xHC may think the device is already reset,
			 * so ignore the status.
			 */
			if (hcd->driver->reset_device)
				hcd->driver->reset_device(hcd, udev);

			usb_set_device_state(udev, USB_STATE_DEFAULT);
		}
	} else {
		if (udev)
			usb_set_device_state(udev, USB_STATE_NOTATTACHED);
	}

	if (!hub_is_superspeed(hub->hdev))
		up_read(&ehci_cf_port_reset_rwsem);

	return status;
}

/* Check if a port is power on */
static int port_is_power_on(struct usb_hub *hub, unsigned portstatus)
{
	int ret = 0;

	if (hub_is_superspeed(hub->hdev)) {
		if (portstatus & USB_SS_PORT_STAT_POWER)
			ret = 1;
	} else {
		if (portstatus & USB_PORT_STAT_POWER)
			ret = 1;
	}

	return ret;
}

static void usb_lock_port(struct usb_port *port_dev)
		__acquires(&port_dev->status_lock)
{
	mutex_lock(&port_dev->status_lock);
	__acquire(&port_dev->status_lock);
}

static void usb_unlock_port(struct usb_port *port_dev)
		__releases(&port_dev->status_lock)
{
	mutex_unlock(&port_dev->status_lock);
	__release(&port_dev->status_lock);
}

#ifdef	CONFIG_PM

/* Check if a port is suspended(USB2.0 port) or in U3 state(USB3.0 port) */
static int port_is_suspended(struct usb_hub *hub, unsigned portstatus)
{
	int ret = 0;

	if (hub_is_superspeed(hub->hdev)) {
		if ((portstatus & USB_PORT_STAT_LINK_STATE)
				== USB_SS_PORT_LS_U3)
			ret = 1;
	} else {
		if (portstatus & USB_PORT_STAT_SUSPEND)
			ret = 1;
	}

	return ret;
}

/* Determine whether the device on a port is ready for a normal resume,
 * is ready for a reset-resume, or should be disconnected.
 */
static int check_port_resume_type(struct usb_device *udev,
		struct usb_hub *hub, int port1,
		int status, u16 portchange, u16 portstatus)
{
	struct usb_port *port_dev = hub->ports[port1 - 1];
	int retries = 3;

 retry:
	/* Is a warm reset needed to recover the connection? */
	if (status == 0 && udev->reset_resume
		&& hub_port_warm_reset_required(hub, port1, portstatus)) {
		/* pass */;
	}
	/* Is the device still present? */
	else if (status || port_is_suspended(hub, portstatus) ||
			!port_is_power_on(hub, portstatus)) {
		if (status >= 0)
			status = -ENODEV;
	} else if (!(portstatus & USB_PORT_STAT_CONNECTION)) {
		if (retries--) {
			usleep_range(200, 300);
			status = hub_port_status(hub, port1, &portstatus,
							     &portchange);
			goto retry;
		}
		status = -ENODEV;
	}

	/* Can't do a normal resume if the port isn't enabled,
	 * so try a reset-resume instead.
	 */
	else if (!(portstatus & USB_PORT_STAT_ENABLE) && !udev->reset_resume) {
		if (udev->persist_enabled)
			udev->reset_resume = 1;
		else
			status = -ENODEV;
	}

	if (status) {
		dev_dbg(&port_dev->dev, "status %04x.%04x after resume, %d\n",
				portchange, portstatus, status);
	} else if (udev->reset_resume) {

		/* Late port handoff can set status-change bits */
		if (portchange & USB_PORT_STAT_C_CONNECTION)
			usb_clear_port_feature(hub->hdev, port1,
					USB_PORT_FEAT_C_CONNECTION);
		if (portchange & USB_PORT_STAT_C_ENABLE)
			usb_clear_port_feature(hub->hdev, port1,
					USB_PORT_FEAT_C_ENABLE);

		/*
		 * Whatever made this reset-resume necessary may have
		 * turned on the port1 bit in hub->change_bits.  But after
		 * a successful reset-resume we want the bit to be clear;
		 * if it was on it would indicate that something happened
		 * following the reset-resume.
		 */
		clear_bit(port1, hub->change_bits);
	}

	return status;
}

int usb_disable_ltm(struct usb_device *udev)
{
	struct usb_hcd *hcd = bus_to_hcd(udev->bus);

	/* Check if the roothub and device supports LTM. */
	if (!usb_device_supports_ltm(hcd->self.root_hub) ||
			!usb_device_supports_ltm(udev))
		return 0;

	/* Clear Feature LTM Enable can only be sent if the device is
	 * configured.
	 */
	if (!udev->actconfig)
		return 0;

	return usb_control_msg(udev, usb_sndctrlpipe(udev, 0),
			USB_REQ_CLEAR_FEATURE, USB_RECIP_DEVICE,
			USB_DEVICE_LTM_ENABLE, 0, NULL, 0,
			USB_CTRL_SET_TIMEOUT);
}
EXPORT_SYMBOL_GPL(usb_disable_ltm);

void usb_enable_ltm(struct usb_device *udev)
{
	struct usb_hcd *hcd = bus_to_hcd(udev->bus);

	/* Check if the roothub and device supports LTM. */
	if (!usb_device_supports_ltm(hcd->self.root_hub) ||
			!usb_device_supports_ltm(udev))
		return;

	/* Set Feature LTM Enable can only be sent if the device is
	 * configured.
	 */
	if (!udev->actconfig)
		return;

	usb_control_msg(udev, usb_sndctrlpipe(udev, 0),
			USB_REQ_SET_FEATURE, USB_RECIP_DEVICE,
			USB_DEVICE_LTM_ENABLE, 0, NULL, 0,
			USB_CTRL_SET_TIMEOUT);
}
EXPORT_SYMBOL_GPL(usb_enable_ltm);

/*
 * usb_enable_remote_wakeup - enable remote wakeup for a device
 * @udev: target device
 *
 * For USB-2 devices: Set the device's remote wakeup feature.
 *
 * For USB-3 devices: Assume there's only one function on the device and
 * enable remote wake for the first interface.  FIXME if the interface
 * association descriptor shows there's more than one function.
 */
static int usb_enable_remote_wakeup(struct usb_device *udev)
{
	if (udev->speed < USB_SPEED_SUPER)
		return usb_control_msg(udev, usb_sndctrlpipe(udev, 0),
				USB_REQ_SET_FEATURE, USB_RECIP_DEVICE,
				USB_DEVICE_REMOTE_WAKEUP, 0, NULL, 0,
				USB_CTRL_SET_TIMEOUT);
	else
		return usb_control_msg(udev, usb_sndctrlpipe(udev, 0),
				USB_REQ_SET_FEATURE, USB_RECIP_INTERFACE,
				USB_INTRF_FUNC_SUSPEND,
				USB_INTRF_FUNC_SUSPEND_RW |
					USB_INTRF_FUNC_SUSPEND_LP,
				NULL, 0, USB_CTRL_SET_TIMEOUT);
}

/*
 * usb_disable_remote_wakeup - disable remote wakeup for a device
 * @udev: target device
 *
 * For USB-2 devices: Clear the device's remote wakeup feature.
 *
 * For USB-3 devices: Assume there's only one function on the device and
 * disable remote wake for the first interface.  FIXME if the interface
 * association descriptor shows there's more than one function.
 */
static int usb_disable_remote_wakeup(struct usb_device *udev)
{
	if (udev->speed < USB_SPEED_SUPER)
		return usb_control_msg(udev, usb_sndctrlpipe(udev, 0),
				USB_REQ_CLEAR_FEATURE, USB_RECIP_DEVICE,
				USB_DEVICE_REMOTE_WAKEUP, 0, NULL, 0,
				USB_CTRL_SET_TIMEOUT);
	else
		return usb_control_msg(udev, usb_sndctrlpipe(udev, 0),
				USB_REQ_SET_FEATURE, USB_RECIP_INTERFACE,
				USB_INTRF_FUNC_SUSPEND,	0, NULL, 0,
				USB_CTRL_SET_TIMEOUT);
}

/* Count of wakeup-enabled devices at or below udev */
static unsigned wakeup_enabled_descendants(struct usb_device *udev)
{
	struct usb_hub *hub = usb_hub_to_struct_hub(udev);

	return udev->do_remote_wakeup +
			(hub ? hub->wakeup_enabled_descendants : 0);
}

/*
 * usb_port_suspend - suspend a usb device's upstream port
 * @udev: device that's no longer in active use, not a root hub
 * Context: must be able to sleep; device not locked; pm locks held
 *
 * Suspends a USB device that isn't in active use, conserving power.
 * Devices may wake out of a suspend, if anything important happens,
 * using the remote wakeup mechanism.  They may also be taken out of
 * suspend by the host, using usb_port_resume().  It's also routine
 * to disconnect devices while they are suspended.
 *
 * This only affects the USB hardware for a device; its interfaces
 * (and, for hubs, child devices) must already have been suspended.
 *
 * Selective port suspend reduces power; most suspended devices draw
 * less than 500 uA.  It's also used in OTG, along with remote wakeup.
 * All devices below the suspended port are also suspended.
 *
 * Devices leave suspend state when the host wakes them up.  Some devices
 * also support "remote wakeup", where the device can activate the USB
 * tree above them to deliver data, such as a keypress or packet.  In
 * some cases, this wakes the USB host.
 *
 * Suspending OTG devices may trigger HNP, if that's been enabled
 * between a pair of dual-role devices.  That will change roles, such
 * as from A-Host to A-Peripheral or from B-Host back to B-Peripheral.
 *
 * Devices on USB hub ports have only one "suspend" state, corresponding
 * to ACPI D2, "may cause the device to lose some context".
 * State transitions include:
 *
 *   - suspend, resume ... when the VBUS power link stays live
 *   - suspend, disconnect ... VBUS lost
 *
 * Once VBUS drop breaks the circuit, the port it's using has to go through
 * normal re-enumeration procedures, starting with enabling VBUS power.
 * Other than re-initializing the hub (plug/unplug, except for root hubs),
 * Linux (2.6) currently has NO mechanisms to initiate that:  no hub_wq
 * timer, no SRP, no requests through sysfs.
 *
 * If Runtime PM isn't enabled or used, non-SuperSpeed devices may not get
 * suspended until their bus goes into global suspend (i.e., the root
 * hub is suspended).  Nevertheless, we change @udev->state to
 * USB_STATE_SUSPENDED as this is the device's "logical" state.  The actual
 * upstream port setting is stored in @udev->port_is_suspended.
 *
 * Returns 0 on success, else negative errno.
 */
int usb_port_suspend(struct usb_device *udev, pm_message_t msg)
{
	struct usb_hub	*hub = usb_hub_to_struct_hub(udev->parent);
	struct usb_port *port_dev = hub->ports[udev->portnum - 1];
	int		port1 = udev->portnum;
	int		status;
	bool		really_suspend = true;

	usb_lock_port(port_dev);

	/* enable remote wakeup when appropriate; this lets the device
	 * wake up the upstream hub (including maybe the root hub).
	 *
	 * NOTE:  OTG devices may issue remote wakeup (or SRP) even when
	 * we don't explicitly enable it here.
	 */
	if (udev->do_remote_wakeup) {
		status = usb_enable_remote_wakeup(udev);
		if (status) {
			dev_dbg(&udev->dev, "won't remote wakeup, status %d\n",
					status);
			/* bail if autosuspend is requested */
			if (PMSG_IS_AUTO(msg))
				goto err_wakeup;
		}
	}

	/* disable USB2 hardware LPM */
	usb_disable_usb2_hardware_lpm(udev);

	if (usb_disable_ltm(udev)) {
		dev_err(&udev->dev, "Failed to disable LTM before suspend\n.");
		status = -ENOMEM;
		if (PMSG_IS_AUTO(msg))
			goto err_ltm;
	}

	/* see 7.1.7.6 */
	if (hub_is_superspeed(hub->hdev))
		status = hub_set_port_link_state(hub, port1, USB_SS_PORT_LS_U3);

	/*
	 * For system suspend, we do not need to enable the suspend feature
	 * on individual USB-2 ports.  The devices will automatically go
	 * into suspend a few ms after the root hub stops sending packets.
	 * The USB 2.0 spec calls this "global suspend".
	 *
	 * However, many USB hubs have a bug: They don't relay wakeup requests
	 * from a downstream port if the port's suspend feature isn't on.
	 * Therefore we will turn on the suspend feature if udev or any of its
	 * descendants is enabled for remote wakeup.
	 */
	else if (PMSG_IS_AUTO(msg) || wakeup_enabled_descendants(udev) > 0)
		status = set_port_feature(hub->hdev, port1,
				USB_PORT_FEAT_SUSPEND);
	else {
		really_suspend = false;
		status = 0;
	}
	if (status) {
		dev_dbg(&port_dev->dev, "can't suspend, status %d\n", status);

		/* Try to enable USB3 LTM again */
		usb_enable_ltm(udev);
 err_ltm:
		/* Try to enable USB2 hardware LPM again */
		usb_enable_usb2_hardware_lpm(udev);

		if (udev->do_remote_wakeup)
			(void) usb_disable_remote_wakeup(udev);
 err_wakeup:

		/* System sleep transitions should never fail */
		if (!PMSG_IS_AUTO(msg))
			status = 0;
	} else {
		dev_dbg(&udev->dev, "usb %ssuspend, wakeup %d\n",
				(PMSG_IS_AUTO(msg) ? "auto-" : ""),
				udev->do_remote_wakeup);
		if (really_suspend) {
			udev->port_is_suspended = 1;

			/* device has up to 10 msec to fully suspend */
			msleep(10);
		}
		usb_set_device_state(udev, USB_STATE_SUSPENDED);
	}

	if (status == 0 && !udev->do_remote_wakeup && udev->persist_enabled
			&& test_and_clear_bit(port1, hub->child_usage_bits))
		pm_runtime_put_sync(&port_dev->dev);

	usb_mark_last_busy(hub->hdev);

	usb_unlock_port(port_dev);
	return status;
}

/*
 * If the USB "suspend" state is in use (rather than "global suspend"),
 * many devices will be individually taken out of suspend state using
 * special "resume" signaling.  This routine kicks in shortly after
 * hardware resume signaling is finished, either because of selective
 * resume (by host) or remote wakeup (by device) ... now see what changed
 * in the tree that's rooted at this device.
 *
 * If @udev->reset_resume is set then the device is reset before the
 * status check is done.
 */
static int finish_port_resume(struct usb_device *udev)
{
	int	status = 0;
	u16	devstatus = 0;

	/* caller owns the udev device lock */
	dev_dbg(&udev->dev, "%s\n",
		udev->reset_resume ? "finish reset-resume" : "finish resume");

	/* usb ch9 identifies four variants of SUSPENDED, based on what
	 * state the device resumes to.  Linux currently won't see the
	 * first two on the host side; they'd be inside hub_port_init()
	 * during many timeouts, but hub_wq can't suspend until later.
	 */
	usb_set_device_state(udev, udev->actconfig
			? USB_STATE_CONFIGURED
			: USB_STATE_ADDRESS);

	/* 10.5.4.5 says not to reset a suspended port if the attached
	 * device is enabled for remote wakeup.  Hence the reset
	 * operation is carried out here, after the port has been
	 * resumed.
	 */
	if (udev->reset_resume) {
		/*
		 * If the device morphs or switches modes when it is reset,
		 * we don't want to perform a reset-resume.  We'll fail the
		 * resume, which will cause a logical disconnect, and then
		 * the device will be rediscovered.
		 */
 retry_reset_resume:
		if (udev->quirks & USB_QUIRK_RESET)
			status = -ENODEV;
		else
			status = usb_reset_and_verify_device(udev);
	}

	/* 10.5.4.5 says be sure devices in the tree are still there.
	 * For now let's assume the device didn't go crazy on resume,
	 * and device drivers will know about any resume quirks.
	 */
	if (status == 0) {
		devstatus = 0;
		status = usb_get_status(udev, USB_RECIP_DEVICE, 0, &devstatus);

		/* If a normal resume failed, try doing a reset-resume */
		if (status && !udev->reset_resume && udev->persist_enabled) {
			dev_dbg(&udev->dev, "retry with reset-resume\n");
			udev->reset_resume = 1;
			goto retry_reset_resume;
		}
	}

	if (status) {
		dev_dbg(&udev->dev, "gone after usb resume? status %d\n",
				status);
	/*
	 * There are a few quirky devices which violate the standard
	 * by claiming to have remote wakeup enabled after a reset,
	 * which crash if the feature is cleared, hence check for
	 * udev->reset_resume
	 */
	} else if (udev->actconfig && !udev->reset_resume) {
		if (udev->speed < USB_SPEED_SUPER) {
			if (devstatus & (1 << USB_DEVICE_REMOTE_WAKEUP))
				status = usb_disable_remote_wakeup(udev);
		} else {
			status = usb_get_status(udev, USB_RECIP_INTERFACE, 0,
					&devstatus);
			if (!status && devstatus & (USB_INTRF_STAT_FUNC_RW_CAP
					| USB_INTRF_STAT_FUNC_RW))
				status = usb_disable_remote_wakeup(udev);
		}

		if (status)
			dev_dbg(&udev->dev,
				"disable remote wakeup, status %d\n",
				status);
		status = 0;
	}
	return status;
}

/*
 * There are some SS USB devices which take longer time for link training.
 * XHCI specs 4.19.4 says that when Link training is successful, port
 * sets CCS bit to 1. So if SW reads port status before successful link
 * training, then it will not find device to be present.
 * USB Analyzer log with such buggy devices show that in some cases
 * device switch on the RX termination after long delay of host enabling
 * the VBUS. In few other cases it has been seen that device fails to
 * negotiate link training in first attempt. It has been
 * reported till now that few devices take as long as 2000 ms to train
 * the link after host enabling its VBUS and termination. Following
 * routine implements a 2000 ms timeout for link training. If in a case
 * link trains before timeout, loop will exit earlier.
 *
 * There are also some 2.0 hard drive based devices and 3.0 thumb
 * drives that, when plugged into a 2.0 only port, take a long
 * time to set CCS after VBUS enable.
 *
 * FIXME: If a device was connected before suspend, but was removed
 * while system was asleep, then the loop in the following routine will
 * only exit at timeout.
 *
 * This routine should only be called when persist is enabled.
 */
static int wait_for_connected(struct usb_device *udev,
		struct usb_hub *hub, int *port1,
		u16 *portchange, u16 *portstatus)
{
	int status = 0, delay_ms = 0;

	while (delay_ms < 2000) {
		if (status || *portstatus & USB_PORT_STAT_CONNECTION)
			break;
		if (!port_is_power_on(hub, *portstatus)) {
			status = -ENODEV;
			break;
		}
		msleep(20);
		delay_ms += 20;
		status = hub_port_status(hub, *port1, portstatus, portchange);
	}
	dev_dbg(&udev->dev, "Waited %dms for CONNECT\n", delay_ms);
	return status;
}

/*
 * usb_port_resume - re-activate a suspended usb device's upstream port
 * @udev: device to re-activate, not a root hub
 * Context: must be able to sleep; device not locked; pm locks held
 *
 * This will re-activate the suspended device, increasing power usage
 * while letting drivers communicate again with its endpoints.
 * USB resume explicitly guarantees that the power session between
 * the host and the device is the same as it was when the device
 * suspended.
 *
 * If @udev->reset_resume is set then this routine won't check that the
 * port is still enabled.  Furthermore, finish_port_resume() above will
 * reset @udev.  The end result is that a broken power session can be
 * recovered and @udev will appear to persist across a loss of VBUS power.
 *
 * For example, if a host controller doesn't maintain VBUS suspend current
 * during a system sleep or is reset when the system wakes up, all the USB
 * power sessions below it will be broken.  This is especially troublesome
 * for mass-storage devices containing mounted filesystems, since the
 * device will appear to have disconnected and all the memory mappings
 * to it will be lost.  Using the USB_PERSIST facility, the device can be
 * made to appear as if it had not disconnected.
 *
 * This facility can be dangerous.  Although usb_reset_and_verify_device() makes
 * every effort to insure that the same device is present after the
 * reset as before, it cannot provide a 100% guarantee.  Furthermore it's
 * quite possible for a device to remain unaltered but its media to be
 * changed.  If the user replaces a flash memory card while the system is
 * asleep, he will have only himself to blame when the filesystem on the
 * new card is corrupted and the system crashes.
 *
 * Returns 0 on success, else negative errno.
 */
int usb_port_resume(struct usb_device *udev, pm_message_t msg)
{
	struct usb_hub	*hub = usb_hub_to_struct_hub(udev->parent);
	struct usb_port *port_dev = hub->ports[udev->portnum  - 1];
	int		port1 = udev->portnum;
	int		status;
	u16		portchange, portstatus;

	if (!test_and_set_bit(port1, hub->child_usage_bits)) {
		status = pm_runtime_get_sync(&port_dev->dev);
		if (status < 0) {
			dev_dbg(&udev->dev, "can't resume usb port, status %d\n",
					status);
			return status;
		}
	}

	usb_lock_port(port_dev);

	/* Skip the initial Clear-Suspend step for a remote wakeup */
	status = hub_port_status(hub, port1, &portstatus, &portchange);
	if (status == 0 && !port_is_suspended(hub, portstatus)) {
		if (portchange & USB_PORT_STAT_C_SUSPEND)
			pm_wakeup_event(&udev->dev, 0);
		goto SuspendCleared;
	}

	/* see 7.1.7.7; affects power usage, but not budgeting */
	if (hub_is_superspeed(hub->hdev))
		status = hub_set_port_link_state(hub, port1, USB_SS_PORT_LS_U0);
	else
		status = usb_clear_port_feature(hub->hdev,
				port1, USB_PORT_FEAT_SUSPEND);
	if (status) {
		dev_dbg(&port_dev->dev, "can't resume, status %d\n", status);
	} else {
		/* drive resume for USB_RESUME_TIMEOUT msec */
		dev_dbg(&udev->dev, "usb %sresume\n",
				(PMSG_IS_AUTO(msg) ? "auto-" : ""));
		if (!skip_extended_resume_delay ||
				udev->parent != udev->bus->root_hub)
			usleep_range(USB_RESUME_TIMEOUT * 1000,
					(USB_RESUME_TIMEOUT + 1) * 1000);

		/* Virtual root hubs can trigger on GET_PORT_STATUS to
		 * stop resume signaling.  Then finish the resume
		 * sequence.
		 */
		status = hub_port_status(hub, port1, &portstatus, &portchange);
<<<<<<< HEAD

		/* TRSMRCY = 10 msec */
		usleep_range(10000, 10500);
=======
>>>>>>> b9e29126
	}

 SuspendCleared:
	if (status == 0) {
		udev->port_is_suspended = 0;
		if (hub_is_superspeed(hub->hdev)) {
			if (portchange & USB_PORT_STAT_C_LINK_STATE)
				usb_clear_port_feature(hub->hdev, port1,
					USB_PORT_FEAT_C_PORT_LINK_STATE);
		} else {
			if (portchange & USB_PORT_STAT_C_SUSPEND)
				usb_clear_port_feature(hub->hdev, port1,
						USB_PORT_FEAT_C_SUSPEND);
		}

		/* TRSMRCY = 10 msec */
		msleep(10);
	}

	if (udev->persist_enabled)
		status = wait_for_connected(udev, hub, &port1, &portchange,
				&portstatus);

	status = check_port_resume_type(udev,
			hub, port1, status, portchange, portstatus);
	if (status == 0)
		status = finish_port_resume(udev);
	if (status < 0) {
		dev_dbg(&udev->dev, "can't resume, status %d\n", status);
		hub_port_logical_disconnect(hub, port1);
	} else  {
		/* Try to enable USB2 hardware LPM */
		usb_enable_usb2_hardware_lpm(udev);

		/* Try to enable USB3 LTM */
		usb_enable_ltm(udev);
	}

	usb_unlock_port(port_dev);

	return status;
}

int usb_remote_wakeup(struct usb_device *udev)
{
	int	status = 0;

	usb_lock_device(udev);
	if (udev->state == USB_STATE_SUSPENDED) {
		dev_dbg(&udev->dev, "usb %sresume\n", "wakeup-");
		status = usb_autoresume_device(udev);
		if (status == 0) {
			/* Let the drivers do their thing, then... */
			usb_autosuspend_device(udev);
		}
	}
	usb_unlock_device(udev);
	return status;
}

/* Returns 1 if there was a remote wakeup and a connect status change. */
static int hub_handle_remote_wakeup(struct usb_hub *hub, unsigned int port,
		u16 portstatus, u16 portchange)
		__must_hold(&port_dev->status_lock)
{
	struct usb_port *port_dev = hub->ports[port - 1];
	struct usb_device *hdev;
	struct usb_device *udev;
	int connect_change = 0;
	u16 link_state;
	int ret;

	hdev = hub->hdev;
	udev = port_dev->child;
	if (!hub_is_superspeed(hdev)) {
		if (!(portchange & USB_PORT_STAT_C_SUSPEND))
			return 0;
		usb_clear_port_feature(hdev, port, USB_PORT_FEAT_C_SUSPEND);
	} else {
		link_state = portstatus & USB_PORT_STAT_LINK_STATE;
		if (!udev || udev->state != USB_STATE_SUSPENDED ||
				(link_state != USB_SS_PORT_LS_U0 &&
				 link_state != USB_SS_PORT_LS_U1 &&
				 link_state != USB_SS_PORT_LS_U2))
			return 0;
	}

	if (udev) {
		/* TRSMRCY = 10 msec */
		msleep(10);

		usb_unlock_port(port_dev);
		ret = usb_remote_wakeup(udev);
		usb_lock_port(port_dev);
		if (ret < 0)
			connect_change = 1;
	} else {
		ret = -ENODEV;
		hub_port_disable(hub, port, 1);
	}
	dev_dbg(&port_dev->dev, "resume, status %d\n", ret);
	return connect_change;
}

static int check_ports_changed(struct usb_hub *hub)
{
	int port1;

	for (port1 = 1; port1 <= hub->hdev->maxchild; ++port1) {
		u16 portstatus, portchange;
		int status;

		status = hub_port_status(hub, port1, &portstatus, &portchange);
		if (!status && portchange)
			return 1;
	}
	return 0;
}

static int hub_suspend(struct usb_interface *intf, pm_message_t msg)
{
	struct usb_hub		*hub = usb_get_intfdata(intf);
	struct usb_device	*hdev = hub->hdev;
	struct usb_hcd		*hcd = bus_to_hcd(hdev->bus);
	unsigned		port1;
	int			status;

	/*
	 * Warn if children aren't already suspended.
	 * Also, add up the number of wakeup-enabled descendants.
	 */
	hub->wakeup_enabled_descendants = 0;
	for (port1 = 1; port1 <= hdev->maxchild; port1++) {
		struct usb_port *port_dev = hub->ports[port1 - 1];
		struct usb_device *udev = port_dev->child;

		if (udev && udev->can_submit) {
			dev_warn(&port_dev->dev, "device %s not suspended yet\n",
					dev_name(&udev->dev));
			if (PMSG_IS_AUTO(msg))
				return -EBUSY;
		}
		if (udev)
			hub->wakeup_enabled_descendants +=
					wakeup_enabled_descendants(udev);
	}

	if (hdev->do_remote_wakeup && hub->quirk_check_port_auto_suspend) {
		/* check if there are changes pending on hub ports */
		if (check_ports_changed(hub)) {
			if (PMSG_IS_AUTO(msg))
				return -EBUSY;
			pm_wakeup_event(&hdev->dev, 2000);
		}
	}

	if (hub_is_superspeed(hdev) && hdev->do_remote_wakeup) {
		if (!hdev->parent && hcd->primary_hcd)
			usb_phy_powerup(hcd->primary_hcd->usb3_phy);

		/* Enable hub to send remote wakeup for all ports. */
		for (port1 = 1; port1 <= hdev->maxchild; port1++) {
			status = set_port_feature(hdev,
					port1 |
					USB_PORT_FEAT_REMOTE_WAKE_CONNECT |
					USB_PORT_FEAT_REMOTE_WAKE_DISCONNECT |
					USB_PORT_FEAT_REMOTE_WAKE_OVER_CURRENT,
					USB_PORT_FEAT_REMOTE_WAKE_MASK);
		}

		if (!hdev->parent && hcd->primary_hcd)
			usb_phy_powerdown(hcd->primary_hcd->usb3_phy);
	}

	dev_dbg(&intf->dev, "%s\n", __func__);

	/* stop hub_wq and related activity */
	hub_quiesce(hub, HUB_SUSPEND);
	return 0;
}

static int hub_resume(struct usb_interface *intf)
{
	struct usb_hub *hub = usb_get_intfdata(intf);

	dev_dbg(&intf->dev, "%s\n", __func__);
	hub_activate(hub, HUB_RESUME);
	return 0;
}

static int hub_reset_resume(struct usb_interface *intf)
{
	struct usb_hub *hub = usb_get_intfdata(intf);

	dev_dbg(&intf->dev, "%s\n", __func__);
	hub_activate(hub, HUB_RESET_RESUME);
	return 0;
}

/**
 * usb_root_hub_lost_power - called by HCD if the root hub lost Vbus power
 * @rhdev: struct usb_device for the root hub
 *
 * The USB host controller driver calls this function when its root hub
 * is resumed and Vbus power has been interrupted or the controller
 * has been reset.  The routine marks @rhdev as having lost power.
 * When the hub driver is resumed it will take notice and carry out
 * power-session recovery for all the "USB-PERSIST"-enabled child devices;
 * the others will be disconnected.
 */
void usb_root_hub_lost_power(struct usb_device *rhdev)
{
	dev_warn(&rhdev->dev, "root hub lost power or was reset\n");
	rhdev->reset_resume = 1;
}
EXPORT_SYMBOL_GPL(usb_root_hub_lost_power);

static const char * const usb3_lpm_names[]  = {
	"U0",
	"U1",
	"U2",
	"U3",
};

/*
 * Send a Set SEL control transfer to the device, prior to enabling
 * device-initiated U1 or U2.  This lets the device know the exit latencies from
 * the time the device initiates a U1 or U2 exit, to the time it will receive a
 * packet from the host.
 *
 * This function will fail if the SEL or PEL values for udev are greater than
 * the maximum allowed values for the link state to be enabled.
 */
static int usb_req_set_sel(struct usb_device *udev, enum usb3_link_state state)
{
	struct usb_set_sel_req *sel_values;
	unsigned long long u1_sel;
	unsigned long long u1_pel;
	unsigned long long u2_sel;
	unsigned long long u2_pel;
	int ret;

	if (udev->state != USB_STATE_CONFIGURED)
		return 0;

	/* Convert SEL and PEL stored in ns to us */
	u1_sel = DIV_ROUND_UP(udev->u1_params.sel, 1000);
	u1_pel = DIV_ROUND_UP(udev->u1_params.pel, 1000);
	u2_sel = DIV_ROUND_UP(udev->u2_params.sel, 1000);
	u2_pel = DIV_ROUND_UP(udev->u2_params.pel, 1000);

	/*
	 * Make sure that the calculated SEL and PEL values for the link
	 * state we're enabling aren't bigger than the max SEL/PEL
	 * value that will fit in the SET SEL control transfer.
	 * Otherwise the device would get an incorrect idea of the exit
	 * latency for the link state, and could start a device-initiated
	 * U1/U2 when the exit latencies are too high.
	 */
	if ((state == USB3_LPM_U1 &&
				(u1_sel > USB3_LPM_MAX_U1_SEL_PEL ||
				 u1_pel > USB3_LPM_MAX_U1_SEL_PEL)) ||
			(state == USB3_LPM_U2 &&
			 (u2_sel > USB3_LPM_MAX_U2_SEL_PEL ||
			  u2_pel > USB3_LPM_MAX_U2_SEL_PEL))) {
		dev_dbg(&udev->dev, "Device-initiated %s disabled due to long SEL %llu us or PEL %llu us\n",
				usb3_lpm_names[state], u1_sel, u1_pel);
		return -EINVAL;
	}

	/*
	 * If we're enabling device-initiated LPM for one link state,
	 * but the other link state has a too high SEL or PEL value,
	 * just set those values to the max in the Set SEL request.
	 */
	if (u1_sel > USB3_LPM_MAX_U1_SEL_PEL)
		u1_sel = USB3_LPM_MAX_U1_SEL_PEL;

	if (u1_pel > USB3_LPM_MAX_U1_SEL_PEL)
		u1_pel = USB3_LPM_MAX_U1_SEL_PEL;

	if (u2_sel > USB3_LPM_MAX_U2_SEL_PEL)
		u2_sel = USB3_LPM_MAX_U2_SEL_PEL;

	if (u2_pel > USB3_LPM_MAX_U2_SEL_PEL)
		u2_pel = USB3_LPM_MAX_U2_SEL_PEL;

	/*
	 * usb_enable_lpm() can be called as part of a failed device reset,
	 * which may be initiated by an error path of a mass storage driver.
	 * Therefore, use GFP_NOIO.
	 */
	sel_values = kmalloc(sizeof *(sel_values), GFP_NOIO);
	if (!sel_values)
		return -ENOMEM;

	sel_values->u1_sel = u1_sel;
	sel_values->u1_pel = u1_pel;
	sel_values->u2_sel = cpu_to_le16(u2_sel);
	sel_values->u2_pel = cpu_to_le16(u2_pel);

	ret = usb_control_msg(udev, usb_sndctrlpipe(udev, 0),
			USB_REQ_SET_SEL,
			USB_RECIP_DEVICE,
			0, 0,
			sel_values, sizeof *(sel_values),
			USB_CTRL_SET_TIMEOUT);
	kfree(sel_values);
	return ret;
}

/*
 * Enable or disable device-initiated U1 or U2 transitions.
 */
static int usb_set_device_initiated_lpm(struct usb_device *udev,
		enum usb3_link_state state, bool enable)
{
	int ret;
	int feature;

	switch (state) {
	case USB3_LPM_U1:
		feature = USB_DEVICE_U1_ENABLE;
		break;
	case USB3_LPM_U2:
		feature = USB_DEVICE_U2_ENABLE;
		break;
	default:
		dev_warn(&udev->dev, "%s: Can't %s non-U1 or U2 state.\n",
				__func__, enable ? "enable" : "disable");
		return -EINVAL;
	}

	if (udev->state != USB_STATE_CONFIGURED) {
		dev_dbg(&udev->dev, "%s: Can't %s %s state "
				"for unconfigured device.\n",
				__func__, enable ? "enable" : "disable",
				usb3_lpm_names[state]);
		return 0;
	}

	if (enable) {
		/*
		 * Now send the control transfer to enable device-initiated LPM
		 * for either U1 or U2.
		 */
		ret = usb_control_msg(udev, usb_sndctrlpipe(udev, 0),
				USB_REQ_SET_FEATURE,
				USB_RECIP_DEVICE,
				feature,
				0, NULL, 0,
				USB_CTRL_SET_TIMEOUT);
	} else {
		ret = usb_control_msg(udev, usb_sndctrlpipe(udev, 0),
				USB_REQ_CLEAR_FEATURE,
				USB_RECIP_DEVICE,
				feature,
				0, NULL, 0,
				USB_CTRL_SET_TIMEOUT);
	}
	if (ret < 0) {
		dev_warn(&udev->dev, "%s of device-initiated %s failed.\n",
				enable ? "Enable" : "Disable",
				usb3_lpm_names[state]);
		return -EBUSY;
	}
	return 0;
}

static int usb_set_lpm_timeout(struct usb_device *udev,
		enum usb3_link_state state, int timeout)
{
	int ret;
	int feature;

	switch (state) {
	case USB3_LPM_U1:
		feature = USB_PORT_FEAT_U1_TIMEOUT;
		break;
	case USB3_LPM_U2:
		feature = USB_PORT_FEAT_U2_TIMEOUT;
		break;
	default:
		dev_warn(&udev->dev, "%s: Can't set timeout for non-U1 or U2 state.\n",
				__func__);
		return -EINVAL;
	}

	if (state == USB3_LPM_U1 && timeout > USB3_LPM_U1_MAX_TIMEOUT &&
			timeout != USB3_LPM_DEVICE_INITIATED) {
		dev_warn(&udev->dev, "Failed to set %s timeout to 0x%x, "
				"which is a reserved value.\n",
				usb3_lpm_names[state], timeout);
		return -EINVAL;
	}

	ret = set_port_feature(udev->parent,
			USB_PORT_LPM_TIMEOUT(timeout) | udev->portnum,
			feature);
	if (ret < 0) {
		dev_warn(&udev->dev, "Failed to set %s timeout to 0x%x,"
				"error code %i\n", usb3_lpm_names[state],
				timeout, ret);
		return -EBUSY;
	}
	if (state == USB3_LPM_U1)
		udev->u1_params.timeout = timeout;
	else
		udev->u2_params.timeout = timeout;
	return 0;
}

/*
 * Don't allow device intiated U1/U2 if the system exit latency + one bus
 * interval is greater than the minimum service interval of any active
 * periodic endpoint. See USB 3.2 section 9.4.9
 */
static bool usb_device_may_initiate_lpm(struct usb_device *udev,
					enum usb3_link_state state)
{
	unsigned int sel;		/* us */
	int i, j;

	if (state == USB3_LPM_U1)
		sel = DIV_ROUND_UP(udev->u1_params.sel, 1000);
	else if (state == USB3_LPM_U2)
		sel = DIV_ROUND_UP(udev->u2_params.sel, 1000);
	else
		return false;

	for (i = 0; i < udev->actconfig->desc.bNumInterfaces; i++) {
		struct usb_interface *intf;
		struct usb_endpoint_descriptor *desc;
		unsigned int interval;

		intf = udev->actconfig->interface[i];
		if (!intf)
			continue;

		for (j = 0; j < intf->cur_altsetting->desc.bNumEndpoints; j++) {
			desc = &intf->cur_altsetting->endpoint[j].desc;

			if (usb_endpoint_xfer_int(desc) ||
			    usb_endpoint_xfer_isoc(desc)) {
				interval = (1 << (desc->bInterval - 1)) * 125;
				if (sel + 125 > interval)
					return false;
			}
		}
	}
	return true;
}

/*
 * Enable the hub-initiated U1/U2 idle timeouts, and enable device-initiated
 * U1/U2 entry.
 *
 * We will attempt to enable U1 or U2, but there are no guarantees that the
 * control transfers to set the hub timeout or enable device-initiated U1/U2
 * will be successful.
 *
 * If the control transfer to enable device-initiated U1/U2 entry fails, then
 * hub-initiated U1/U2 will be disabled.
 *
 * If we cannot set the parent hub U1/U2 timeout, we attempt to let the xHCI
 * driver know about it.  If that call fails, it should be harmless, and just
 * take up more slightly more bus bandwidth for unnecessary U1/U2 exit latency.
 */
static void usb_enable_link_state(struct usb_hcd *hcd, struct usb_device *udev,
		enum usb3_link_state state)
{
	int timeout, ret;
	__u8 u1_mel = udev->bos->ss_cap->bU1devExitLat;
	__le16 u2_mel = udev->bos->ss_cap->bU2DevExitLat;

	/* If the device says it doesn't have *any* exit latency to come out of
	 * U1 or U2, it's probably lying.  Assume it doesn't implement that link
	 * state.
	 */
	if ((state == USB3_LPM_U1 && u1_mel == 0) ||
			(state == USB3_LPM_U2 && u2_mel == 0))
		return;

	/*
	 * First, let the device know about the exit latencies
	 * associated with the link state we're about to enable.
	 */
	ret = usb_req_set_sel(udev, state);
	if (ret < 0) {
		dev_warn(&udev->dev, "Set SEL for device-initiated %s failed.\n",
				usb3_lpm_names[state]);
		return;
	}

	/* We allow the host controller to set the U1/U2 timeout internally
	 * first, so that it can change its schedule to account for the
	 * additional latency to send data to a device in a lower power
	 * link state.
	 */
	timeout = hcd->driver->enable_usb3_lpm_timeout(hcd, udev, state);

	/* xHCI host controller doesn't want to enable this LPM state. */
	if (timeout == 0)
		return;

	if (timeout < 0) {
		dev_warn(&udev->dev, "Could not enable %s link state, "
				"xHCI error %i.\n", usb3_lpm_names[state],
				timeout);
		return;
	}

	if (usb_set_lpm_timeout(udev, state, timeout)) {
		/* If we can't set the parent hub U1/U2 timeout,
		 * device-initiated LPM won't be allowed either, so let the xHCI
		 * host know that this link state won't be enabled.
		 */
		hcd->driver->disable_usb3_lpm_timeout(hcd, udev, state);
		return;
	}

	/* Only a configured device will accept the Set Feature
	 * U1/U2_ENABLE
	 */
	if (udev->actconfig &&
	    usb_device_may_initiate_lpm(udev, state)) {
		if (usb_set_device_initiated_lpm(udev, state, true)) {
			/*
			 * Request to enable device initiated U1/U2 failed,
			 * better to turn off lpm in this case.
			 */
			usb_set_lpm_timeout(udev, state, 0);
			hcd->driver->disable_usb3_lpm_timeout(hcd, udev, state);
			return;
		}
	}

	if (state == USB3_LPM_U1)
		udev->usb3_lpm_u1_enabled = 1;
	else if (state == USB3_LPM_U2)
		udev->usb3_lpm_u2_enabled = 1;
}
/*
 * Disable the hub-initiated U1/U2 idle timeouts, and disable device-initiated
 * U1/U2 entry.
 *
 * If this function returns -EBUSY, the parent hub will still allow U1/U2 entry.
 * If zero is returned, the parent will not allow the link to go into U1/U2.
 *
 * If zero is returned, device-initiated U1/U2 entry may still be enabled, but
 * it won't have an effect on the bus link state because the parent hub will
 * still disallow device-initiated U1/U2 entry.
 *
 * If zero is returned, the xHCI host controller may still think U1/U2 entry is
 * possible.  The result will be slightly more bus bandwidth will be taken up
 * (to account for U1/U2 exit latency), but it should be harmless.
 */
static int usb_disable_link_state(struct usb_hcd *hcd, struct usb_device *udev,
		enum usb3_link_state state)
{
	switch (state) {
	case USB3_LPM_U1:
	case USB3_LPM_U2:
		break;
	default:
		dev_warn(&udev->dev, "%s: Can't disable non-U1 or U2 state.\n",
				__func__);
		return -EINVAL;
	}

	if (usb_set_lpm_timeout(udev, state, 0))
		return -EBUSY;

	usb_set_device_initiated_lpm(udev, state, false);

	if (hcd->driver->disable_usb3_lpm_timeout(hcd, udev, state))
		dev_warn(&udev->dev, "Could not disable xHCI %s timeout, "
				"bus schedule bandwidth may be impacted.\n",
				usb3_lpm_names[state]);

	/* As soon as usb_set_lpm_timeout(0) return 0, hub initiated LPM
	 * is disabled. Hub will disallows link to enter U1/U2 as well,
	 * even device is initiating LPM. Hence LPM is disabled if hub LPM
	 * timeout set to 0, no matter device-initiated LPM is disabled or
	 * not.
	 */
	if (state == USB3_LPM_U1)
		udev->usb3_lpm_u1_enabled = 0;
	else if (state == USB3_LPM_U2)
		udev->usb3_lpm_u2_enabled = 0;

	return 0;
}

/*
 * Disable hub-initiated and device-initiated U1 and U2 entry.
 * Caller must own the bandwidth_mutex.
 *
 * This will call usb_enable_lpm() on failure, which will decrement
 * lpm_disable_count, and will re-enable LPM if lpm_disable_count reaches zero.
 */
int usb_disable_lpm(struct usb_device *udev)
{
	struct usb_hcd *hcd;

	if (!udev || !udev->parent ||
			udev->speed < USB_SPEED_SUPER ||
			!udev->lpm_capable ||
			udev->state < USB_STATE_DEFAULT)
		return 0;

	hcd = bus_to_hcd(udev->bus);
	if (!hcd || !hcd->driver->disable_usb3_lpm_timeout)
		return 0;

	udev->lpm_disable_count++;
	if ((udev->u1_params.timeout == 0 && udev->u2_params.timeout == 0))
		return 0;

	/* If LPM is enabled, attempt to disable it. */
	if (usb_disable_link_state(hcd, udev, USB3_LPM_U1))
		goto enable_lpm;
	if (usb_disable_link_state(hcd, udev, USB3_LPM_U2))
		goto enable_lpm;

	return 0;

enable_lpm:
	usb_enable_lpm(udev);
	return -EBUSY;
}
EXPORT_SYMBOL_GPL(usb_disable_lpm);

/* Grab the bandwidth_mutex before calling usb_disable_lpm() */
int usb_unlocked_disable_lpm(struct usb_device *udev)
{
	struct usb_hcd *hcd = bus_to_hcd(udev->bus);
	int ret;

	if (!hcd)
		return -EINVAL;

	mutex_lock(hcd->bandwidth_mutex);
	ret = usb_disable_lpm(udev);
	mutex_unlock(hcd->bandwidth_mutex);

	return ret;
}
EXPORT_SYMBOL_GPL(usb_unlocked_disable_lpm);

/*
 * Attempt to enable device-initiated and hub-initiated U1 and U2 entry.  The
 * xHCI host policy may prevent U1 or U2 from being enabled.
 *
 * Other callers may have disabled link PM, so U1 and U2 entry will be disabled
 * until the lpm_disable_count drops to zero.  Caller must own the
 * bandwidth_mutex.
 */
void usb_enable_lpm(struct usb_device *udev)
{
	struct usb_hcd *hcd;
	struct usb_hub *hub;
	struct usb_port *port_dev;

	if (!udev || !udev->parent ||
			udev->speed < USB_SPEED_SUPER ||
			!udev->lpm_capable ||
			udev->state < USB_STATE_DEFAULT)
		return;

	udev->lpm_disable_count--;
	hcd = bus_to_hcd(udev->bus);
	/* Double check that we can both enable and disable LPM.
	 * Device must be configured to accept set feature U1/U2 timeout.
	 */
	if (!hcd || !hcd->driver->enable_usb3_lpm_timeout ||
			!hcd->driver->disable_usb3_lpm_timeout)
		return;

	if (udev->lpm_disable_count > 0)
		return;

	hub = usb_hub_to_struct_hub(udev->parent);
	if (!hub)
		return;

	port_dev = hub->ports[udev->portnum - 1];

	if (port_dev->usb3_lpm_u1_permit)
		usb_enable_link_state(hcd, udev, USB3_LPM_U1);

	if (port_dev->usb3_lpm_u2_permit)
		usb_enable_link_state(hcd, udev, USB3_LPM_U2);
}
EXPORT_SYMBOL_GPL(usb_enable_lpm);

/* Grab the bandwidth_mutex before calling usb_enable_lpm() */
void usb_unlocked_enable_lpm(struct usb_device *udev)
{
	struct usb_hcd *hcd = bus_to_hcd(udev->bus);

	if (!hcd)
		return;

	mutex_lock(hcd->bandwidth_mutex);
	usb_enable_lpm(udev);
	mutex_unlock(hcd->bandwidth_mutex);
}
EXPORT_SYMBOL_GPL(usb_unlocked_enable_lpm);

/* usb3 devices use U3 for disabled, make sure remote wakeup is disabled */
static void hub_usb3_port_prepare_disable(struct usb_hub *hub,
					  struct usb_port *port_dev)
{
	struct usb_device *udev = port_dev->child;
	int ret;

	if (udev && udev->port_is_suspended && udev->do_remote_wakeup) {
		ret = hub_set_port_link_state(hub, port_dev->portnum,
					      USB_SS_PORT_LS_U0);
		if (!ret) {
			msleep(USB_RESUME_TIMEOUT);
			ret = usb_disable_remote_wakeup(udev);
		}
		if (ret)
			dev_warn(&udev->dev,
				 "Port disable: can't disable remote wake\n");
		udev->do_remote_wakeup = 0;
	}
}

#else	/* CONFIG_PM */

#define hub_suspend		NULL
#define hub_resume		NULL
#define hub_reset_resume	NULL

static inline void hub_usb3_port_prepare_disable(struct usb_hub *hub,
						 struct usb_port *port_dev) { }

int usb_disable_lpm(struct usb_device *udev)
{
	return 0;
}
EXPORT_SYMBOL_GPL(usb_disable_lpm);

void usb_enable_lpm(struct usb_device *udev) { }
EXPORT_SYMBOL_GPL(usb_enable_lpm);

int usb_unlocked_disable_lpm(struct usb_device *udev)
{
	return 0;
}
EXPORT_SYMBOL_GPL(usb_unlocked_disable_lpm);

void usb_unlocked_enable_lpm(struct usb_device *udev) { }
EXPORT_SYMBOL_GPL(usb_unlocked_enable_lpm);

int usb_disable_ltm(struct usb_device *udev)
{
	return 0;
}
EXPORT_SYMBOL_GPL(usb_disable_ltm);

void usb_enable_ltm(struct usb_device *udev) { }
EXPORT_SYMBOL_GPL(usb_enable_ltm);

static int hub_handle_remote_wakeup(struct usb_hub *hub, unsigned int port,
		u16 portstatus, u16 portchange)
{
	return 0;
}

#endif	/* CONFIG_PM */

/*
 * USB-3 does not have a similar link state as USB-2 that will avoid negotiating
 * a connection with a plugged-in cable but will signal the host when the cable
 * is unplugged. Disable remote wake and set link state to U3 for USB-3 devices
 */
static int hub_port_disable(struct usb_hub *hub, int port1, int set_state)
{
	struct usb_port *port_dev = hub->ports[port1 - 1];
	struct usb_device *hdev = hub->hdev;
	int ret = 0;

	if (!hub->error) {
		if (hub_is_superspeed(hub->hdev)) {
			hub_usb3_port_prepare_disable(hub, port_dev);
			ret = hub_set_port_link_state(hub, port_dev->portnum,
						      USB_SS_PORT_LS_U3);
		} else {
			ret = usb_clear_port_feature(hdev, port1,
					USB_PORT_FEAT_ENABLE);
		}
	}
	if (port_dev->child && set_state)
		usb_set_device_state(port_dev->child, USB_STATE_NOTATTACHED);
	if (ret && ret != -ENODEV)
		dev_err(&port_dev->dev, "cannot disable (err = %d)\n", ret);
	return ret;
}


/* USB 2.0 spec, 7.1.7.3 / fig 7-29:
 *
 * Between connect detection and reset signaling there must be a delay
 * of 100ms at least for debounce and power-settling.  The corresponding
 * timer shall restart whenever the downstream port detects a disconnect.
 *
 * Apparently there are some bluetooth and irda-dongles and a number of
 * low-speed devices for which this debounce period may last over a second.
 * Not covered by the spec - but easy to deal with.
 *
 * This implementation uses a 1500ms total debounce timeout; if the
 * connection isn't stable by then it returns -ETIMEDOUT.  It checks
 * every 25ms for transient disconnects.  When the port status has been
 * unchanged for 100ms it returns the port status.
 */
int hub_port_debounce(struct usb_hub *hub, int port1, bool must_be_connected)
{
	int ret;
	u16 portchange, portstatus;
	unsigned connection = 0xffff;
	int total_time, stable_time = 0;
	struct usb_port *port_dev = hub->ports[port1 - 1];

	for (total_time = 0; ; total_time += HUB_DEBOUNCE_STEP) {
		ret = hub_port_status(hub, port1, &portstatus, &portchange);
		if (ret < 0)
			return ret;

		if (!(portchange & USB_PORT_STAT_C_CONNECTION) &&
		     (portstatus & USB_PORT_STAT_CONNECTION) == connection) {
			if (!must_be_connected ||
			     (connection == USB_PORT_STAT_CONNECTION))
				stable_time += HUB_DEBOUNCE_STEP;
			if (stable_time >= HUB_DEBOUNCE_STABLE)
				break;
		} else {
			stable_time = 0;
			connection = portstatus & USB_PORT_STAT_CONNECTION;
		}

		if (portchange & USB_PORT_STAT_C_CONNECTION) {
			usb_clear_port_feature(hub->hdev, port1,
					USB_PORT_FEAT_C_CONNECTION);
		}

		if (total_time >= HUB_DEBOUNCE_TIMEOUT)
			break;
		msleep(HUB_DEBOUNCE_STEP);
	}

	dev_dbg(&port_dev->dev, "debounce total %dms stable %dms status 0x%x\n",
			total_time, stable_time, portstatus);

	if (stable_time < HUB_DEBOUNCE_STABLE)
		return -ETIMEDOUT;
	return portstatus;
}

void usb_ep0_reinit(struct usb_device *udev)
{
	usb_disable_endpoint(udev, 0 + USB_DIR_IN, true);
	usb_disable_endpoint(udev, 0 + USB_DIR_OUT, true);
	usb_enable_endpoint(udev, &udev->ep0, true);
}
EXPORT_SYMBOL_GPL(usb_ep0_reinit);

#define usb_sndaddr0pipe()	(PIPE_CONTROL << 30)
#define usb_rcvaddr0pipe()	((PIPE_CONTROL << 30) | USB_DIR_IN)

static int hub_set_address(struct usb_device *udev, int devnum)
{
	int retval;
	struct usb_hcd *hcd = bus_to_hcd(udev->bus);

	/*
	 * The host controller will choose the device address,
	 * instead of the core having chosen it earlier
	 */
	if (!hcd->driver->address_device && devnum <= 1)
		return -EINVAL;
	if (udev->state == USB_STATE_ADDRESS)
		return 0;
	if (udev->state != USB_STATE_DEFAULT)
		return -EINVAL;
	if (hcd->driver->address_device)
		retval = hcd->driver->address_device(hcd, udev);
	else
		retval = usb_control_msg(udev, usb_sndaddr0pipe(),
				USB_REQ_SET_ADDRESS, 0, devnum, 0,
				NULL, 0, USB_CTRL_SET_TIMEOUT);
	if (retval == 0) {
		update_devnum(udev, devnum);
		/* Device now using proper address. */
		usb_set_device_state(udev, USB_STATE_ADDRESS);
		usb_ep0_reinit(udev);
	}
	return retval;
}

/*
 * There are reports of USB 3.0 devices that say they support USB 2.0 Link PM
 * when they're plugged into a USB 2.0 port, but they don't work when LPM is
 * enabled.
 *
 * Only enable USB 2.0 Link PM if the port is internal (hardwired), or the
 * device says it supports the new USB 2.0 Link PM errata by setting the BESL
 * support bit in the BOS descriptor.
 */
static void hub_set_initial_usb2_lpm_policy(struct usb_device *udev)
{
	struct usb_hub *hub = usb_hub_to_struct_hub(udev->parent);
	int connect_type = USB_PORT_CONNECT_TYPE_UNKNOWN;

	if (!udev->usb2_hw_lpm_capable || !udev->bos)
		return;

	if (hub)
		connect_type = hub->ports[udev->portnum - 1]->connect_type;

	if ((udev->bos->ext_cap->bmAttributes & cpu_to_le32(USB_BESL_SUPPORT)) ||
			connect_type == USB_PORT_CONNECT_TYPE_HARD_WIRED) {
		udev->usb2_hw_lpm_allowed = 1;
		usb_enable_usb2_hardware_lpm(udev);
	}
}

static int hub_enable_device(struct usb_device *udev)
{
	struct usb_hcd *hcd = bus_to_hcd(udev->bus);

	if (!hcd->driver->enable_device)
		return 0;
	if (udev->state == USB_STATE_ADDRESS)
		return 0;
	if (udev->state != USB_STATE_DEFAULT)
		return -EINVAL;

	return hcd->driver->enable_device(hcd, udev);
}

/* Reset device, (re)assign address, get device descriptor.
 * Device connection must be stable, no more debouncing needed.
 * Returns device in USB_STATE_ADDRESS, except on error.
 *
 * If this is called for an already-existing device (as part of
 * usb_reset_and_verify_device), the caller must own the device lock and
 * the port lock.  For a newly detected device that is not accessible
 * through any global pointers, it's not necessary to lock the device,
 * but it is still necessary to lock the port.
 */
static int
hub_port_init(struct usb_hub *hub, struct usb_device *udev, int port1,
		int retry_counter)
{
	struct usb_device	*hdev = hub->hdev;
	struct usb_hcd		*hcd = bus_to_hcd(hdev->bus);
	int			retries, operations, retval, i;
	unsigned		delay = HUB_SHORT_RESET_TIME;
	enum usb_device_speed	oldspeed = udev->speed;
	const char		*speed;
	int			devnum = udev->devnum;
	const char		*driver_name;
	char			*error_event[] = {
				"USB_DEVICE_ERROR=Device_No_Response", NULL };

	/* root hub ports have a slightly longer reset period
	 * (from USB 2.0 spec, section 7.1.7.5)
	 */
	if (!hdev->parent) {
		delay = HUB_ROOT_RESET_TIME;
		if (port1 == hdev->bus->otg_port)
			hdev->bus->b_hnp_enable = 0;
	}

	/* Some low speed devices have problems with the quick delay, so */
	/*  be a bit pessimistic with those devices. RHbug #23670 */
	if (oldspeed == USB_SPEED_LOW)
		delay = HUB_LONG_RESET_TIME;

	/* Reset the device; full speed may morph to high speed */
	/* FIXME a USB 2.0 device may morph into SuperSpeed on reset. */
	retval = hub_port_reset(hub, port1, udev, delay, false);
	if (retval < 0)		/* error or disconnect */
		goto fail;
	/* success, speed is known */

	retval = -ENODEV;

	/* Don't allow speed changes at reset, except usb 3.0 to faster */
	if (oldspeed != USB_SPEED_UNKNOWN && oldspeed != udev->speed &&
	    !(oldspeed == USB_SPEED_SUPER && udev->speed > oldspeed)) {
		dev_dbg(&udev->dev, "device reset changed speed!\n");
		goto fail;
	}
	oldspeed = udev->speed;

	/* USB 2.0 section 5.5.3 talks about ep0 maxpacket ...
	 * it's fixed size except for full speed devices.
	 * For Wireless USB devices, ep0 max packet is always 512 (tho
	 * reported as 0xff in the device descriptor). WUSB1.0[4.8.1].
	 */
	switch (udev->speed) {
	case USB_SPEED_SUPER_PLUS:
	case USB_SPEED_SUPER:
	case USB_SPEED_WIRELESS:	/* fixed at 512 */
		udev->ep0.desc.wMaxPacketSize = cpu_to_le16(512);
		break;
	case USB_SPEED_HIGH:		/* fixed at 64 */
		udev->ep0.desc.wMaxPacketSize = cpu_to_le16(64);
		break;
	case USB_SPEED_FULL:		/* 8, 16, 32, or 64 */
		/* to determine the ep0 maxpacket size, try to read
		 * the device descriptor to get bMaxPacketSize0 and
		 * then correct our initial guess.
		 */
		udev->ep0.desc.wMaxPacketSize = cpu_to_le16(64);
		break;
	case USB_SPEED_LOW:		/* fixed at 8 */
		udev->ep0.desc.wMaxPacketSize = cpu_to_le16(8);
		break;
	default:
		goto fail;
	}

	if (udev->speed == USB_SPEED_WIRELESS)
		speed = "variable speed Wireless";
	else
		speed = usb_speed_string(udev->speed);

	/*
	 * The controller driver may be NULL if the controller device
	 * is the middle device between platform device and roothub.
	 * This middle device may not need a device driver due to
	 * all hardware control can be at platform device driver, this
	 * platform device is usually a dual-role USB controller device.
	 */
	if (udev->bus->controller->driver)
		driver_name = udev->bus->controller->driver->name;
	else
		driver_name = udev->bus->sysdev->driver->name;

	if (udev->speed < USB_SPEED_SUPER)
		dev_info(&udev->dev,
				"%s %s USB device number %d using %s\n",
				(udev->config) ? "reset" : "new", speed,
				devnum, driver_name);

	/* Set up TT records, if needed  */
	if (hdev->tt) {
		udev->tt = hdev->tt;
		udev->ttport = hdev->ttport;
	} else if (udev->speed != USB_SPEED_HIGH
			&& hdev->speed == USB_SPEED_HIGH) {
		if (!hub->tt.hub) {
			dev_err(&udev->dev, "parent hub has no TT\n");
			retval = -EINVAL;
			goto fail;
		}
		udev->tt = &hub->tt;
		udev->ttport = port1;
	}

	/* Why interleave GET_DESCRIPTOR and SET_ADDRESS this way?
	 * Because device hardware and firmware is sometimes buggy in
	 * this area, and this is how Linux has done it for ages.
	 * Change it cautiously.
	 *
	 * NOTE:  If use_new_scheme() is true we will start by issuing
	 * a 64-byte GET_DESCRIPTOR request.  This is what Windows does,
	 * so it may help with some non-standards-compliant devices.
	 * Otherwise we start with SET_ADDRESS and then try to read the
	 * first 8 bytes of the device descriptor to get the ep0 maxpacket
	 * value.
	 */
	for (retries = 0; retries < GET_DESCRIPTOR_TRIES; (++retries, msleep(100))) {
		bool did_new_scheme = false;

		if (use_new_scheme(udev, retry_counter)) {
			struct usb_device_descriptor *buf;
			int r = 0;

			did_new_scheme = true;
			retval = hub_enable_device(udev);
			if (retval < 0) {
				dev_err(&udev->dev,
					"hub failed to enable device, error %d\n",
					retval);
				goto fail;
			}

#define GET_DESCRIPTOR_BUFSIZE	64
			buf = kmalloc(GET_DESCRIPTOR_BUFSIZE, GFP_NOIO);
			if (!buf) {
				retval = -ENOMEM;
				continue;
			}

			/* Retry on all errors; some devices are flakey.
			 * 255 is for WUSB devices, we actually need to use
			 * 512 (WUSB1.0[4.8.1]).
			 */
			for (operations = 0; operations < 3; ++operations) {
				buf->bMaxPacketSize0 = 0;
				r = usb_control_msg(udev, usb_rcvaddr0pipe(),
					USB_REQ_GET_DESCRIPTOR, USB_DIR_IN,
					USB_DT_DEVICE << 8, 0,
					buf, GET_DESCRIPTOR_BUFSIZE,
					initial_descriptor_timeout);
				switch (buf->bMaxPacketSize0) {
				case 8: case 16: case 32: case 64: case 255:
					if (buf->bDescriptorType ==
							USB_DT_DEVICE) {
						r = 0;
						break;
					}
					/* FALL THROUGH */
				default:
					if (r == 0)
						r = -EPROTO;
					break;
				}
				/*
				 * Some devices time out if they are powered on
				 * when already connected. They need a second
				 * reset. But only on the first attempt,
				 * lest we get into a time out/reset loop
				 */
				if (r == 0 || (r == -ETIMEDOUT &&
						retries == 0 &&
						udev->speed > USB_SPEED_FULL))
					break;
			}
			udev->descriptor.bMaxPacketSize0 =
					buf->bMaxPacketSize0;
			kfree(buf);

			retval = hub_port_reset(hub, port1, udev, delay, false);
			if (retval < 0)		/* error or disconnect */
				goto fail;
			if (oldspeed != udev->speed) {
				dev_dbg(&udev->dev,
					"device reset changed speed!\n");
				retval = -ENODEV;
				goto fail;
			}
			if (r) {
				if (r != -ENODEV)
					dev_err(&udev->dev, "device descriptor read/64, error %d\n",
							r);
				kobject_uevent_env(&udev->parent->dev.kobj,
						KOBJ_CHANGE, error_event);
				retval = -EMSGSIZE;
				continue;
			}
#undef GET_DESCRIPTOR_BUFSIZE
		}

		/*
		 * If device is WUSB, we already assigned an
		 * unauthorized address in the Connect Ack sequence;
		 * authorization will assign the final address.
		 */
		if (udev->wusb == 0) {
			for (operations = 0; operations < SET_ADDRESS_TRIES; ++operations) {
				retval = hub_set_address(udev, devnum);
				if (retval >= 0)
					break;
				msleep(200);
			}
			if (retval < 0) {
				if (retval != -ENODEV)
					dev_err(&udev->dev, "device not accepting address %d, error %d\n",
							devnum, retval);
				goto fail;
			}
			if (udev->speed >= USB_SPEED_SUPER) {
				devnum = udev->devnum;
				dev_info(&udev->dev,
						"%s SuperSpeed%s USB device number %d using %s\n",
						(udev->config) ? "reset" : "new",
					 (udev->speed == USB_SPEED_SUPER_PLUS) ? "Plus" : "",
					 devnum, driver_name);
			}

			/* cope with hardware quirkiness:
			 *  - let SET_ADDRESS settle, some device hardware wants it
			 *  - read ep0 maxpacket even for high and low speed,
			 */
			msleep(10);
			/* use_new_scheme() checks the speed which may have
			 * changed since the initial look so we cache the result
			 * in did_new_scheme
			 */
			if (did_new_scheme)
				break;
		}

		retval = usb_get_device_descriptor(udev, 8);
		if (retval < 8) {
			if (retval != -ENODEV)
				dev_err(&udev->dev,
					"device descriptor read/8, error %d\n",
					retval);
			kobject_uevent_env(&udev->parent->dev.kobj,
						KOBJ_CHANGE, error_event);
			if (retval >= 0)
				retval = -EMSGSIZE;
		} else {
			retval = 0;
			break;
		}
	}
	if (retval)
		goto fail;

	/*
	 * Some superspeed devices have finished the link training process
	 * and attached to a superspeed hub port, but the device descriptor
	 * got from those devices show they aren't superspeed devices. Warm
	 * reset the port attached by the devices can fix them.
	 */
	if ((udev->speed >= USB_SPEED_SUPER) &&
			(le16_to_cpu(udev->descriptor.bcdUSB) < 0x0300)) {
		dev_err(&udev->dev, "got a wrong device descriptor, "
				"warm reset device\n");
		hub_port_reset(hub, port1, udev,
				HUB_BH_RESET_TIME, true);
		retval = -EINVAL;
		goto fail;
	}

	if (udev->descriptor.bMaxPacketSize0 == 0xff ||
			udev->speed >= USB_SPEED_SUPER)
		i = 512;
	else
		i = udev->descriptor.bMaxPacketSize0;
	if (usb_endpoint_maxp(&udev->ep0.desc) != i) {
		if (udev->speed == USB_SPEED_LOW ||
				!(i == 8 || i == 16 || i == 32 || i == 64)) {
			dev_err(&udev->dev, "Invalid ep0 maxpacket: %d\n", i);
			retval = -EMSGSIZE;
			goto fail;
		}
		if (udev->speed == USB_SPEED_FULL)
			dev_dbg(&udev->dev, "ep0 maxpacket = %d\n", i);
		else
			dev_warn(&udev->dev, "Using ep0 maxpacket: %d\n", i);
		udev->ep0.desc.wMaxPacketSize = cpu_to_le16(i);
		usb_ep0_reinit(udev);
	}

	retval = usb_get_device_descriptor(udev, USB_DT_DEVICE_SIZE);
	if (retval < (signed)sizeof(udev->descriptor)) {
		if (retval != -ENODEV)
			dev_err(&udev->dev, "device descriptor read/all, error %d\n",
					retval);
		if (retval >= 0)
			retval = -ENOMSG;
		goto fail;
	}

	usb_detect_quirks(udev);

	if (udev->wusb == 0 && le16_to_cpu(udev->descriptor.bcdUSB) >= 0x0201) {
		retval = usb_get_bos_descriptor(udev);
		if (!retval) {
			udev->lpm_capable = usb_device_supports_lpm(udev);
			usb_set_lpm_parameters(udev);
		}
	}

	retval = 0;
	/* notify HCD that we have a device connected and addressed */
	if (hcd->driver->update_device)
		hcd->driver->update_device(hcd, udev);
	hub_set_initial_usb2_lpm_policy(udev);
fail:
	if (retval) {
		hub_port_disable(hub, port1, 0);
		update_devnum(udev, devnum);	/* for disconnect processing */
	}
	return retval;
}

static void
check_highspeed(struct usb_hub *hub, struct usb_device *udev, int port1)
{
	struct usb_qualifier_descriptor	*qual;
	int				status;

	if (udev->quirks & USB_QUIRK_DEVICE_QUALIFIER)
		return;

	qual = kmalloc(sizeof *qual, GFP_KERNEL);
	if (qual == NULL)
		return;

	status = usb_get_descriptor(udev, USB_DT_DEVICE_QUALIFIER, 0,
			qual, sizeof *qual);
	if (status == sizeof *qual) {
		dev_info(&udev->dev, "not running at top speed; "
			"connect to a high speed hub\n");
		/* hub LEDs are probably harder to miss than syslog */
		if (hub->has_indicators) {
			hub->indicator[port1-1] = INDICATOR_GREEN_BLINK;
			queue_delayed_work(system_power_efficient_wq,
					&hub->leds, 0);
		}
	}
	kfree(qual);
}

static unsigned
hub_power_remaining(struct usb_hub *hub)
{
	struct usb_device *hdev = hub->hdev;
	int remaining;
	int port1;

	if (!hub->limited_power)
		return 0;

	remaining = hdev->bus_mA - hub->descriptor->bHubContrCurrent;
	for (port1 = 1; port1 <= hdev->maxchild; ++port1) {
		struct usb_port *port_dev = hub->ports[port1 - 1];
		struct usb_device *udev = port_dev->child;
		unsigned unit_load;
		int delta;

		if (!udev)
			continue;
		if (hub_is_superspeed(udev))
			unit_load = 150;
		else
			unit_load = 100;

		/*
		 * Unconfigured devices may not use more than one unit load,
		 * or 8mA for OTG ports
		 */
		if (udev->actconfig)
			delta = usb_get_max_power(udev, udev->actconfig);
		else if (port1 != udev->bus->otg_port || hdev->parent)
			delta = unit_load;
		else
			delta = 8;
		if (delta > hub->mA_per_port)
			dev_warn(&port_dev->dev, "%dmA is over %umA budget!\n",
					delta, hub->mA_per_port);
		remaining -= delta;
	}
	if (remaining < 0) {
		dev_warn(hub->intfdev, "%dmA over power budget!\n",
			-remaining);
		remaining = 0;
	}
	return remaining;
}

static void hub_port_connect(struct usb_hub *hub, int port1, u16 portstatus,
		u16 portchange)
{
	int status = -ENODEV;
	int i;
	unsigned unit_load;
	struct usb_device *hdev = hub->hdev;
	struct usb_hcd *hcd = bus_to_hcd(hdev->bus);
	struct usb_port *port_dev = hub->ports[port1 - 1];
	struct usb_device *udev = port_dev->child;
	static int unreliable_port = -1;
	bool retry_locked;

	/* Disconnect any existing devices under this port */
	if (udev) {
		if (hcd->usb_phy && !hdev->parent)
			usb_phy_notify_disconnect(hcd->usb_phy, udev->speed);
		usb_disconnect(&port_dev->child);
	}

	/* We can forget about a "removed" device when there's a physical
	 * disconnect or the connect status changes.
	 */
	if (!(portstatus & USB_PORT_STAT_CONNECTION) ||
			(portchange & USB_PORT_STAT_C_CONNECTION))
		clear_bit(port1, hub->removed_bits);

	if (portchange & (USB_PORT_STAT_C_CONNECTION |
				USB_PORT_STAT_C_ENABLE)) {
		status = hub_port_debounce_be_stable(hub, port1);
		if (status < 0) {
			if (status != -ENODEV &&
				port1 != unreliable_port &&
				printk_ratelimit())
				dev_err(&port_dev->dev, "connect-debounce failed\n");
			portstatus &= ~USB_PORT_STAT_CONNECTION;
			unreliable_port = port1;
		} else {
			portstatus = status;
		}
	}

	/* Return now if debouncing failed or nothing is connected or
	 * the device was "removed".
	 */
	if (!(portstatus & USB_PORT_STAT_CONNECTION) ||
			test_bit(port1, hub->removed_bits)) {

		/*
		 * maybe switch power back on (e.g. root hub was reset)
		 * but only if the port isn't owned by someone else.
		 */
		if (hub_is_port_power_switchable(hub)
				&& !port_is_power_on(hub, portstatus)
				&& !port_dev->port_owner)
			set_port_feature(hdev, port1, USB_PORT_FEAT_POWER);

		if (portstatus & USB_PORT_STAT_ENABLE)
			goto done;
		return;
	}
	if (hub_is_superspeed(hub->hdev))
		unit_load = 150;
	else
		unit_load = 100;

	status = 0;

	for (i = 0; i < SET_CONFIG_TRIES; i++) {
		usb_lock_port(port_dev);
		mutex_lock(hcd->address0_mutex);
		retry_locked = true;

		/* reallocate for each attempt, since references
		 * to the previous one can escape in various ways
		 */
		udev = usb_alloc_dev(hdev, hdev->bus, port1);
		if (!udev) {
			dev_err(&port_dev->dev,
					"couldn't allocate usb_device\n");
			mutex_unlock(hcd->address0_mutex);
			usb_unlock_port(port_dev);
			goto done;
		}

		usb_set_device_state(udev, USB_STATE_POWERED);
		udev->bus_mA = hub->mA_per_port;
		udev->level = hdev->level + 1;
		udev->wusb = hub_is_wusb(hub);

		/* Devices connected to SuperSpeed hubs are USB 3.0 or later */
		if (hub_is_superspeed(hub->hdev))
			udev->speed = USB_SPEED_SUPER;
		else
			udev->speed = USB_SPEED_UNKNOWN;

		choose_devnum(udev);
		if (udev->devnum <= 0) {
			status = -ENOTCONN;	/* Don't retry */
			goto loop;
		}

		/* reset (non-USB 3.0 devices) and get descriptor */
		status = hub_port_init(hub, udev, port1, i);
		if (status < 0)
			goto loop;

		mutex_unlock(hcd->address0_mutex);
		usb_unlock_port(port_dev);
		retry_locked = false;

		if (udev->quirks & USB_QUIRK_DELAY_INIT)
			msleep(2000);

		/* consecutive bus-powered hubs aren't reliable; they can
		 * violate the voltage drop budget.  if the new child has
		 * a "powered" LED, users should notice we didn't enable it
		 * (without reading syslog), even without per-port LEDs
		 * on the parent.
		 */
		if (udev->descriptor.bDeviceClass == USB_CLASS_HUB
				&& udev->bus_mA <= unit_load) {
			u16	devstat;

			status = usb_get_status(udev, USB_RECIP_DEVICE, 0,
					&devstat);
			if (status) {
				dev_dbg(&udev->dev, "get status %d ?\n", status);
				goto loop_disable;
			}
			if ((devstat & (1 << USB_DEVICE_SELF_POWERED)) == 0) {
				dev_err(&udev->dev,
					"can't connect bus-powered hub "
					"to this port\n");
				if (hub->has_indicators) {
					hub->indicator[port1-1] =
						INDICATOR_AMBER_BLINK;
					queue_delayed_work(
						system_power_efficient_wq,
						&hub->leds, 0);
				}
				status = -ENOTCONN;	/* Don't retry */
				goto loop_disable;
			}
		}

		/* check for devices running slower than they could */
		if (le16_to_cpu(udev->descriptor.bcdUSB) >= 0x0200
				&& udev->speed == USB_SPEED_FULL
				&& highspeed_hubs != 0)
			check_highspeed(hub, udev, port1);

		/* Store the parent's children[] pointer.  At this point
		 * udev becomes globally accessible, although presumably
		 * no one will look at it until hdev is unlocked.
		 */
		status = 0;

		mutex_lock(&usb_port_peer_mutex);

		/* We mustn't add new devices if the parent hub has
		 * been disconnected; we would race with the
		 * recursively_mark_NOTATTACHED() routine.
		 */
		spin_lock_irq(&device_state_lock);
		if (hdev->state == USB_STATE_NOTATTACHED)
			status = -ENOTCONN;
		else
			port_dev->child = udev;
		spin_unlock_irq(&device_state_lock);
		mutex_unlock(&usb_port_peer_mutex);

		/* Run it through the hoops (find a driver, etc) */
		if (!status) {
			status = usb_new_device(udev);
			if (status) {
				mutex_lock(&usb_port_peer_mutex);
				spin_lock_irq(&device_state_lock);
				port_dev->child = NULL;
				spin_unlock_irq(&device_state_lock);
				mutex_unlock(&usb_port_peer_mutex);
			} else {
				if (hcd->usb_phy && !hdev->parent)
					usb_phy_notify_connect(hcd->usb_phy,
							udev->speed);
			}
		}

		if (status)
			goto loop_disable;

		status = hub_power_remaining(hub);
		if (status)
			dev_dbg(hub->intfdev, "%dmA power budget left\n", status);

		return;

loop_disable:
		hub_port_disable(hub, port1, 1);
loop:
		usb_ep0_reinit(udev);
		release_devnum(udev);
		hub_free_dev(udev);
		if (retry_locked) {
			mutex_unlock(hcd->address0_mutex);
			usb_unlock_port(port_dev);
		}
		usb_put_dev(udev);
		if ((status == -ENOTCONN) || (status == -ENOTSUPP))
			break;

		/* When halfway through our retry count, power-cycle the port */
		if (i == (SET_CONFIG_TRIES / 2) - 1) {
			dev_info(&port_dev->dev, "attempt power cycle\n");
			usb_hub_set_port_power(hdev, hub, port1, false);
			msleep(2 * hub_power_on_good_delay(hub));
			usb_hub_set_port_power(hdev, hub, port1, true);
			msleep(hub_power_on_good_delay(hub));
		}
	}
	if (hub->hdev->parent ||
			!hcd->driver->port_handed_over ||
			!(hcd->driver->port_handed_over)(hcd, port1)) {
		if (status != -ENOTCONN && status != -ENODEV)
			dev_err(&port_dev->dev,
					"unable to enumerate USB device\n");
	}

done:
	hub_port_disable(hub, port1, 1);
	if (hcd->driver->relinquish_port && !hub->hdev->parent) {
		if (status != -ENOTCONN && status != -ENODEV)
			hcd->driver->relinquish_port(hcd, port1);
	}
}

/* Handle physical or logical connection change events.
 * This routine is called when:
 *	a port connection-change occurs;
 *	a port enable-change occurs (often caused by EMI);
 *	usb_reset_and_verify_device() encounters changed descriptors (as from
 *		a firmware download)
 * caller already locked the hub
 */
static void hub_port_connect_change(struct usb_hub *hub, int port1,
					u16 portstatus, u16 portchange)
		__must_hold(&port_dev->status_lock)
{
	struct usb_port *port_dev = hub->ports[port1 - 1];
	struct usb_device *udev = port_dev->child;
	int status = -ENODEV;

	dev_dbg(&port_dev->dev, "status %04x, change %04x, %s\n", portstatus,
			portchange, portspeed(hub, portstatus));

	if (hub->has_indicators) {
		set_port_led(hub, port1, HUB_LED_AUTO);
		hub->indicator[port1-1] = INDICATOR_AUTO;
	}

#ifdef	CONFIG_USB_OTG
	/* during HNP, don't repeat the debounce */
	if (hub->hdev->bus->is_b_host)
		portchange &= ~(USB_PORT_STAT_C_CONNECTION |
				USB_PORT_STAT_C_ENABLE);
#endif

	/* Try to resuscitate an existing device */
	if ((portstatus & USB_PORT_STAT_CONNECTION) && udev &&
			udev->state != USB_STATE_NOTATTACHED) {
		if (portstatus & USB_PORT_STAT_ENABLE) {
			status = 0;		/* Nothing to do */
#ifdef CONFIG_PM
		} else if (udev->state == USB_STATE_SUSPENDED &&
				udev->persist_enabled) {
			/* For a suspended device, treat this as a
			 * remote wakeup event.
			 */
			usb_unlock_port(port_dev);
			status = usb_remote_wakeup(udev);
			usb_lock_port(port_dev);
#endif
		} else {
			/* Don't resuscitate */;
		}
	}
	clear_bit(port1, hub->change_bits);

	/* successfully revalidated the connection */
	if (status == 0)
		return;

	usb_unlock_port(port_dev);
	hub_port_connect(hub, port1, portstatus, portchange);
	usb_lock_port(port_dev);
}

static void port_event(struct usb_hub *hub, int port1)
		__must_hold(&port_dev->status_lock)
{
	int connect_change;
	struct usb_port *port_dev = hub->ports[port1 - 1];
	struct usb_device *udev = port_dev->child;
	struct usb_device *hdev = hub->hdev;
	u16 portstatus, portchange;

	connect_change = test_bit(port1, hub->change_bits);
	clear_bit(port1, hub->event_bits);
	clear_bit(port1, hub->wakeup_bits);

	if (hub_port_status(hub, port1, &portstatus, &portchange) < 0)
		return;

	if (portchange & USB_PORT_STAT_C_CONNECTION) {
		usb_clear_port_feature(hdev, port1, USB_PORT_FEAT_C_CONNECTION);
		connect_change = 1;
	}

	if (portchange & USB_PORT_STAT_C_ENABLE) {
		if (!connect_change)
			dev_dbg(&port_dev->dev, "enable change, status %08x\n",
					portstatus);
		usb_clear_port_feature(hdev, port1, USB_PORT_FEAT_C_ENABLE);

		/*
		 * EM interference sometimes causes badly shielded USB devices
		 * to be shutdown by the hub, this hack enables them again.
		 * Works at least with mouse driver.
		 */
		if (!(portstatus & USB_PORT_STAT_ENABLE)
		    && !connect_change && udev) {
			dev_err(&port_dev->dev, "disabled by hub (EMI?), re-enabling...\n");
			connect_change = 1;
		}
	}

	if (portchange & USB_PORT_STAT_C_OVERCURRENT) {
		u16 status = 0, unused;

		dev_dbg(&port_dev->dev, "over-current change\n");
		usb_clear_port_feature(hdev, port1,
				USB_PORT_FEAT_C_OVER_CURRENT);
		msleep(100);	/* Cool down */
		hub_power_on(hub, true);
		hub_port_status(hub, port1, &status, &unused);
		if (status & USB_PORT_STAT_OVERCURRENT)
			dev_err(&port_dev->dev, "over-current condition\n");
	}

	if (portchange & USB_PORT_STAT_C_RESET) {
		dev_dbg(&port_dev->dev, "reset change\n");
		usb_clear_port_feature(hdev, port1, USB_PORT_FEAT_C_RESET);
	}
	if ((portchange & USB_PORT_STAT_C_BH_RESET)
	    && hub_is_superspeed(hdev)) {
		dev_dbg(&port_dev->dev, "warm reset change\n");
		usb_clear_port_feature(hdev, port1,
				USB_PORT_FEAT_C_BH_PORT_RESET);
	}
	if (portchange & USB_PORT_STAT_C_LINK_STATE) {
		dev_dbg(&port_dev->dev, "link state change\n");
		usb_clear_port_feature(hdev, port1,
				USB_PORT_FEAT_C_PORT_LINK_STATE);
	}
	if (portchange & USB_PORT_STAT_C_CONFIG_ERROR) {
		dev_warn(&port_dev->dev, "config error\n");
		usb_clear_port_feature(hdev, port1,
				USB_PORT_FEAT_C_PORT_CONFIG_ERROR);
	}

	/* skip port actions that require the port to be powered on */
	if (!pm_runtime_active(&port_dev->dev))
		return;

	if (hub_handle_remote_wakeup(hub, port1, portstatus, portchange))
		connect_change = 1;

	/*
	 * Warm reset a USB3 protocol port if it's in
	 * SS.Inactive state.
	 */
	if (hub_port_warm_reset_required(hub, port1, portstatus)) {
		dev_dbg(&port_dev->dev, "do warm reset\n");
		if (!udev || !(portstatus & USB_PORT_STAT_CONNECTION)
				|| udev->state == USB_STATE_NOTATTACHED) {
			if (hub_port_reset(hub, port1, NULL,
					HUB_BH_RESET_TIME, true) < 0)
				hub_port_disable(hub, port1, 1);
		} else {
			usb_unlock_port(port_dev);
			usb_lock_device(udev);
			usb_reset_device(udev);
			usb_unlock_device(udev);
			usb_lock_port(port_dev);
			connect_change = 0;
		}
	}

	if (connect_change)
		hub_port_connect_change(hub, port1, portstatus, portchange);
}

static void hub_event(struct work_struct *work)
{
	struct usb_device *hdev;
	struct usb_interface *intf;
	struct usb_hub *hub;
	struct device *hub_dev;
	u16 hubstatus;
	u16 hubchange;
	int i, ret;

	hub = container_of(work, struct usb_hub, events);
	hdev = hub->hdev;
	hub_dev = hub->intfdev;
	intf = to_usb_interface(hub_dev);

	kcov_remote_start_usb((u64)hdev->bus->busnum);

	dev_dbg(hub_dev, "state %d ports %d chg %04x evt %04x\n",
			hdev->state, hdev->maxchild,
			/* NOTE: expects max 15 ports... */
			(u16) hub->change_bits[0],
			(u16) hub->event_bits[0]);

	/* Lock the device, then check to see if we were
	 * disconnected while waiting for the lock to succeed. */
	usb_lock_device(hdev);
	if (unlikely(hub->disconnected))
		goto out_hdev_lock;

	/* If the hub has died, clean up after it */
	if (hdev->state == USB_STATE_NOTATTACHED) {
		hub->error = -ENODEV;
		hub_quiesce(hub, HUB_DISCONNECT);
		goto out_hdev_lock;
	}

	/* Autoresume */
	ret = usb_autopm_get_interface(intf);
	if (ret) {
		dev_dbg(hub_dev, "Can't autoresume: %d\n", ret);
		goto out_hdev_lock;
	}

	/* If this is an inactive hub, do nothing */
	if (hub->quiescing)
		goto out_autopm;

	if (hub->error) {
		dev_dbg(hub_dev, "resetting for error %d\n", hub->error);

		ret = usb_reset_device(hdev);
		if (ret) {
			dev_dbg(hub_dev, "error resetting hub: %d\n", ret);
			goto out_autopm;
		}

		hub->nerrors = 0;
		hub->error = 0;
	}

	/* deal with port status changes */
	for (i = 1; i <= hdev->maxchild; i++) {
		struct usb_port *port_dev = hub->ports[i - 1];

		if (test_bit(i, hub->event_bits)
				|| test_bit(i, hub->change_bits)
				|| test_bit(i, hub->wakeup_bits)) {
			/*
			 * The get_noresume and barrier ensure that if
			 * the port was in the process of resuming, we
			 * flush that work and keep the port active for
			 * the duration of the port_event().  However,
			 * if the port is runtime pm suspended
			 * (powered-off), we leave it in that state, run
			 * an abbreviated port_event(), and move on.
			 */
			pm_runtime_get_noresume(&port_dev->dev);
			pm_runtime_barrier(&port_dev->dev);
			usb_lock_port(port_dev);
			port_event(hub, i);
			usb_unlock_port(port_dev);
			pm_runtime_put_sync(&port_dev->dev);
		}
	}

	/* deal with hub status changes */
	if (test_and_clear_bit(0, hub->event_bits) == 0)
		;	/* do nothing */
	else if (hub_hub_status(hub, &hubstatus, &hubchange) < 0)
		dev_err(hub_dev, "get_hub_status failed\n");
	else {
		if (hubchange & HUB_CHANGE_LOCAL_POWER) {
			dev_dbg(hub_dev, "power change\n");
			clear_hub_feature(hdev, C_HUB_LOCAL_POWER);
			if (hubstatus & HUB_STATUS_LOCAL_POWER)
				/* FIXME: Is this always true? */
				hub->limited_power = 1;
			else
				hub->limited_power = 0;
		}
		if (hubchange & HUB_CHANGE_OVERCURRENT) {
			u16 status = 0;
			u16 unused;

			dev_dbg(hub_dev, "over-current change\n");
			clear_hub_feature(hdev, C_HUB_OVER_CURRENT);
			msleep(500);	/* Cool down */
			hub_power_on(hub, true);
			hub_hub_status(hub, &status, &unused);
			if (status & HUB_STATUS_OVERCURRENT)
				dev_err(hub_dev, "over-current condition\n");
		}
	}

out_autopm:
	/* Balance the usb_autopm_get_interface() above */
	usb_autopm_put_interface_no_suspend(intf);
out_hdev_lock:
	usb_unlock_device(hdev);

	/* Balance the stuff in kick_hub_wq() and allow autosuspend */
	usb_autopm_put_interface(intf);
	kref_put(&hub->kref, hub_release);

	kcov_remote_stop();
}

static const struct usb_device_id hub_id_table[] = {
    { .match_flags = USB_DEVICE_ID_MATCH_VENDOR
                   | USB_DEVICE_ID_MATCH_PRODUCT
                   | USB_DEVICE_ID_MATCH_INT_CLASS,
      .idVendor = USB_VENDOR_SMSC,
      .idProduct = USB_PRODUCT_USB5534B,
      .bInterfaceClass = USB_CLASS_HUB,
      .driver_info = HUB_QUIRK_DISABLE_AUTOSUSPEND},
    { .match_flags = USB_DEVICE_ID_MATCH_VENDOR
                   | USB_DEVICE_ID_MATCH_PRODUCT,
      .idVendor = USB_VENDOR_CYPRESS,
      .idProduct = USB_PRODUCT_CY7C65632,
      .driver_info = HUB_QUIRK_DISABLE_AUTOSUSPEND},
    { .match_flags = USB_DEVICE_ID_MATCH_VENDOR
			| USB_DEVICE_ID_MATCH_INT_CLASS,
      .idVendor = USB_VENDOR_GENESYS_LOGIC,
      .bInterfaceClass = USB_CLASS_HUB,
      .driver_info = HUB_QUIRK_CHECK_PORT_AUTOSUSPEND},
    { .match_flags = USB_DEVICE_ID_MATCH_DEV_CLASS,
      .bDeviceClass = USB_CLASS_HUB},
    { .match_flags = USB_DEVICE_ID_MATCH_INT_CLASS,
      .bInterfaceClass = USB_CLASS_HUB},
    { }						/* Terminating entry */
};

MODULE_DEVICE_TABLE(usb, hub_id_table);

static struct usb_driver hub_driver = {
	.name =		"hub",
	.probe =	hub_probe,
	.disconnect =	hub_disconnect,
	.suspend =	hub_suspend,
	.resume =	hub_resume,
	.reset_resume =	hub_reset_resume,
	.pre_reset =	hub_pre_reset,
	.post_reset =	hub_post_reset,
	.unlocked_ioctl = hub_ioctl,
	.id_table =	hub_id_table,
	.supports_autosuspend =	1,
};

int usb_hub_init(void)
{
	if (usb_register(&hub_driver) < 0) {
		printk(KERN_ERR "%s: can't register hub driver\n",
			usbcore_name);
		return -1;
	}

	/*
	 * The workqueue needs to be freezable to avoid interfering with
	 * USB-PERSIST port handover. Otherwise it might see that a full-speed
	 * device was gone before the EHCI controller had handed its port
	 * over to the companion full-speed controller.
	 */
	hub_wq = alloc_workqueue("usb_hub_wq", WQ_FREEZABLE, 0);
	if (hub_wq)
		return 0;

	/* Fall through if kernel_thread failed */
	usb_deregister(&hub_driver);
	pr_err("%s: can't allocate workqueue for usb hub\n", usbcore_name);

	return -1;
}

void usb_hub_cleanup(void)
{
	destroy_workqueue(hub_wq);

	/*
	 * Hub resources are freed for us by usb_deregister. It calls
	 * usb_driver_purge on every device which in turn calls that
	 * devices disconnect function if it is using this driver.
	 * The hub_disconnect function takes care of releasing the
	 * individual hub resources. -greg
	 */
	usb_deregister(&hub_driver);
} /* usb_hub_cleanup() */

static int descriptors_changed(struct usb_device *udev,
		struct usb_device_descriptor *old_device_descriptor,
		struct usb_host_bos *old_bos)
{
	int		changed = 0;
	unsigned	index;
	unsigned	serial_len = 0;
	unsigned	len;
	unsigned	old_length;
	int		length;
	char		*buf;

	if (memcmp(&udev->descriptor, old_device_descriptor,
			sizeof(*old_device_descriptor)) != 0)
		return 1;

	if ((old_bos && !udev->bos) || (!old_bos && udev->bos))
		return 1;
	if (udev->bos) {
		len = le16_to_cpu(udev->bos->desc->wTotalLength);
		if (len != le16_to_cpu(old_bos->desc->wTotalLength))
			return 1;
		if (memcmp(udev->bos->desc, old_bos->desc, len))
			return 1;
	}

	/* Since the idVendor, idProduct, and bcdDevice values in the
	 * device descriptor haven't changed, we will assume the
	 * Manufacturer and Product strings haven't changed either.
	 * But the SerialNumber string could be different (e.g., a
	 * different flash card of the same brand).
	 */
	if (udev->serial)
		serial_len = strlen(udev->serial) + 1;

	len = serial_len;
	for (index = 0; index < udev->descriptor.bNumConfigurations; index++) {
		old_length = le16_to_cpu(udev->config[index].desc.wTotalLength);
		len = max(len, old_length);
	}

	buf = kmalloc(len, GFP_NOIO);
	if (!buf)
		/* assume the worst */
		return 1;

	for (index = 0; index < udev->descriptor.bNumConfigurations; index++) {
		old_length = le16_to_cpu(udev->config[index].desc.wTotalLength);
		length = usb_get_descriptor(udev, USB_DT_CONFIG, index, buf,
				old_length);
		if (length != old_length) {
			dev_dbg(&udev->dev, "config index %d, error %d\n",
					index, length);
			changed = 1;
			break;
		}
		if (memcmp(buf, udev->rawdescriptors[index], old_length)
				!= 0) {
			dev_dbg(&udev->dev, "config index %d changed (#%d)\n",
				index,
				((struct usb_config_descriptor *) buf)->
					bConfigurationValue);
			changed = 1;
			break;
		}
	}

	if (!changed && serial_len) {
		length = usb_string(udev, udev->descriptor.iSerialNumber,
				buf, serial_len);
		if (length + 1 != serial_len) {
			dev_dbg(&udev->dev, "serial string error %d\n",
					length);
			changed = 1;
		} else if (memcmp(buf, udev->serial, length) != 0) {
			dev_dbg(&udev->dev, "serial string changed\n");
			changed = 1;
		}
	}

	kfree(buf);
	return changed;
}

/**
 * usb_reset_and_verify_device - perform a USB port reset to reinitialize a device
 * @udev: device to reset (not in SUSPENDED or NOTATTACHED state)
 *
 * WARNING - don't use this routine to reset a composite device
 * (one with multiple interfaces owned by separate drivers)!
 * Use usb_reset_device() instead.
 *
 * Do a port reset, reassign the device's address, and establish its
 * former operating configuration.  If the reset fails, or the device's
 * descriptors change from their values before the reset, or the original
 * configuration and altsettings cannot be restored, a flag will be set
 * telling hub_wq to pretend the device has been disconnected and then
 * re-connected.  All drivers will be unbound, and the device will be
 * re-enumerated and probed all over again.
 *
 * Return: 0 if the reset succeeded, -ENODEV if the device has been
 * flagged for logical disconnection, or some other negative error code
 * if the reset wasn't even attempted.
 *
 * Note:
 * The caller must own the device lock and the port lock, the latter is
 * taken by usb_reset_device().  For example, it's safe to use
 * usb_reset_device() from a driver probe() routine after downloading
 * new firmware.  For calls that might not occur during probe(), drivers
 * should lock the device using usb_lock_device_for_reset().
 *
 * Locking exception: This routine may also be called from within an
 * autoresume handler.  Such usage won't conflict with other tasks
 * holding the device lock because these tasks should always call
 * usb_autopm_resume_device(), thereby preventing any unwanted
 * autoresume.  The autoresume handler is expected to have already
 * acquired the port lock before calling this routine.
 */
static int usb_reset_and_verify_device(struct usb_device *udev)
{
	struct usb_device		*parent_hdev = udev->parent;
	struct usb_hub			*parent_hub;
	struct usb_hcd			*hcd = bus_to_hcd(udev->bus);
	struct usb_device_descriptor	descriptor = udev->descriptor;
	struct usb_host_bos		*bos;
	int				i, j, ret = 0;
	int				port1 = udev->portnum;

	if (udev->state == USB_STATE_NOTATTACHED ||
			udev->state == USB_STATE_SUSPENDED) {
		dev_dbg(&udev->dev, "device reset not allowed in state %d\n",
				udev->state);
		return -EINVAL;
	}

	if (!parent_hdev)
		return -EISDIR;

	parent_hub = usb_hub_to_struct_hub(parent_hdev);

	/* Disable USB2 hardware LPM.
	 * It will be re-enabled by the enumeration process.
	 */
	usb_disable_usb2_hardware_lpm(udev);

	/* Disable LPM and LTM while we reset the device and reinstall the alt
	 * settings.  Device-initiated LPM settings, and system exit latency
	 * settings are cleared when the device is reset, so we have to set
	 * them up again.
	 */
	ret = usb_unlocked_disable_lpm(udev);
	if (ret) {
		dev_err(&udev->dev, "%s Failed to disable LPM\n.", __func__);
		goto re_enumerate_no_bos;
	}
	ret = usb_disable_ltm(udev);
	if (ret) {
		dev_err(&udev->dev, "%s Failed to disable LTM\n.",
				__func__);
		goto re_enumerate_no_bos;
	}

	bos = udev->bos;
	udev->bos = NULL;

	mutex_lock(hcd->address0_mutex);

	for (i = 0; i < SET_CONFIG_TRIES; ++i) {

		/* ep0 maxpacket size may change; let the HCD know about it.
		 * Other endpoints will be handled by re-enumeration. */
		usb_ep0_reinit(udev);
		ret = hub_port_init(parent_hub, udev, port1, i);
		if (ret >= 0 || ret == -ENOTCONN || ret == -ENODEV)
			break;
	}
	mutex_unlock(hcd->address0_mutex);

	if (ret < 0)
		goto re_enumerate;

	/* Device might have changed firmware (DFU or similar) */
	if (descriptors_changed(udev, &descriptor, bos)) {
		dev_info(&udev->dev, "device firmware changed\n");
		udev->descriptor = descriptor;	/* for disconnect() calls */
		goto re_enumerate;
	}

	/* Restore the device's previous configuration */
	if (!udev->actconfig)
		goto done;

	mutex_lock(hcd->bandwidth_mutex);
	ret = usb_hcd_alloc_bandwidth(udev, udev->actconfig, NULL, NULL);
	if (ret < 0) {
		dev_warn(&udev->dev,
				"Busted HC?  Not enough HCD resources for "
				"old configuration.\n");
		mutex_unlock(hcd->bandwidth_mutex);
		goto re_enumerate;
	}
	ret = usb_control_msg(udev, usb_sndctrlpipe(udev, 0),
			USB_REQ_SET_CONFIGURATION, 0,
			udev->actconfig->desc.bConfigurationValue, 0,
			NULL, 0, USB_CTRL_SET_TIMEOUT);
	if (ret < 0) {
		dev_err(&udev->dev,
			"can't restore configuration #%d (error=%d)\n",
			udev->actconfig->desc.bConfigurationValue, ret);
		mutex_unlock(hcd->bandwidth_mutex);
		goto re_enumerate;
	}
	mutex_unlock(hcd->bandwidth_mutex);
	usb_set_device_state(udev, USB_STATE_CONFIGURED);

	/* Put interfaces back into the same altsettings as before.
	 * Don't bother to send the Set-Interface request for interfaces
	 * that were already in altsetting 0; besides being unnecessary,
	 * many devices can't handle it.  Instead just reset the host-side
	 * endpoint state.
	 */
	for (i = 0; i < udev->actconfig->desc.bNumInterfaces; i++) {
		struct usb_host_config *config = udev->actconfig;
		struct usb_interface *intf = config->interface[i];
		struct usb_interface_descriptor *desc;

		desc = &intf->cur_altsetting->desc;
		if (desc->bAlternateSetting == 0) {
			usb_disable_interface(udev, intf, true);
			usb_enable_interface(udev, intf, true);
			ret = 0;
		} else {
			/* Let the bandwidth allocation function know that this
			 * device has been reset, and it will have to use
			 * alternate setting 0 as the current alternate setting.
			 */
			intf->resetting_device = 1;
			ret = usb_set_interface(udev, desc->bInterfaceNumber,
					desc->bAlternateSetting);
			intf->resetting_device = 0;
		}
		if (ret < 0) {
			dev_err(&udev->dev, "failed to restore interface %d "
				"altsetting %d (error=%d)\n",
				desc->bInterfaceNumber,
				desc->bAlternateSetting,
				ret);
			goto re_enumerate;
		}
		/* Resetting also frees any allocated streams */
		for (j = 0; j < intf->cur_altsetting->desc.bNumEndpoints; j++)
			intf->cur_altsetting->endpoint[j].streams = 0;
	}

done:
	/* Now that the alt settings are re-installed, enable LTM and LPM. */
	usb_enable_usb2_hardware_lpm(udev);
	usb_unlocked_enable_lpm(udev);
	usb_enable_ltm(udev);
	usb_release_bos_descriptor(udev);
	udev->bos = bos;
	return 0;

re_enumerate:
	usb_release_bos_descriptor(udev);
	udev->bos = bos;
re_enumerate_no_bos:
	/* LPM state doesn't matter when we're about to destroy the device. */
	hub_port_logical_disconnect(parent_hub, port1);
	return -ENODEV;
}

/**
 * usb_reset_device - warn interface drivers and perform a USB port reset
 * @udev: device to reset (not in NOTATTACHED state)
 *
 * Warns all drivers bound to registered interfaces (using their pre_reset
 * method), performs the port reset, and then lets the drivers know that
 * the reset is over (using their post_reset method).
 *
 * Return: The same as for usb_reset_and_verify_device().
 *
 * Note:
 * The caller must own the device lock.  For example, it's safe to use
 * this from a driver probe() routine after downloading new firmware.
 * For calls that might not occur during probe(), drivers should lock
 * the device using usb_lock_device_for_reset().
 *
 * If an interface is currently being probed or disconnected, we assume
 * its driver knows how to handle resets.  For all other interfaces,
 * if the driver doesn't have pre_reset and post_reset methods then
 * we attempt to unbind it and rebind afterward.
 */
int usb_reset_device(struct usb_device *udev)
{
	int ret;
	int i;
	unsigned int noio_flag;
	struct usb_port *port_dev;
	struct usb_host_config *config = udev->actconfig;
	struct usb_hub *hub = usb_hub_to_struct_hub(udev->parent);

	if (udev->state == USB_STATE_NOTATTACHED) {
		dev_dbg(&udev->dev, "device reset not allowed in state %d\n",
				udev->state);
		return -EINVAL;
	}

	if (!udev->parent) {
		/* this requires hcd-specific logic; see ohci_restart() */
		dev_dbg(&udev->dev, "%s for root hub!\n", __func__);
		return -EISDIR;
	}

	port_dev = hub->ports[udev->portnum - 1];

	/*
	 * Don't allocate memory with GFP_KERNEL in current
	 * context to avoid possible deadlock if usb mass
	 * storage interface or usbnet interface(iSCSI case)
	 * is included in current configuration. The easist
	 * approach is to do it for every device reset,
	 * because the device 'memalloc_noio' flag may have
	 * not been set before reseting the usb device.
	 */
	noio_flag = memalloc_noio_save();

	/* Prevent autosuspend during the reset */
	usb_autoresume_device(udev);

	if (config) {
		for (i = 0; i < config->desc.bNumInterfaces; ++i) {
			struct usb_interface *cintf = config->interface[i];
			struct usb_driver *drv;
			int unbind = 0;

			if (cintf->dev.driver) {
				drv = to_usb_driver(cintf->dev.driver);
				if (drv->pre_reset && drv->post_reset)
					unbind = (drv->pre_reset)(cintf);
				else if (cintf->condition ==
						USB_INTERFACE_BOUND)
					unbind = 1;
				if (unbind)
					usb_forced_unbind_intf(cintf);
			}
		}
	}

	usb_lock_port(port_dev);
	ret = usb_reset_and_verify_device(udev);
	usb_unlock_port(port_dev);

	if (config) {
		for (i = config->desc.bNumInterfaces - 1; i >= 0; --i) {
			struct usb_interface *cintf = config->interface[i];
			struct usb_driver *drv;
			int rebind = cintf->needs_binding;

			if (!rebind && cintf->dev.driver) {
				drv = to_usb_driver(cintf->dev.driver);
				if (drv->post_reset)
					rebind = (drv->post_reset)(cintf);
				else if (cintf->condition ==
						USB_INTERFACE_BOUND)
					rebind = 1;
				if (rebind)
					cintf->needs_binding = 1;
			}
		}

		/* If the reset failed, hub_wq will unbind drivers later */
		if (ret == 0)
			usb_unbind_and_rebind_marked_interfaces(udev);
	}

	usb_autosuspend_device(udev);
	memalloc_noio_restore(noio_flag);
	return ret;
}
EXPORT_SYMBOL_GPL(usb_reset_device);


/**
 * usb_queue_reset_device - Reset a USB device from an atomic context
 * @iface: USB interface belonging to the device to reset
 *
 * This function can be used to reset a USB device from an atomic
 * context, where usb_reset_device() won't work (as it blocks).
 *
 * Doing a reset via this method is functionally equivalent to calling
 * usb_reset_device(), except for the fact that it is delayed to a
 * workqueue. This means that any drivers bound to other interfaces
 * might be unbound, as well as users from usbfs in user space.
 *
 * Corner cases:
 *
 * - Scheduling two resets at the same time from two different drivers
 *   attached to two different interfaces of the same device is
 *   possible; depending on how the driver attached to each interface
 *   handles ->pre_reset(), the second reset might happen or not.
 *
 * - If the reset is delayed so long that the interface is unbound from
 *   its driver, the reset will be skipped.
 *
 * - This function can be called during .probe().  It can also be called
 *   during .disconnect(), but doing so is pointless because the reset
 *   will not occur.  If you really want to reset the device during
 *   .disconnect(), call usb_reset_device() directly -- but watch out
 *   for nested unbinding issues!
 */
void usb_queue_reset_device(struct usb_interface *iface)
{
	if (schedule_work(&iface->reset_ws))
		usb_get_intf(iface);
}
EXPORT_SYMBOL_GPL(usb_queue_reset_device);

/**
 * usb_hub_find_child - Get the pointer of child device
 * attached to the port which is specified by @port1.
 * @hdev: USB device belonging to the usb hub
 * @port1: port num to indicate which port the child device
 *	is attached to.
 *
 * USB drivers call this function to get hub's child device
 * pointer.
 *
 * Return: %NULL if input param is invalid and
 * child's usb_device pointer if non-NULL.
 */
struct usb_device *usb_hub_find_child(struct usb_device *hdev,
		int port1)
{
	struct usb_hub *hub = usb_hub_to_struct_hub(hdev);

	if (port1 < 1 || port1 > hdev->maxchild)
		return NULL;
	return hub->ports[port1 - 1]->child;
}
EXPORT_SYMBOL_GPL(usb_hub_find_child);

void usb_hub_adjust_deviceremovable(struct usb_device *hdev,
		struct usb_hub_descriptor *desc)
{
	struct usb_hub *hub = usb_hub_to_struct_hub(hdev);
	enum usb_port_connect_type connect_type;
	int i;

	if (!hub)
		return;

	if (!hub_is_superspeed(hdev)) {
		for (i = 1; i <= hdev->maxchild; i++) {
			struct usb_port *port_dev = hub->ports[i - 1];

			connect_type = port_dev->connect_type;
			if (connect_type == USB_PORT_CONNECT_TYPE_HARD_WIRED) {
				u8 mask = 1 << (i%8);

				if (!(desc->u.hs.DeviceRemovable[i/8] & mask)) {
					dev_dbg(&port_dev->dev, "DeviceRemovable is changed to 1 according to platform information.\n");
					desc->u.hs.DeviceRemovable[i/8]	|= mask;
				}
			}
		}
	} else {
		u16 port_removable = le16_to_cpu(desc->u.ss.DeviceRemovable);

		for (i = 1; i <= hdev->maxchild; i++) {
			struct usb_port *port_dev = hub->ports[i - 1];

			connect_type = port_dev->connect_type;
			if (connect_type == USB_PORT_CONNECT_TYPE_HARD_WIRED) {
				u16 mask = 1 << i;

				if (!(port_removable & mask)) {
					dev_dbg(&port_dev->dev, "DeviceRemovable is changed to 1 according to platform information.\n");
					port_removable |= mask;
				}
			}
		}

		desc->u.ss.DeviceRemovable = cpu_to_le16(port_removable);
	}
}

#ifdef CONFIG_ACPI
/**
 * usb_get_hub_port_acpi_handle - Get the usb port's acpi handle
 * @hdev: USB device belonging to the usb hub
 * @port1: port num of the port
 *
 * Return: Port's acpi handle if successful, %NULL if params are
 * invalid.
 */
acpi_handle usb_get_hub_port_acpi_handle(struct usb_device *hdev,
	int port1)
{
	struct usb_hub *hub = usb_hub_to_struct_hub(hdev);

	if (!hub)
		return NULL;

	return ACPI_HANDLE(&hub->ports[port1 - 1]->dev);
}
#endif<|MERGE_RESOLUTION|>--- conflicted
+++ resolved
@@ -3516,12 +3516,6 @@
 		 * sequence.
 		 */
 		status = hub_port_status(hub, port1, &portstatus, &portchange);
-<<<<<<< HEAD
-
-		/* TRSMRCY = 10 msec */
-		usleep_range(10000, 10500);
-=======
->>>>>>> b9e29126
 	}
 
  SuspendCleared:
@@ -3538,7 +3532,7 @@
 		}
 
 		/* TRSMRCY = 10 msec */
-		msleep(10);
+		usleep_range(10000, 10500);
 	}
 
 	if (udev->persist_enabled)
