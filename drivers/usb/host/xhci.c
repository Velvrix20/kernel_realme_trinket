--- conflicted
+++ resolved
@@ -92,7 +92,7 @@
 }
 
 int xhci_handshake_check_state(struct xhci_hcd *xhci,
-		void __iomem *ptr, u32 mask, u32 done, int usec)
+		void __iomem *ptr, u32 mask, u32 done, u64 timeout_us)
 {
 	u32	result;
 
@@ -107,8 +107,8 @@
 		if (result == done)
 			return 0;
 		udelay(1);
-		usec--;
-	} while (usec > 0);
+		timeout_us--;
+	} while (timeout_us > 0);
 	return -ETIMEDOUT;
 }
 
@@ -235,12 +235,8 @@
 	if (xhci->quirks & XHCI_INTEL_HOST)
 		udelay(1000);
 
-<<<<<<< HEAD
 	ret = xhci_handshake_check_state(xhci, &xhci->op_regs->command,
-			CMD_RESET, 0, 10 * 1000 * 1000);
-=======
-	ret = xhci_handshake(&xhci->op_regs->command, CMD_RESET, 0, timeout_us);
->>>>>>> b9e29126
+			CMD_RESET, 0, timeout_us);
 	if (ret)
 		return ret;
 
