/*
 * gadget.c - DesignWare USB3 DRD Controller Gadget Framework Link
 *
 * Copyright (C) 2010-2011 Texas Instruments Incorporated - http://www.ti.com
 *
 * Authors: Felipe Balbi <balbi@ti.com>,
 *	    Sebastian Andrzej Siewior <bigeasy@linutronix.de>
 *
 * This program is free software: you can redistribute it and/or modify
 * it under the terms of the GNU General Public License version 2  of
 * the License as published by the Free Software Foundation.
 *
 * This program is distributed in the hope that it will be useful,
 * but WITHOUT ANY WARRANTY; without even the implied warranty of
 * MERCHANTABILITY or FITNESS FOR A PARTICULAR PURPOSE.  See the
 * GNU General Public License for more details.
 */

#include <linux/kernel.h>
#include <linux/delay.h>
#include <linux/slab.h>
#include <linux/spinlock.h>
#include <linux/platform_device.h>
#include <linux/pm_runtime.h>
#include <linux/interrupt.h>
#include <linux/io.h>
#include <linux/list.h>
#include <linux/dma-mapping.h>

#include <linux/usb/ch9.h>
#include <linux/usb/composite.h>
#include <linux/usb/gadget.h>

#include "debug.h"
#include "core.h"
#include "gadget.h"
#include "io.h"

static void dwc3_gadget_wakeup_interrupt(struct dwc3 *dwc, bool remote_wakeup);
static int dwc3_gadget_wakeup_int(struct dwc3 *dwc);
static int __dwc3_gadget_start(struct dwc3 *dwc);
static void dwc3_gadget_disconnect_interrupt(struct dwc3 *dwc);

/**
 * dwc3_gadget_set_test_mode - enables usb2 test modes
 * @dwc: pointer to our context structure
 * @mode: the mode to set (J, K SE0 NAK, Force Enable)
 *
 * Caller should take care of locking. This function will return 0 on
 * success or -EINVAL if wrong Test Selector is passed.
 */
int dwc3_gadget_set_test_mode(struct dwc3 *dwc, int mode)
{
	u32		reg;

	reg = dwc3_readl(dwc->regs, DWC3_DCTL);
	reg &= ~DWC3_DCTL_TSTCTRL_MASK;

	switch (mode) {
	case TEST_J:
	case TEST_K:
	case TEST_SE0_NAK:
	case TEST_PACKET:
	case TEST_FORCE_EN:
		reg |= mode << 1;
		break;
	default:
		return -EINVAL;
	}

	dwc3_writel(dwc->regs, DWC3_DCTL, reg);

	return 0;
}

/**
 * dwc3_gadget_get_link_state - gets current state of usb link
 * @dwc: pointer to our context structure
 *
 * Caller should take care of locking. This function will
 * return the link state on success (>= 0) or -ETIMEDOUT.
 */
int dwc3_gadget_get_link_state(struct dwc3 *dwc)
{
	u32		reg;

	reg = dwc3_readl(dwc->regs, DWC3_DSTS);

	return DWC3_DSTS_USBLNKST(reg);
}

/**
 * dwc3_gadget_set_link_state - sets usb link to a particular state
 * @dwc: pointer to our context structure
 * @state: the state to put link into
 *
 * Caller should take care of locking. This function will
 * return 0 on success or -ETIMEDOUT.
 */
int dwc3_gadget_set_link_state(struct dwc3 *dwc, enum dwc3_link_state state)
{
	int		retries = 10000;
	u32		reg;

	/*
	 * Wait until device controller is ready. Only applies to 1.94a and
	 * later RTL.
	 */
	if (dwc->revision >= DWC3_REVISION_194A) {
		while (--retries) {
			reg = dwc3_readl(dwc->regs, DWC3_DSTS);
			if (reg & DWC3_DSTS_DCNRD)
				udelay(5);
			else
				break;
		}

		if (retries <= 0)
			return -ETIMEDOUT;
	}

	reg = dwc3_readl(dwc->regs, DWC3_DCTL);
	reg &= ~DWC3_DCTL_ULSTCHNGREQ_MASK;

	/* set requested state */
	reg |= DWC3_DCTL_ULSTCHNGREQ(state);
	dwc3_writel(dwc->regs, DWC3_DCTL, reg);

	/*
	 * The following code is racy when called from dwc3_gadget_wakeup,
	 * and is not needed, at least on newer versions
	 */
	if (dwc->revision >= DWC3_REVISION_194A)
		return 0;

	/* wait for a change in DSTS */
	retries = 10000;
	while (--retries) {
		reg = dwc3_readl(dwc->regs, DWC3_DSTS);

		if (DWC3_DSTS_USBLNKST(reg) == state)
			return 0;

		udelay(5);
	}

	return -ETIMEDOUT;
}

/**
 * dwc3_ep_inc_trb - increment a trb index.
 * @index: Pointer to the TRB index to increment.
 *
 * The index should never point to the link TRB. After incrementing,
 * if it is point to the link TRB, wrap around to the beginning. The
 * link TRB is always at the last TRB entry.
 */
static void dwc3_ep_inc_trb(u8 *index)
{
	(*index)++;
	if (*index == (DWC3_TRB_NUM - 1))
		*index = 0;
}

/**
 * dwc3_ep_inc_enq - increment endpoint's enqueue pointer
 * @dep: The endpoint whose enqueue pointer we're incrementing
 */
void dwc3_ep_inc_enq(struct dwc3_ep *dep)
{
	dwc3_ep_inc_trb(&dep->trb_enqueue);
}

/**
 * dwc3_ep_inc_deq - increment endpoint's dequeue pointer
 * @dep: The endpoint whose enqueue pointer we're incrementing
 */
void dwc3_ep_inc_deq(struct dwc3_ep *dep)
{
	dwc3_ep_inc_trb(&dep->trb_dequeue);
}

/*
 * dwc3_gadget_resize_tx_fifos - reallocate fifo spaces for current use-case
 * @dwc: pointer to our context structure
 *
 * This function will a best effort FIFO allocation in order
 * to improve FIFO usage and throughput, while still allowing
 * us to enable as many endpoints as possible.
 *
 * Keep in mind that this operation will be highly dependent
 * on the configured size for RAM1 - which contains TxFifo -,
 * the amount of endpoints enabled on coreConsultant tool, and
 * the width of the Master Bus.
 *
 * In the ideal world, we would always be able to satisfy the
 * following equation:
 *
 * ((512 + 2 * MDWIDTH-Bytes) + (Number of IN Endpoints - 1) * \
 * (3 * (1024 + MDWIDTH-Bytes) + MDWIDTH-Bytes)) / MDWIDTH-Bytes
 *
 * Unfortunately, due to many variables that's not always the case.
 */
int dwc3_gadget_resize_tx_fifos(struct dwc3 *dwc, struct dwc3_ep *dep)
{
	int		fifo_size, mdwidth, max_packet = 1024;
	int		tmp, mult = 1, fifo_0_start;

	if (!dwc->needs_fifo_resize || !dwc->tx_fifo_size)
		return 0;

	/* resize IN endpoints excepts ep0 */
	if (!usb_endpoint_dir_in(dep->endpoint.desc) ||
			dep->endpoint.ep_num == 0)
		return 0;

	/* Don't resize already resized IN endpoint */
	if (dep->fifo_depth) {
		dev_dbg(dwc->dev, "%s fifo_depth:%d is already set\n",
				dep->endpoint.name, dep->fifo_depth);
		return 0;
	}

	mdwidth = DWC3_MDWIDTH(dwc->hwparams.hwparams0);
	/* MDWIDTH is represented in bits, we need it in bytes */
	mdwidth >>= 3;

	if (((dep->endpoint.maxburst > 1) &&
			usb_endpoint_xfer_bulk(dep->endpoint.desc))
			|| usb_endpoint_xfer_isoc(dep->endpoint.desc))
		mult = 3;

	if ((dep->endpoint.maxburst > 6) &&
			usb_endpoint_xfer_bulk(dep->endpoint.desc)
			&& dwc3_is_usb31(dwc))
		mult = 6;

	if ((dep->endpoint.maxburst > 6) &&
			usb_endpoint_xfer_isoc(dep->endpoint.desc))
		mult = 6;

	tmp = ((max_packet + mdwidth) * mult) + mdwidth;
	fifo_size = DIV_ROUND_UP(tmp, mdwidth);
	dep->fifo_depth = fifo_size;

	/* Check if TXFIFOs start at non-zero addr */
	tmp = dwc3_readl(dwc->regs, DWC3_GTXFIFOSIZ(0));
	fifo_0_start = DWC3_GTXFIFOSIZ_TXFSTADDR(tmp);

	fifo_size |= (fifo_0_start + (dwc->last_fifo_depth << 16));
	if (dwc3_is_usb31(dwc))
		dwc->last_fifo_depth += DWC31_GTXFIFOSIZ_TXFDEF(fifo_size);
	else
		dwc->last_fifo_depth += DWC3_GTXFIFOSIZ_TXFDEF(fifo_size);

	dev_dbg(dwc->dev, "%s ep_num:%d last_fifo_depth:%04x fifo_depth:%d\n",
		dep->endpoint.name, dep->endpoint.ep_num, dwc->last_fifo_depth,
		dep->fifo_depth);

	dbg_event(0xFF, "resize_fifo", dep->number);
	dbg_event(0xFF, "fifo_depth", dep->fifo_depth);
	/* Check fifo size allocation doesn't exceed available RAM size. */
	if ((dwc->last_fifo_depth * mdwidth) >= dwc->tx_fifo_size) {
		dev_err(dwc->dev, "Fifosize(%d) > RAM size(%d) %s depth:%d\n",
			(dwc->last_fifo_depth * mdwidth), dwc->tx_fifo_size,
			dep->endpoint.name, fifo_size);
		if (dwc3_is_usb31(dwc))
			fifo_size = DWC31_GTXFIFOSIZ_TXFDEF(fifo_size);
		else
			fifo_size = DWC3_GTXFIFOSIZ_TXFDEF(fifo_size);
		dwc->last_fifo_depth -= fifo_size;
		dep->fifo_depth = 0;
		WARN_ON(1);
		return -ENOMEM;
	}

	if ((dwc->revision == DWC3_USB31_REVISION_170A) &&
		(dwc->versiontype == DWC3_USB31_VER_TYPE_EA06) &&
		usb_endpoint_xfer_isoc(dep->endpoint.desc))
		fifo_size |= DWC31_GTXFIFOSIZ_TXFRAMNUM;

	dwc3_writel(dwc->regs, DWC3_GTXFIFOSIZ(dep->endpoint.ep_num),
							fifo_size);
	return 0;
}

void dwc3_gadget_del_and_unmap_request(struct dwc3_ep *dep,
		struct dwc3_request *req, int status)
{
	struct dwc3			*dwc = dep->dwc;

	req->started = false;
	list_del(&req->list);
	req->remaining = 0;
	req->unaligned = false;
	req->zero = false;

	if (req->request.status == -EINPROGRESS)
		req->request.status = status;

	if (req->trb) {
		dbg_ep_unmap(dep->number, req);
		usb_gadget_unmap_request_by_dev(dwc->sysdev,
				&req->request, req->direction);
	}

	req->trb = NULL;
	trace_dwc3_gadget_giveback(req);
}

/**
 * dwc3_gadget_giveback - call struct usb_request's ->complete callback
 * @dep: The endpoint to whom the request belongs to
 * @req: The request we're giving back
 * @status: completion code for the request
 *
 * Must be called with controller's lock held and interrupts disabled. This
 * function will unmap @req and call its ->complete() callback to notify upper
 * layers that it has completed.
 */
void dwc3_gadget_giveback(struct dwc3_ep *dep, struct dwc3_request *req,
		int status)
{
	struct dwc3			*dwc = dep->dwc;

	dwc3_gadget_del_and_unmap_request(dep, req, status);

	if (usb_endpoint_xfer_isoc(dep->endpoint.desc)) {
		if (list_empty(&dep->started_list)) {
			dep->flags |= DWC3_EP_PENDING_REQUEST;
			dbg_event(dep->number, "STARTEDLISTEMPTY", 0);
		}

		dbg_log_string("%s(%d): Give back req %pK len(%d) actual(%d))",
			dep->name, dep->number, &req->request,
			req->request.length, req->request.actual);
	}

	spin_unlock(&dwc->lock);
	usb_gadget_giveback_request(&dep->endpoint, &req->request);
	spin_lock(&dwc->lock);
}

/**
 * dwc3_send_gadget_generic_command - issue a generic command for the controller
 * @dwc: pointer to the controller context
 * @cmd: the command to be issued
 * @param: command parameter
 *
 * Caller should take care of locking. Issue @cmd with a given @param to @dwc
 * and wait for its completion.
 */
int dwc3_send_gadget_generic_command(struct dwc3 *dwc, unsigned cmd, u32 param)
{
	u32		timeout = 500;
	int		status = 0;
	int		ret = 0;
	u32		reg;

	dwc3_writel(dwc->regs, DWC3_DGCMDPAR, param);
	dwc3_writel(dwc->regs, DWC3_DGCMD, cmd | DWC3_DGCMD_CMDACT);

	do {
		reg = dwc3_readl(dwc->regs, DWC3_DGCMD);
		if (!(reg & DWC3_DGCMD_CMDACT)) {
			status = DWC3_DGCMD_STATUS(reg);
			if (status)
				ret = -EINVAL;
			break;
		}
	} while (--timeout);

	if (!timeout) {
		ret = -ETIMEDOUT;
		status = -ETIMEDOUT;
	}

	trace_dwc3_gadget_generic_cmd(cmd, param, status);

	return ret;
}

/**
 * dwc3_send_gadget_ep_cmd - issue an endpoint command
 * @dep: the endpoint to which the command is going to be issued
 * @cmd: the command to be issued
 * @params: parameters to the command
 *
 * Caller should handle locking. This function will issue @cmd with given
 * @params to @dep and wait for its completion.
 */
int dwc3_send_gadget_ep_cmd(struct dwc3_ep *dep, unsigned cmd,
		struct dwc3_gadget_ep_cmd_params *params)
{
	const struct usb_endpoint_descriptor *desc = dep->endpoint.desc;
	struct dwc3		*dwc = dep->dwc;
	u32			timeout = 5000;
	u32			saved_config = 0;
	u32			reg;

	int			cmd_status = 0;
	int			ret = -EINVAL;

	/*
	 * When operating in USB 2.0 speeds (HS/FS), if GUSB2PHYCFG.ENBLSLPM or
	 * GUSB2PHYCFG.SUSPHY is set, it must be cleared before issuing an
	 * endpoint command.
	 *
	 * Save and clear both GUSB2PHYCFG.ENBLSLPM and GUSB2PHYCFG.SUSPHY
	 * settings. Restore them after the command is completed.
	 *
	 * DWC_usb3 3.30a and DWC_usb31 1.90a programming guide section 3.2.2
	 */
	if (dwc->gadget.speed <= USB_SPEED_HIGH) {
		reg = dwc3_readl(dwc->regs, DWC3_GUSB2PHYCFG(0));
		if (unlikely(reg & DWC3_GUSB2PHYCFG_SUSPHY)) {
			saved_config |= DWC3_GUSB2PHYCFG_SUSPHY;
			reg &= ~DWC3_GUSB2PHYCFG_SUSPHY;
		}

		if (reg & DWC3_GUSB2PHYCFG_ENBLSLPM) {
			saved_config |= DWC3_GUSB2PHYCFG_ENBLSLPM;
			reg &= ~DWC3_GUSB2PHYCFG_ENBLSLPM;
		}

		if (saved_config)
			dwc3_writel(dwc->regs, DWC3_GUSB2PHYCFG(0), reg);
	}

	dwc3_writel(dep->regs, DWC3_DEPCMDPAR0, params->param0);
	dwc3_writel(dep->regs, DWC3_DEPCMDPAR1, params->param1);
	dwc3_writel(dep->regs, DWC3_DEPCMDPAR2, params->param2);

	/*
	 * Synopsys Databook 2.60a states in section 6.3.2.5.6 of that if we're
	 * not relying on XferNotReady, we can make use of a special "No
	 * Response Update Transfer" command where we should clear both CmdAct
	 * and CmdIOC bits.
	 *
	 * With this, we don't need to wait for command completion and can
	 * straight away issue further commands to the endpoint.
	 *
	 * NOTICE: We're making an assumption that control endpoints will never
	 * make use of Update Transfer command. This is a safe assumption
	 * because we can never have more than one request at a time with
	 * Control Endpoints. If anybody changes that assumption, this chunk
	 * needs to be updated accordingly.
	 */
	if (DWC3_DEPCMD_CMD(cmd) == DWC3_DEPCMD_UPDATETRANSFER &&
			!usb_endpoint_xfer_isoc(desc))
		cmd &= ~(DWC3_DEPCMD_CMDIOC | DWC3_DEPCMD_CMDACT);
	else
		cmd |= DWC3_DEPCMD_CMDACT;

	dwc3_writel(dep->regs, DWC3_DEPCMD, cmd);
	do {
		reg = dwc3_readl(dep->regs, DWC3_DEPCMD);
		if (!(reg & DWC3_DEPCMD_CMDACT)) {
			cmd_status = DWC3_DEPCMD_STATUS(reg);

			switch (cmd_status) {
			case 0:
				ret = 0;
				break;
			case DEPEVT_TRANSFER_NO_RESOURCE:
				ret = -EINVAL;
				break;
			case DEPEVT_TRANSFER_BUS_EXPIRY:
				/*
				 * SW issues START TRANSFER command to
				 * isochronous ep with future frame interval. If
				 * future interval time has already passed when
				 * core receives the command, it will respond
				 * with an error status of 'Bus Expiry'.
				 *
				 * Instead of always returning -EINVAL, let's
				 * give a hint to the gadget driver that this is
				 * the case by returning -EAGAIN.
				 */
				ret = -EAGAIN;
				break;
			default:
				dev_WARN(dwc->dev, "UNKNOWN cmd status\n");
			}

			break;
		}
	} while (--timeout);

	if (timeout == 0) {
		ret = -ETIMEDOUT;
		dev_err(dwc->dev, "%s command timeout for %s\n",
			dwc3_gadget_ep_cmd_string(cmd), dep->name);
		if (DWC3_DEPCMD_CMD(cmd) != DWC3_DEPCMD_ENDTRANSFER) {
			dwc->ep_cmd_timeout_cnt++;
			dwc3_notify_event(dwc,
				DWC3_CONTROLLER_RESTART_USB_SESSION, 0);
		}
		cmd_status = -ETIMEDOUT;
	}

	trace_dwc3_gadget_ep_cmd(dep, cmd, params, cmd_status);

	if (ret == 0) {
		switch (DWC3_DEPCMD_CMD(cmd)) {
		case DWC3_DEPCMD_STARTTRANSFER:
			dep->flags |= DWC3_EP_TRANSFER_STARTED;
			break;
		case DWC3_DEPCMD_ENDTRANSFER:
			dep->flags &= ~DWC3_EP_TRANSFER_STARTED;
			break;
		default:
			/* nothing */
			break;
		}
	}

	if (saved_config) {
		reg = dwc3_readl(dwc->regs, DWC3_GUSB2PHYCFG(0));
		reg |= saved_config;
		dwc3_writel(dwc->regs, DWC3_GUSB2PHYCFG(0), reg);
	}

	return ret;
}

static int dwc3_send_clear_stall_ep_cmd(struct dwc3_ep *dep)
{
	struct dwc3 *dwc = dep->dwc;
	struct dwc3_gadget_ep_cmd_params params;
	u32 cmd = DWC3_DEPCMD_CLEARSTALL;

	/*
	 * As of core revision 2.60a the recommended programming model
	 * is to set the ClearPendIN bit when issuing a Clear Stall EP
	 * command for IN endpoints. This is to prevent an issue where
	 * some (non-compliant) hosts may not send ACK TPs for pending
	 * IN transfers due to a mishandled error condition. Synopsys
	 * STAR 9000614252.
	 */
	if (dep->direction && (dwc->revision >= DWC3_REVISION_260A) &&
	    (dwc->gadget.speed >= USB_SPEED_SUPER))
		cmd |= DWC3_DEPCMD_CLEARPENDIN;

	memset(&params, 0, sizeof(params));

	return dwc3_send_gadget_ep_cmd(dep, cmd, &params);
}

static int dwc3_alloc_trb_pool(struct dwc3_ep *dep)
{
	struct dwc3		*dwc = dep->dwc;
	u32			num_trbs = DWC3_TRB_NUM;

	if (dep->trb_pool)
		return 0;

	dep->trb_pool = dma_zalloc_coherent(dwc->sysdev,
			sizeof(struct dwc3_trb) * num_trbs,
			&dep->trb_pool_dma, GFP_KERNEL);
	if (!dep->trb_pool) {
		dev_err(dep->dwc->dev, "failed to allocate trb pool for %s\n",
				dep->name);
		return -ENOMEM;
	}
	dep->num_trbs = num_trbs;

	return 0;
}

static void dwc3_free_trb_pool(struct dwc3_ep *dep)
{
	struct dwc3		*dwc = dep->dwc;

	/* Freeing of GSI EP TRBs are handled by GSI EP ops. */
	if (dep->endpoint.ep_type == EP_TYPE_GSI)
		return;

	/*
	 * Clean up ep ring to avoid getting xferInProgress due to stale trbs
	 * with HWO bit set from previous composition when update transfer cmd
	 * is issued.
	 */
	if (dep->number > 1 && dep->trb_pool && dep->trb_pool_dma) {
		memset(&dep->trb_pool[0], 0,
			sizeof(struct dwc3_trb) * dep->num_trbs);
		dbg_event(dep->number, "Clr_TRB", 0);
		dev_dbg(dwc->dev, "Clr_TRB ring of %s\n", dep->name);

		dma_free_coherent(dwc->sysdev,
				sizeof(struct dwc3_trb) * DWC3_TRB_NUM,
				dep->trb_pool, dep->trb_pool_dma);
		dep->trb_pool = NULL;
		dep->trb_pool_dma = 0;
	}
}

static int dwc3_gadget_set_xfer_resource(struct dwc3 *dwc, struct dwc3_ep *dep);

/**
 * dwc3_gadget_start_config - configure ep resources
 * @dwc: pointer to our controller context structure
 * @dep: endpoint that is being enabled
 *
 * Issue a %DWC3_DEPCMD_DEPSTARTCFG command to @dep. After the command's
 * completion, it will set Transfer Resource for all available endpoints.
 *
 * The assignment of transfer resources cannot perfectly follow the data book
 * due to the fact that the controller driver does not have all knowledge of the
 * configuration in advance. It is given this information piecemeal by the
 * composite gadget framework after every SET_CONFIGURATION and
 * SET_INTERFACE. Trying to follow the databook programming model in this
 * scenario can cause errors. For two reasons:
 *
 * 1) The databook says to do %DWC3_DEPCMD_DEPSTARTCFG for every
 * %USB_REQ_SET_CONFIGURATION and %USB_REQ_SET_INTERFACE (8.1.5). This is
 * incorrect in the scenario of multiple interfaces.
 *
 * 2) The databook does not mention doing more %DWC3_DEPCMD_DEPXFERCFG for new
 * endpoint on alt setting (8.1.6).
 *
 * The following simplified method is used instead:
 *
 * All hardware endpoints can be assigned a transfer resource and this setting
 * will stay persistent until either a core reset or hibernation. So whenever we
 * do a %DWC3_DEPCMD_DEPSTARTCFG(0) we can go ahead and do
 * %DWC3_DEPCMD_DEPXFERCFG for every hardware endpoint as well. We are
 * guaranteed that there are as many transfer resources as endpoints.
 *
 * This function is called for each endpoint when it is being enabled but is
 * triggered only when called for EP0-out, which always happens first, and which
 * should only happen in one of the above conditions.
 */
static int dwc3_gadget_start_config(struct dwc3 *dwc, struct dwc3_ep *dep)
{
	struct dwc3_gadget_ep_cmd_params params;
	u32			cmd;
	int			i;
	int			ret;

	if (dep->number)
		return 0;

	memset(&params, 0x00, sizeof(params));
	cmd = DWC3_DEPCMD_DEPSTARTCFG;

	ret = dwc3_send_gadget_ep_cmd(dep, cmd, &params);
	if (ret)
		return ret;

	for (i = 0; i < DWC3_ENDPOINTS_NUM; i++) {
		struct dwc3_ep *dep = dwc->eps[i];

		if (!dep)
			continue;

		ret = dwc3_gadget_set_xfer_resource(dwc, dep);
		if (ret)
			return ret;
	}

	return 0;
}

static int dwc3_gadget_set_ep_config(struct dwc3 *dwc, struct dwc3_ep *dep,
		bool modify, bool restore)
{
	const struct usb_ss_ep_comp_descriptor *comp_desc;
	const struct usb_endpoint_descriptor *desc;
	struct dwc3_gadget_ep_cmd_params params;

	if (dev_WARN_ONCE(dwc->dev, modify && restore,
					"Can't modify and restore\n"))
		return -EINVAL;

	comp_desc = dep->endpoint.comp_desc;
	desc = dep->endpoint.desc;

	memset(&params, 0x00, sizeof(params));

	params.param0 = DWC3_DEPCFG_EP_TYPE(usb_endpoint_type(desc))
		| DWC3_DEPCFG_MAX_PACKET_SIZE(usb_endpoint_maxp(desc));

	/* Burst size is only needed in SuperSpeed mode */
	if (dwc->gadget.speed >= USB_SPEED_SUPER) {
		u32 burst = dep->endpoint.maxburst;
		params.param0 |= DWC3_DEPCFG_BURST_SIZE(burst - 1);
	}

	if (modify) {
		params.param0 |= DWC3_DEPCFG_ACTION_MODIFY;
	} else if (restore) {
		params.param0 |= DWC3_DEPCFG_ACTION_RESTORE;
		params.param2 |= dep->saved_state;
	} else {
		params.param0 |= DWC3_DEPCFG_ACTION_INIT;
	}

	if (usb_endpoint_xfer_control(desc))
		params.param1 = DWC3_DEPCFG_XFER_COMPLETE_EN;

	if (dep->number <= 1 || usb_endpoint_xfer_isoc(desc))
		params.param1 |= DWC3_DEPCFG_XFER_NOT_READY_EN;

	if (usb_ss_max_streams(comp_desc) && usb_endpoint_xfer_bulk(desc)) {
		params.param1 |= DWC3_DEPCFG_STREAM_CAPABLE
			| DWC3_DEPCFG_STREAM_EVENT_EN;
		dep->stream_capable = true;
	}

	if (!usb_endpoint_xfer_control(desc))
		params.param1 |= DWC3_DEPCFG_XFER_IN_PROGRESS_EN;

	/*
	 * We are doing 1:1 mapping for endpoints, meaning
	 * Physical Endpoints 2 maps to Logical Endpoint 2 and
	 * so on. We consider the direction bit as part of the physical
	 * endpoint number. So USB endpoint 0x81 is 0x03.
	 */
	params.param1 |= DWC3_DEPCFG_EP_NUMBER(dep->number);

	/*
	 * We must use the lower 16 TX FIFOs even though
	 * HW might have more
	 */
	if (dep->direction)
		params.param0 |= DWC3_DEPCFG_FIFO_NUMBER(dep->number >> 1);

	if (desc->bInterval) {
		u8 bInterval_m1;

		/*
		 * Valid range for DEPCFG.bInterval_m1 is from 0 to 13, and it
		 * must be set to 0 when the controller operates in full-speed.
		 */
		bInterval_m1 = min_t(u8, desc->bInterval - 1, 13);
		if (dwc->gadget.speed == USB_SPEED_FULL)
			bInterval_m1 = 0;

		if (usb_endpoint_type(desc) == USB_ENDPOINT_XFER_INT &&
		    dwc->gadget.speed == USB_SPEED_FULL)
			dep->interval = desc->bInterval;
		else
			dep->interval = 1 << (desc->bInterval - 1);

		params.param1 |= DWC3_DEPCFG_BINTERVAL_M1(bInterval_m1);
	}

	return dwc3_send_gadget_ep_cmd(dep, DWC3_DEPCMD_SETEPCONFIG, &params);
}

static int dwc3_gadget_set_xfer_resource(struct dwc3 *dwc, struct dwc3_ep *dep)
{
	struct dwc3_gadget_ep_cmd_params params;

	memset(&params, 0x00, sizeof(params));

	params.param0 = DWC3_DEPXFERCFG_NUM_XFER_RES(1);

	return dwc3_send_gadget_ep_cmd(dep, DWC3_DEPCMD_SETTRANSFRESOURCE,
			&params);
}

/**
 * __dwc3_gadget_ep_enable - initializes a hw endpoint
 * @dep: endpoint to be initialized
 * @modify: if true, modify existing endpoint configuration
 * @restore: if true, restore endpoint configuration from scratch buffer
 *
 * Caller should take care of locking. Execute all necessary commands to
 * initialize a HW endpoint so it can be used by a gadget driver.
 */
static int __dwc3_gadget_ep_enable(struct dwc3_ep *dep,
		bool modify, bool restore)
{
	const struct usb_endpoint_descriptor *desc = dep->endpoint.desc;
	struct dwc3		*dwc = dep->dwc;

	u32			reg;
	int			ret;

	if (!(dep->flags & DWC3_EP_ENABLED)) {
		ret = dwc3_gadget_resize_tx_fifos(dwc, dep);
		if (ret)
			return ret;

		ret = dwc3_gadget_start_config(dwc, dep);
		if (ret) {
			dev_err(dwc->dev, "start_config() failed for %s\n",
								dep->name);
			return ret;
		}
	}

	ret = dwc3_gadget_set_ep_config(dwc, dep, modify, restore);
	if (ret) {
		dev_err(dwc->dev, "set_ep_config() failed for %s\n", dep->name);
		return ret;
	}

	if (!(dep->flags & DWC3_EP_ENABLED)) {
		struct dwc3_trb	*trb_st_hw;
		struct dwc3_trb	*trb_link;

		dep->type = usb_endpoint_type(desc);
		dep->flags |= DWC3_EP_ENABLED;
		dep->flags &= ~DWC3_EP_END_TRANSFER_PENDING;

		reg = dwc3_readl(dwc->regs, DWC3_DALEPENA);
		reg |= DWC3_DALEPENA_EP(dep->number);
		dwc3_writel(dwc->regs, DWC3_DALEPENA, reg);

		init_waitqueue_head(&dep->wait_end_transfer);

		dep->trb_dequeue = 0;
		dep->trb_enqueue = 0;

		if (usb_endpoint_xfer_control(desc))
			goto out;

		/* Initialize the TRB ring */
		memset(dep->trb_pool, 0,
		       sizeof(struct dwc3_trb) * DWC3_TRB_NUM);

		/* Link TRB. The HWO bit is never reset */
		trb_st_hw = &dep->trb_pool[0];

		trb_link = &dep->trb_pool[DWC3_TRB_NUM - 1];
		trb_link->bpl = lower_32_bits(dwc3_trb_dma_offset(dep, trb_st_hw));
		trb_link->bph = upper_32_bits(dwc3_trb_dma_offset(dep, trb_st_hw));
		trb_link->ctrl |= DWC3_TRBCTL_LINK_TRB;
		trb_link->ctrl |= DWC3_TRB_CTRL_HWO;
	}

	/*
	 * Issue StartTransfer here with no-op TRB so we can always rely on No
	 * Response Update Transfer command.
	 */
	if (usb_endpoint_xfer_bulk(desc) && !dep->endpoint.endless) {
		struct dwc3_gadget_ep_cmd_params params;
		struct dwc3_trb	*trb;
		dma_addr_t trb_dma;
		u32 cmd;

		memset(&params, 0, sizeof(params));
		trb = &dep->trb_pool[0];
		trb_dma = dwc3_trb_dma_offset(dep, trb);

		params.param0 = upper_32_bits(trb_dma);
		params.param1 = lower_32_bits(trb_dma);

		cmd = DWC3_DEPCMD_STARTTRANSFER;

		ret = dwc3_send_gadget_ep_cmd(dep, cmd, &params);
		if (ret < 0)
			return ret;

		dep->flags |= DWC3_EP_BUSY;

		dep->resource_index = dwc3_gadget_ep_get_transfer_index(dep);
		WARN_ON_ONCE(!dep->resource_index);
	}


out:
	trace_dwc3_gadget_ep_enable(dep);

	return 0;
}

static void dwc3_remove_requests(struct dwc3 *dwc, struct dwc3_ep *dep)
{
	struct dwc3_request		*req;
	int ret;

	dbg_log_string("START for %s(%d)", dep->name, dep->number);
	ret = dwc3_stop_active_transfer(dwc, dep->number, true);
	if (ret)
		return;

	if (dep->number == 1 && dwc->ep0state != EP0_SETUP_PHASE) {
		unsigned int dir;

		dbg_log_string("CTRLPEND(%d)", dwc->ep0state);
		dir = !!dwc->ep0_expect_in;
		if (dwc->ep0state == EP0_DATA_PHASE)
			dwc3_ep0_end_control_data(dwc, dwc->eps[dir]);
		else
			dwc3_ep0_end_control_data(dwc, dwc->eps[!dir]);

		dwc->eps[0]->trb_enqueue = 0;
		dwc->eps[1]->trb_enqueue = 0;
	}

	/* - giveback all requests to gadget driver */
	while (!list_empty(&dep->started_list)) {
		req = next_request(&dep->started_list);
		if (req)
			dwc3_gadget_giveback(dep, req, -ESHUTDOWN);
	}

	while (!list_empty(&dep->pending_list)) {
		req = next_request(&dep->pending_list);
		if (req)
			dwc3_gadget_giveback(dep, req, -ESHUTDOWN);
	}

	dbg_log_string("DONE for %s(%d)", dep->name, dep->number);
}

static void dwc3_stop_active_transfers(struct dwc3 *dwc)
{
	u32 epnum;

	dbg_log_string("START");
	for (epnum = 2; epnum < DWC3_ENDPOINTS_NUM; epnum++) {
		struct dwc3_ep *dep;

		dep = dwc->eps[epnum];
		if (!dep)
			continue;

		if (!(dep->flags & DWC3_EP_ENABLED))
			continue;

		dwc3_remove_requests(dwc, dep);
	}
	dwc3_notify_event(dwc, DWC3_CONTROLLER_NOTIFY_CLEAR_DB, 0);
	dbg_log_string("DONE");
}

/**
 * __dwc3_gadget_ep_disable - disables a hw endpoint
 * @dep: the endpoint to disable
 *
 * This function undoes what __dwc3_gadget_ep_enable did and also removes
 * requests which are currently being processed by the hardware and those which
 * are not yet scheduled.
 *
 * Caller should take care of locking.
 */
static int __dwc3_gadget_ep_disable(struct dwc3_ep *dep)
{
	struct dwc3		*dwc = dep->dwc;
	u32			reg;

	trace_dwc3_gadget_ep_disable(dep);

	if (dep->endpoint.ep_type == EP_TYPE_NORMAL)
		dwc3_remove_requests(dwc, dep);
	else if (dep->endpoint.ep_type == EP_TYPE_GSI)
		dwc3_stop_active_transfer(dwc, dep->number, true);

	/* make sure HW endpoint isn't stalled */
	if (dep->flags & DWC3_EP_STALL)
		__dwc3_gadget_ep_set_halt(dep, 0, false);

	reg = dwc3_readl(dwc->regs, DWC3_DALEPENA);
	reg &= ~DWC3_DALEPENA_EP(dep->number);
	dwc3_writel(dwc->regs, DWC3_DALEPENA, reg);

	dep->stream_capable = false;
	dep->type = 0;
	dep->flags &= DWC3_EP_END_TRANSFER_PENDING;

	/* Clear out the ep descriptors for non-ep0 */
	if (dep->number > 1) {
		dep->endpoint.comp_desc = NULL;
		dep->endpoint.desc = NULL;
	}

	return 0;
}

/* -------------------------------------------------------------------------- */

static int dwc3_gadget_ep0_enable(struct usb_ep *ep,
		const struct usb_endpoint_descriptor *desc)
{
	return -EINVAL;
}

static int dwc3_gadget_ep0_disable(struct usb_ep *ep)
{
	return -EINVAL;
}

/* -------------------------------------------------------------------------- */

static int dwc3_gadget_ep_enable(struct usb_ep *ep,
		const struct usb_endpoint_descriptor *desc)
{
	struct dwc3_ep			*dep;
	struct dwc3			*dwc;
	unsigned long			flags;
	int				ret;

	if (!ep || !desc || desc->bDescriptorType != USB_DT_ENDPOINT) {
		pr_debug("dwc3: invalid parameters\n");
		return -EINVAL;
	}

	if (!desc->wMaxPacketSize) {
		pr_debug("dwc3: missing wMaxPacketSize\n");
		return -EINVAL;
	}

	dep = to_dwc3_ep(ep);
	dwc = dep->dwc;

	if (dev_WARN_ONCE(dwc->dev, dep->flags & DWC3_EP_ENABLED,
					"%s is already enabled\n",
					dep->name))
		return 0;

	spin_lock_irqsave(&dwc->lock, flags);
	ret = __dwc3_gadget_ep_enable(dep, false, false);
	dbg_event(dep->number, "ENABLE", ret);
	spin_unlock_irqrestore(&dwc->lock, flags);

	return ret;
}

static int dwc3_gadget_ep_disable(struct usb_ep *ep)
{
	struct dwc3_ep			*dep;
	struct dwc3			*dwc;
	unsigned long			flags;
	int				ret;

	if (!ep) {
		pr_debug("dwc3: invalid parameters\n");
		return -EINVAL;
	}

	dep = to_dwc3_ep(ep);
	dwc = dep->dwc;

	if (dev_WARN_ONCE(dwc->dev, !(dep->flags & DWC3_EP_ENABLED),
					"%s is already disabled\n",
					dep->name))
		return 0;

	spin_lock_irqsave(&dwc->lock, flags);
	ret = __dwc3_gadget_ep_disable(dep);
	dbg_event(dep->number, "DISABLE", ret);
	dbg_event(dep->number, "DISABLEFAILPKT", dep->failedpkt_counter);
	dep->failedpkt_counter = 0;
	spin_unlock_irqrestore(&dwc->lock, flags);

	return ret;
}

static struct usb_request *dwc3_gadget_ep_alloc_request(struct usb_ep *ep,
	gfp_t gfp_flags)
{
	struct dwc3_request		*req;
	struct dwc3_ep			*dep = to_dwc3_ep(ep);

	req = kzalloc(sizeof(*req), gfp_flags);
	if (!req)
		return NULL;

	req->epnum	= dep->number;
	req->dep	= dep;

	dep->allocated_requests++;

	trace_dwc3_alloc_request(req);

	return &req->request;
}

static void dwc3_gadget_ep_free_request(struct usb_ep *ep,
		struct usb_request *request)
{
	struct dwc3_request		*req = to_dwc3_request(request);
	struct dwc3_ep			*dep = to_dwc3_ep(ep);

	dep->allocated_requests--;
	trace_dwc3_free_request(req);
	kfree(req);
}

static u32 dwc3_calc_trbs_left(struct dwc3_ep *dep);

static void __dwc3_prepare_one_trb(struct dwc3_ep *dep, struct dwc3_trb *trb,
		dma_addr_t dma, unsigned length, unsigned chain, unsigned node,
		unsigned stream_id, unsigned short_not_ok, unsigned no_interrupt)
{
	struct dwc3		*dwc = dep->dwc;
	struct usb_gadget	*gadget = &dwc->gadget;
	enum usb_device_speed	speed = gadget->speed;

	trb->size = DWC3_TRB_SIZE_LENGTH(length);
	trb->bpl = lower_32_bits(dma);
	trb->bph = upper_32_bits(dma);

	switch (usb_endpoint_type(dep->endpoint.desc)) {
	case USB_ENDPOINT_XFER_CONTROL:
		trb->ctrl = DWC3_TRBCTL_CONTROL_SETUP;
		break;

	case USB_ENDPOINT_XFER_ISOC:
		if (!node) {
			trb->ctrl = DWC3_TRBCTL_ISOCHRONOUS_FIRST;

			/*
			 * USB Specification 2.0 Section 5.9.2 states that: "If
			 * there is only a single transaction in the microframe,
			 * only a DATA0 data packet PID is used.  If there are
			 * two transactions per microframe, DATA1 is used for
			 * the first transaction data packet and DATA0 is used
			 * for the second transaction data packet.  If there are
			 * three transactions per microframe, DATA2 is used for
			 * the first transaction data packet, DATA1 is used for
			 * the second, and DATA0 is used for the third."
			 *
			 * IOW, we should satisfy the following cases:
			 *
			 * 1) length <= maxpacket
			 *	- DATA0
			 *
			 * 2) maxpacket < length <= (2 * maxpacket)
			 *	- DATA1, DATA0
			 *
			 * 3) (2 * maxpacket) < length <= (3 * maxpacket)
			 *	- DATA2, DATA1, DATA0
			 */
			if (speed == USB_SPEED_HIGH) {
				struct usb_ep *ep = &dep->endpoint;
				unsigned int mult = 2;
				unsigned int maxp = usb_endpoint_maxp(ep->desc);

				if (length <= (2 * maxp))
					mult--;

				if (length <= maxp)
					mult--;

				trb->size |= DWC3_TRB_SIZE_PCM1(mult);
			}
		} else {
			trb->ctrl = DWC3_TRBCTL_ISOCHRONOUS;
		}

		if (!no_interrupt && !chain)
			trb->ctrl |= DWC3_TRB_CTRL_ISP_IMI;
		break;

	case USB_ENDPOINT_XFER_BULK:
	case USB_ENDPOINT_XFER_INT:
		trb->ctrl = DWC3_TRBCTL_NORMAL;
		break;
	default:
		/*
		 * This is only possible with faulty memory because we
		 * checked it already :)
		 */
		dev_WARN(dwc->dev, "Unknown endpoint type %d\n",
				usb_endpoint_type(dep->endpoint.desc));
	}

	/*
	 * Enable Continue on Short Packet
	 * when endpoint is not a stream capable
	 */
	if (usb_endpoint_dir_out(dep->endpoint.desc)) {
		if (!dep->stream_capable)
			trb->ctrl |= DWC3_TRB_CTRL_CSP;

		if (short_not_ok)
			trb->ctrl |= DWC3_TRB_CTRL_ISP_IMI;
	}

	if ((!no_interrupt && !chain) ||
			(dwc3_calc_trbs_left(dep) == 1))
		trb->ctrl |= DWC3_TRB_CTRL_IOC;

	if (chain)
		trb->ctrl |= DWC3_TRB_CTRL_CHN;

	if (usb_endpoint_xfer_bulk(dep->endpoint.desc) && dep->stream_capable)
		trb->ctrl |= DWC3_TRB_CTRL_SID_SOFN(stream_id);

	/*
	 * As per data book 4.2.3.2TRB Control Bit Rules section
	 *
	 * The controller autonomously checks the HWO field of a TRB to determine if the
	 * entire TRB is valid. Therefore, software must ensure that the rest of the TRB
	 * is valid before setting the HWO field to '1'. In most systems, this means that
	 * software must update the fourth DWORD of a TRB last.
	 *
	 * However there is a possibility of CPU re-ordering here which can cause
	 * controller to observe the HWO bit set prematurely.
	 * Add a write memory barrier to prevent CPU re-ordering.
	 */
	wmb();
	trb->ctrl |= DWC3_TRB_CTRL_HWO;

	dwc3_ep_inc_enq(dep);

	trace_dwc3_prepare_trb(dep, trb);
}

/**
 * dwc3_prepare_one_trb - setup one TRB from one request
 * @dep: endpoint for which this request is prepared
 * @req: dwc3_request pointer
 * @chain: should this TRB be chained to the next?
 * @node: only for isochronous endpoints. First TRB needs different type.
 */
static void dwc3_prepare_one_trb(struct dwc3_ep *dep,
		struct dwc3_request *req, unsigned chain, unsigned node)
{
	struct dwc3_trb		*trb;
	unsigned		length = req->request.length;
	unsigned		stream_id = req->request.stream_id;
	unsigned		short_not_ok = req->request.short_not_ok;
	unsigned		no_interrupt = req->request.no_interrupt;
	dma_addr_t		dma = req->request.dma;

	trb = &dep->trb_pool[dep->trb_enqueue];

	if (!req->trb) {
		dwc3_gadget_move_started_request(req);
		req->trb = trb;
		req->trb_dma = dwc3_trb_dma_offset(dep, trb);
		dep->queued_requests++;
	}

	__dwc3_prepare_one_trb(dep, trb, dma, length, chain, node,
			stream_id, short_not_ok, no_interrupt);
}

/**
 * dwc3_ep_prev_trb - returns the previous TRB in the ring
 * @dep: The endpoint with the TRB ring
 * @index: The index of the current TRB in the ring
 *
 * Returns the TRB prior to the one pointed to by the index. If the
 * index is 0, we will wrap backwards, skip the link TRB, and return
 * the one just before that.
 */
static struct dwc3_trb *dwc3_ep_prev_trb(struct dwc3_ep *dep, u8 index)
{
	u8 tmp = index;

	if (!dep->trb_pool)
		return NULL;

	if (!tmp)
		tmp = DWC3_TRB_NUM - 1;

	return &dep->trb_pool[tmp - 1];
}

static u32 dwc3_calc_trbs_left(struct dwc3_ep *dep)
{
	u8			trbs_left;

	/*
	 * If the enqueue & dequeue are equal then the TRB ring is either full
	 * or empty. It's considered full when there are DWC3_TRB_NUM-1 of TRBs
	 * pending to be processed by the driver.
	 */
	if (dep->trb_enqueue == dep->trb_dequeue) {
		/*
		 * If there is any request remained in the started_list at
		 * this point, that means there is no TRB available.
		 */
		if (!list_empty(&dep->started_list))
			return 0;

		return DWC3_TRB_NUM - 1;
	}

	trbs_left = dep->trb_dequeue - dep->trb_enqueue;
	trbs_left &= (DWC3_TRB_NUM - 1);

	if (dep->trb_dequeue < dep->trb_enqueue)
		trbs_left--;

	return trbs_left;
}

static void dwc3_prepare_one_trb_sg(struct dwc3_ep *dep,
		struct dwc3_request *req)
{
	struct scatterlist *sg = req->sg;
	struct scatterlist *s;
	int		i;

	for_each_sg(sg, s, req->num_pending_sgs, i) {
		unsigned int length = req->request.length;
		unsigned int maxp = usb_endpoint_maxp(dep->endpoint.desc);
		unsigned int rem = length % maxp;
		unsigned chain = true;

		if (sg_is_last(s))
			chain = false;

		if (rem && usb_endpoint_dir_out(dep->endpoint.desc) && !chain) {
			struct dwc3	*dwc = dep->dwc;
			struct dwc3_trb	*trb;

			req->unaligned = true;

			/* prepare normal TRB */
			dwc3_prepare_one_trb(dep, req, true, i);

			/* Now prepare one extra TRB to align transfer size */
			trb = &dep->trb_pool[dep->trb_enqueue];
			__dwc3_prepare_one_trb(dep, trb, dwc->bounce_addr,
					maxp - rem, false, 1,
					req->request.stream_id,
					req->request.short_not_ok,
					req->request.no_interrupt);
		} else {
			dwc3_prepare_one_trb(dep, req, chain, i);
		}

		if (!dwc3_calc_trbs_left(dep))
			break;
	}
}

static void dwc3_prepare_one_trb_linear(struct dwc3_ep *dep,
		struct dwc3_request *req)
{
	unsigned int length = req->request.length;
	unsigned int maxp = usb_endpoint_maxp(dep->endpoint.desc);
	unsigned int rem = length % maxp;
	struct dwc3	*dwc = dep->dwc;

	if ((!length || rem) && usb_endpoint_dir_out(dep->endpoint.desc)) {
		struct dwc3	*dwc = dep->dwc;
		struct dwc3_trb	*trb;

		req->unaligned = true;

		/* prepare normal TRB */
		dwc3_prepare_one_trb(dep, req, true, 0);

		/* Now prepare one extra TRB to align transfer size */
		trb = &dep->trb_pool[dep->trb_enqueue];
		__dwc3_prepare_one_trb(dep, trb, dwc->bounce_addr, maxp - rem,
				false, 1, req->request.stream_id,
				req->request.short_not_ok,
				req->request.no_interrupt);
	} else if (req->request.zero && req->request.length &&
		   (IS_ALIGNED(req->request.length,dep->endpoint.maxpacket))) {
		struct dwc3	*dwc = dep->dwc;
		struct dwc3_trb	*trb;

		req->zero = true;

		/* prepare normal TRB */
		dwc3_prepare_one_trb(dep, req, true, 0);

		/* Now prepare one extra TRB to handle ZLP */
		trb = &dep->trb_pool[dep->trb_enqueue];
		__dwc3_prepare_one_trb(dep, trb, dwc->bounce_addr, 0,
				false, 1, req->request.stream_id,
				req->request.short_not_ok,
				req->request.no_interrupt);
	} else {
		dwc3_prepare_one_trb(dep, req, false, 0);
	}

	if (usb_endpoint_xfer_isoc(dep->endpoint.desc))
		dbg_log_string("%s(%d): req queue %pK len(%d))",
			dep->name, dep->number,
			&req->request, req->request.length);
}

/*
 * dwc3_prepare_trbs - setup TRBs from requests
 * @dep: endpoint for which requests are being prepared
 *
 * The function goes through the requests list and sets up TRBs for the
 * transfers. The function returns once there are no more TRBs available or
 * it runs out of requests.
 */
static void dwc3_prepare_trbs(struct dwc3_ep *dep)
{
	struct dwc3_request	*req, *n;

	BUILD_BUG_ON_NOT_POWER_OF_2(DWC3_TRB_NUM);

	if (!dwc3_calc_trbs_left(dep))
		return;

	/*
	 * We can get in a situation where there's a request in the started list
	 * but there weren't enough TRBs to fully kick it in the first time
	 * around, so it has been waiting for more TRBs to be freed up.
	 *
	 * In that case, we should check if we have a request with pending_sgs
	 * in the started list and prepare TRBs for that request first,
	 * otherwise we will prepare TRBs completely out of order and that will
	 * break things.
	 */
	list_for_each_entry(req, &dep->started_list, list) {
		if (req->num_pending_sgs > 0)
			dwc3_prepare_one_trb_sg(dep, req);

		if (!dwc3_calc_trbs_left(dep))
			return;
	}

	list_for_each_entry_safe(req, n, &dep->pending_list, list) {
		struct dwc3	*dwc = dep->dwc;
		int		ret;

		ret = usb_gadget_map_request_by_dev(dwc->sysdev, &req->request,
						    dep->direction);
		if (ret)
			return;

		req->sg			= req->request.sg;
		req->num_pending_sgs	= req->request.num_mapped_sgs;

		if (req->num_pending_sgs > 0)
			dwc3_prepare_one_trb_sg(dep, req);
		else
			dwc3_prepare_one_trb_linear(dep, req);

		dbg_ep_map(dep->number, req);
		if (!dwc3_calc_trbs_left(dep))
			return;
	}
}

static int __dwc3_gadget_kick_transfer(struct dwc3_ep *dep, u16 cmd_param)
{
	struct dwc3_gadget_ep_cmd_params params;
	struct dwc3_request		*req, *req1, *n;
	struct dwc3			*dwc = dep->dwc;
	int				starting;
	int				ret;
	u32				cmd;

	if (dep->flags & DWC3_EP_END_TRANSFER_PENDING) {
		dbg_event(dep->number, "ENDXFER Pending", dep->flags);
		return -EBUSY;
	}

	starting = !(dep->flags & DWC3_EP_BUSY);

	dwc3_prepare_trbs(dep);
	req = next_request(&dep->started_list);
	if (!req) {
		dep->flags |= DWC3_EP_PENDING_REQUEST;
		dbg_event(dep->number, "NO REQ", 0);
		return 0;
	}

	memset(&params, 0, sizeof(params));

	if (starting) {
		params.param0 = upper_32_bits(req->trb_dma);
		params.param1 = lower_32_bits(req->trb_dma);
		cmd = DWC3_DEPCMD_STARTTRANSFER |
			DWC3_DEPCMD_PARAM(cmd_param);
	} else {
		cmd = DWC3_DEPCMD_UPDATETRANSFER |
			DWC3_DEPCMD_PARAM(dep->resource_index);
	}

	ret = dwc3_send_gadget_ep_cmd(dep, cmd, &params);
	if (ret < 0) {
		if ((ret == -EAGAIN) && starting &&
				usb_endpoint_xfer_isoc(dep->endpoint.desc)) {
			dbg_event(dep->number, "CMD_STS", ret);
			/* If bit13 in Command complete event is set, software
			 * must issue ENDTRANDFER command and wait for
			 * Xfernotready event to queue the requests again.
			 */
			if (!dep->resource_index) {
				dep->resource_index =
					 dwc3_gadget_ep_get_transfer_index(dep);
				WARN_ON_ONCE(!dep->resource_index);
			}
			dwc3_stop_active_transfer(dwc, dep->number, true);

			list_for_each_entry_safe_reverse(req1, n,
						&dep->started_list, list) {
				req1->trb->ctrl &= ~DWC3_TRB_CTRL_HWO;
				req1->trb = NULL;
				dwc3_gadget_move_pending_list_front(req1);
				dwc3_ep_inc_deq(dep);
			}

			return ret;
		}

		/*
		 * FIXME we need to iterate over the list of requests
		 * here and stop, unmap, free and del each of the linked
		 * requests instead of what we do now.
		 */
		if (req->trb)
			memset(req->trb, 0, sizeof(struct dwc3_trb));
		dep->queued_requests--;
		dwc3_gadget_del_and_unmap_request(dep, req, ret);
		return ret;
	}

	dep->flags |= DWC3_EP_BUSY;

	if (starting) {
		dep->resource_index = dwc3_gadget_ep_get_transfer_index(dep);
		WARN_ON_ONCE(!dep->resource_index);
	}

	return 0;
}

static int __dwc3_gadget_get_frame(struct dwc3 *dwc)
{
	u32			reg;

	reg = dwc3_readl(dwc->regs, DWC3_DSTS);
	return DWC3_DSTS_SOFFN(reg);
}

static void __dwc3_gadget_start_isoc(struct dwc3 *dwc, struct dwc3_ep *dep)
{
	u16 uf, wraparound_bits;

	if (list_empty(&dep->pending_list)) {
		dev_info(dwc->dev, "%s: ran out of requests\n",
				dep->name);
		dep->flags |= DWC3_EP_PENDING_REQUEST;
		return;
	}

	wraparound_bits = dep->frame_number & DWC3_FRAME_WRAP_AROUND_MASK;
	uf = dep->frame_number & ~DWC3_FRAME_WRAP_AROUND_MASK;

	/* if frame wrapped-around update wrap-around bits to reflect that */
	if (__dwc3_gadget_get_frame(dwc) < uf)
		wraparound_bits += BIT(14);

	uf = __dwc3_gadget_get_frame(dwc) + max_t(u32, 16, 2 * dep->interval);

	/* align uf to ep interval */
	uf = (wraparound_bits | uf) & ~(dep->interval - 1);

	__dwc3_gadget_kick_transfer(dep, uf);
}

static void dwc3_gadget_start_isoc(struct dwc3 *dwc,
		struct dwc3_ep *dep, const struct dwc3_event_depevt *event)
{
	dep->frame_number = event->parameters;

	__dwc3_gadget_start_isoc(dwc, dep);
}

static int __dwc3_gadget_ep_queue(struct dwc3_ep *dep, struct dwc3_request *req)
{
	struct dwc3		*dwc = dep->dwc;
	int			ret = 0;

	if (!dep->endpoint.desc || !dwc->pullups_connected) {
		dev_err_ratelimited(dwc->dev, "%s: can't queue to disabled endpoint\n",
				dep->name);
		return -ESHUTDOWN;
	}

	if (WARN(req->dep != dep, "request %pK belongs to '%s'\n",
				&req->request, req->dep->name))
		return -EINVAL;

	if (req->request.status == -EINPROGRESS) {
		ret = -EBUSY;
		dev_err(dwc->dev, "%s: %pK request already in queue",
					dep->name, req);
		return ret;
	}

	req->request.actual	= 0;
	req->request.status	= -EINPROGRESS;
	req->direction		= dep->direction;
	req->epnum		= dep->number;

	trace_dwc3_ep_queue(req);

	list_add_tail(&req->list, &dep->pending_list);

	dbg_ep_queue(dep->number, req);
	/*
	 * NOTICE: Isochronous endpoints should NEVER be prestarted. We must
	 * wait for a XferNotReady event so we will know what's the current
	 * (micro-)frame number.
	 *
	 * Without this trick, we are very, very likely gonna get Bus Expiry
	 * errors which will force us issue EndTransfer command.
	 */
	if (usb_endpoint_xfer_isoc(dep->endpoint.desc)) {
		if ((dep->flags & DWC3_EP_PENDING_REQUEST)) {
			if (dep->flags & DWC3_EP_TRANSFER_STARTED) {
				dwc3_stop_active_transfer(dwc, dep->number, true);
				dep->flags = DWC3_EP_ENABLED;
			} else {
				__dwc3_gadget_start_isoc(dwc, dep);
				dep->flags &= ~DWC3_EP_PENDING_REQUEST;
			}
			return 0;
		}

		if ((dep->flags & DWC3_EP_BUSY) &&
		    !(dep->flags & DWC3_EP_MISSED_ISOC)) {
			WARN_ON_ONCE(!dep->resource_index);
			ret = __dwc3_gadget_kick_transfer(dep,
							  dep->resource_index);
		}

		goto out;
	}

	if (!dwc3_calc_trbs_left(dep))
		return 0;

	ret = __dwc3_gadget_kick_transfer(dep, 0);
out:
	if (ret == -EBUSY)
		ret = 0;

	return ret;
}

static int dwc3_gadget_wakeup(struct usb_gadget *g)
{
	struct dwc3	*dwc = gadget_to_dwc(g);

	schedule_work(&dwc->wakeup_work);
	return 0;
}

static bool dwc3_gadget_is_suspended(struct dwc3 *dwc)
{
	if (atomic_read(&dwc->in_lpm) ||
			dwc->link_state == DWC3_LINK_STATE_U3)
		return true;
	return false;
}

static int dwc3_gadget_ep_queue(struct usb_ep *ep, struct usb_request *request,
	gfp_t gfp_flags)
{
	struct dwc3_request		*req = to_dwc3_request(request);
	struct dwc3_ep			*dep = to_dwc3_ep(ep);
	struct dwc3			*dwc = dep->dwc;

	unsigned long			flags;

	int				ret;

	if (dwc3_gadget_is_suspended(dwc))
		return -EAGAIN;

	spin_lock_irqsave(&dwc->lock, flags);
	ret = __dwc3_gadget_ep_queue(dep, req);
	spin_unlock_irqrestore(&dwc->lock, flags);

	return ret;
}

static int dwc3_gadget_ep_dequeue(struct usb_ep *ep,
		struct usb_request *request)
{
	struct dwc3_request		*req = to_dwc3_request(request);
	struct dwc3_request		*r = NULL;

	struct dwc3_ep			*dep = to_dwc3_ep(ep);
	struct dwc3			*dwc = dep->dwc;

	unsigned long			flags;
	int				ret = 0;

	if (atomic_read(&dwc->in_lpm)) {
		dev_err(dwc->dev, "Unable to dequeue while in LPM\n");
		return -EAGAIN;
	}

	trace_dwc3_ep_dequeue(req);

	spin_lock_irqsave(&dwc->lock, flags);

	list_for_each_entry(r, &dep->pending_list, list) {
		if (r == req)
			break;
	}

	if (r != req) {
		list_for_each_entry(r, &dep->started_list, list) {
			if (r == req)
				break;
		}
		if (r == req) {
			/* wait until it is processed */
			dwc3_stop_active_transfer(dwc, dep->number, true);

			/*
			 * If request was already started, this means we had to
			 * stop the transfer. With that we also need to ignore
			 * all TRBs used by the request, however TRBs can only
			 * be modified after completion of END_TRANSFER
			 * command. So what we do here is that we wait for
			 * END_TRANSFER completion and only after that, we jump
			 * over TRBs by clearing HWO and incrementing dequeue
			 * pointer.
			 *
			 * Note that we have 2 possible types of transfers here:
			 *
			 * i) Linear buffer request
			 * ii) SG-list based request
			 *
			 * SG-list based requests will have r->num_pending_sgs
			 * set to a valid number (> 0). Linear requests,
			 * normally use a single TRB.
			 *
			 * For each of these two cases, if r->unaligned flag is
			 * set, one extra TRB has been used to align transfer
			 * size to wMaxPacketSize.
			 *
			 * All of these cases need to be taken into
			 * consideration so we don't mess up our TRB ring
			 * pointers.
			 */
			if (!r->trb)
				goto out0;

			if (r->num_pending_sgs) {
				struct dwc3_trb *trb = r->trb;
				int i = 0;

				for (i = 0; i < r->num_pending_sgs; i++) {
					trb->ctrl &= ~DWC3_TRB_CTRL_HWO;
					dwc3_ep_inc_deq(dep);
					trb++;
					if (trb->ctrl & DWC3_TRBCTL_LINK_TRB)
						trb = dep->trb_pool;
				}

				if (r->unaligned || r->zero) {
					trb->ctrl &= ~DWC3_TRB_CTRL_HWO;
					dwc3_ep_inc_deq(dep);
				}
			} else {
				struct dwc3_trb *trb = r->trb;

				trb->ctrl &= ~DWC3_TRB_CTRL_HWO;
				dwc3_ep_inc_deq(dep);

				if (r->unaligned || r->zero) {
					trb++;
					if (trb->ctrl & DWC3_TRBCTL_LINK_TRB)
						trb = dep->trb_pool;
					trb->ctrl &= ~DWC3_TRB_CTRL_HWO;
					dwc3_ep_inc_deq(dep);
				}
			}
			goto out1;
		}
		dev_err(dwc->dev, "request %pK was not queued to %s\n",
				request, ep->name);
		ret = -EINVAL;
		goto out0;
	}

out1:
	dbg_ep_dequeue(dep->number, req);
	/* giveback the request */
	dep->queued_requests--;
	dwc3_gadget_giveback(dep, req, -ECONNRESET);

out0:
	spin_unlock_irqrestore(&dwc->lock, flags);

	return ret;
}

int __dwc3_gadget_ep_set_halt(struct dwc3_ep *dep, int value, int protocol)
{
	struct dwc3_gadget_ep_cmd_params	params;
	struct dwc3				*dwc = dep->dwc;
	int					ret;

	if (!dep->endpoint.desc) {
		dev_dbg(dwc->dev, "(%s)'s desc is NULL.\n", dep->name);
		return -EINVAL;
	}

	if (usb_endpoint_xfer_isoc(dep->endpoint.desc)) {
		dev_err(dwc->dev, "%s is of Isochronous type\n", dep->name);
		return -EINVAL;
	}

	memset(&params, 0x00, sizeof(params));
	dbg_event(dep->number, "HALT", value);
	if (value) {
		struct dwc3_trb *trb;

		unsigned transfer_in_flight;
		unsigned started;

		if (dep->number > 1)
			trb = dwc3_ep_prev_trb(dep, dep->trb_enqueue);
		else
			trb = &dwc->ep0_trb[dep->trb_enqueue];

		if (trb)
			transfer_in_flight = trb->ctrl & DWC3_TRB_CTRL_HWO;
		else
			transfer_in_flight = false;

		started = !list_empty(&dep->started_list);

		if (!protocol && ((dep->direction && transfer_in_flight) ||
				(!dep->direction && started))) {
			return -EAGAIN;
		}

		ret = dwc3_send_gadget_ep_cmd(dep, DWC3_DEPCMD_SETSTALL,
				&params);
		if (ret)
			dev_err(dwc->dev, "failed to set STALL on %s\n",
					dep->name);
		else
			dep->flags |= DWC3_EP_STALL;
	} else {

		ret = dwc3_send_clear_stall_ep_cmd(dep);
		if (ret)
			dev_err(dwc->dev, "failed to clear STALL on %s\n",
					dep->name);
		else
			dep->flags &= ~(DWC3_EP_STALL | DWC3_EP_WEDGE);
	}

	return ret;
}

static int dwc3_gadget_ep_set_halt(struct usb_ep *ep, int value)
{
	struct dwc3_ep			*dep = to_dwc3_ep(ep);
	struct dwc3			*dwc = dep->dwc;

	unsigned long			flags;

	int				ret;

	if (!ep->desc) {
		dev_err(dwc->dev, "(%s)'s desc is NULL.\n", dep->name);
		return -EINVAL;
	}

	spin_lock_irqsave(&dwc->lock, flags);
	ret = __dwc3_gadget_ep_set_halt(dep, value, false);
	spin_unlock_irqrestore(&dwc->lock, flags);

	return ret;
}

static int dwc3_gadget_ep_set_wedge(struct usb_ep *ep)
{
	struct dwc3_ep			*dep = to_dwc3_ep(ep);
	struct dwc3			*dwc = dep->dwc;
	unsigned long			flags;
	int				ret;

	spin_lock_irqsave(&dwc->lock, flags);
	dbg_event(dep->number, "WEDGE", 0);
	dep->flags |= DWC3_EP_WEDGE;

	if (dep->number == 0 || dep->number == 1)
		ret = __dwc3_gadget_ep0_set_halt(ep, 1);
	else
		ret = __dwc3_gadget_ep_set_halt(dep, 1, false);
	spin_unlock_irqrestore(&dwc->lock, flags);

	return ret;
}

/* -------------------------------------------------------------------------- */

static struct usb_endpoint_descriptor dwc3_gadget_ep0_desc = {
	.bLength	= USB_DT_ENDPOINT_SIZE,
	.bDescriptorType = USB_DT_ENDPOINT,
	.bmAttributes	= USB_ENDPOINT_XFER_CONTROL,
};

static const struct usb_ep_ops dwc3_gadget_ep0_ops = {
	.enable		= dwc3_gadget_ep0_enable,
	.disable	= dwc3_gadget_ep0_disable,
	.alloc_request	= dwc3_gadget_ep_alloc_request,
	.free_request	= dwc3_gadget_ep_free_request,
	.queue		= dwc3_gadget_ep0_queue,
	.dequeue	= dwc3_gadget_ep_dequeue,
	.set_halt	= dwc3_gadget_ep0_set_halt,
	.set_wedge	= dwc3_gadget_ep_set_wedge,
};

static const struct usb_ep_ops dwc3_gadget_ep_ops = {
	.enable		= dwc3_gadget_ep_enable,
	.disable	= dwc3_gadget_ep_disable,
	.alloc_request	= dwc3_gadget_ep_alloc_request,
	.free_request	= dwc3_gadget_ep_free_request,
	.queue		= dwc3_gadget_ep_queue,
	.dequeue	= dwc3_gadget_ep_dequeue,
	.set_halt	= dwc3_gadget_ep_set_halt,
	.set_wedge	= dwc3_gadget_ep_set_wedge,
};

/* -------------------------------------------------------------------------- */

static int dwc3_gadget_get_frame(struct usb_gadget *g)
{
	struct dwc3		*dwc = gadget_to_dwc(g);

	return __dwc3_gadget_get_frame(dwc);
}

#define DWC3_PM_RESUME_RETRIES		20    /* Max Number of retries */
#define DWC3_PM_RESUME_DELAY		100   /* 100 msec */

static void dwc3_gadget_wakeup_work(struct work_struct *w)
{
	struct dwc3		*dwc;
	int			ret;
	static int		retry_count;

	dwc = container_of(w, struct dwc3, wakeup_work);

	ret = pm_runtime_get_sync(dwc->dev);
	if (ret) {
		/* pm_runtime_get_sync returns -EACCES error between
		 * late_suspend and early_resume, wait for system resume to
		 * finish and queue work again
		 */
		dev_dbg(dwc->dev, "PM runtime get sync failed, ret %d\n", ret);
		if (ret == -EACCES) {
			pm_runtime_put_noidle(dwc->dev);
			if (retry_count == DWC3_PM_RESUME_RETRIES) {
				retry_count = 0;
				dev_err(dwc->dev, "pm_runtime_get_sync timed out\n");
				return;
			}
			msleep(DWC3_PM_RESUME_DELAY);
			retry_count++;
			schedule_work(&dwc->wakeup_work);
			return;
		}
	}
	retry_count = 0;
	dbg_event(0xFF, "Gdgwake gsyn",
		atomic_read(&dwc->dev->power.usage_count));

	ret = dwc3_gadget_wakeup_int(dwc);
	if (ret)
		dev_err(dwc->dev, "Remote wakeup failed. ret = %d\n", ret);

	pm_runtime_put_noidle(dwc->dev);
	dbg_event(0xFF, "Gdgwake put",
		atomic_read(&dwc->dev->power.usage_count));
}

static int dwc3_gadget_wakeup_int(struct dwc3 *dwc)
{
	bool			link_recover_only = false;

	u32			reg;
	int			ret = 0;
	u8			link_state;
	unsigned long		flags;

	dev_dbg(dwc->dev, "%s(): Entry\n", __func__);
	disable_irq(dwc->irq);
	spin_lock_irqsave(&dwc->lock, flags);
	/*
	 * According to the Databook Remote wakeup request should
	 * be issued only when the device is in early suspend state.
	 *
	 * We can check that via USB Link State bits in DSTS register.
	 */
	link_state = dwc3_get_link_state(dwc);

	switch (link_state) {
	case DWC3_LINK_STATE_RESET:
	case DWC3_LINK_STATE_RX_DET:	/* in HS, means Early Suspend */
	case DWC3_LINK_STATE_U3:	/* in HS, means SUSPEND */
	case DWC3_LINK_STATE_U2:	/* in HS, means Sleep (L1) */
	case DWC3_LINK_STATE_RESUME:
		break;
	case DWC3_LINK_STATE_U1:
		if (dwc->gadget.speed < USB_SPEED_SUPER) {
			link_recover_only = true;
			break;
		}
		/* Intentional fallthrough */
	default:
		dev_dbg(dwc->dev, "can't wakeup from link state %d\n",
				link_state);
		ret = -EINVAL;
		goto out;
	}

	/* Enable LINK STATUS change event */
	reg = dwc3_readl(dwc->regs, DWC3_DEVTEN);
	reg |= DWC3_DEVTEN_ULSTCNGEN;
	dwc3_writel(dwc->regs, DWC3_DEVTEN, reg);
	/*
	 * memory barrier is required to make sure that required events
	 * with core is enabled before performing RECOVERY mechnism.
	 */
	mb();

	ret = dwc3_gadget_set_link_state(dwc, DWC3_LINK_STATE_RECOV);
	if (ret < 0) {
		dev_err(dwc->dev, "failed to put link in Recovery\n");
		/* Disable LINK STATUS change */
		reg = dwc3_readl(dwc->regs, DWC3_DEVTEN);
		reg &= ~DWC3_DEVTEN_ULSTCNGEN;
		dwc3_writel(dwc->regs, DWC3_DEVTEN, reg);
		/* Required to complete this operation before returning */
		mb();
		goto out;
	}

	/* Recent versions do this automatically */
	if (dwc->revision < DWC3_REVISION_194A) {
		/* write zeroes to Link Change Request */
		reg = dwc3_readl(dwc->regs, DWC3_DCTL);
		reg &= ~DWC3_DCTL_ULSTCHNGREQ_MASK;
		dwc3_writel(dwc->regs, DWC3_DCTL, reg);
	}

	spin_unlock_irqrestore(&dwc->lock, flags);
	enable_irq(dwc->irq);

	/*
	 * Have bigger value (16 sec) for timeout since some host PCs driving
	 * resume for very long time (e.g. 8 sec)
	 */
	ret = wait_event_interruptible_timeout(dwc->wait_linkstate,
			(dwc->link_state < DWC3_LINK_STATE_U3) ||
			(dwc->link_state == DWC3_LINK_STATE_SS_DIS),
			msecs_to_jiffies(16000));

	spin_lock_irqsave(&dwc->lock, flags);
	/* Disable link status change event */
	reg = dwc3_readl(dwc->regs, DWC3_DEVTEN);
	reg &= ~DWC3_DEVTEN_ULSTCNGEN;
	dwc3_writel(dwc->regs, DWC3_DEVTEN, reg);
	/*
	 * Complete this write before we go ahead and perform resume
	 * as we don't need link status change notificaiton anymore.
	 */
	mb();

	if (!ret) {
		dev_dbg(dwc->dev, "Timeout moving into state(%d)\n",
							dwc->link_state);
		ret = -EINVAL;
		spin_unlock_irqrestore(&dwc->lock, flags);
		goto out1;
	} else {
		ret = 0;
		/*
		 * If USB is disconnected OR received RESET from host,
		 * don't perform resume
		 */
		if (dwc->link_state == DWC3_LINK_STATE_SS_DIS ||
				dwc->gadget.state == USB_STATE_DEFAULT)
			link_recover_only = true;
	}

	/*
	 * According to DWC3 databook, the controller does not
	 * trigger a wakeup event when remote-wakeup is used.
	 * Hence, after remote-wakeup sequence is complete, and
	 * the device is back at U0 state, it is required that
	 * the resume sequence is initiated by SW.
	 */
	if (!link_recover_only)
		dwc3_gadget_wakeup_interrupt(dwc, true);

	spin_unlock_irqrestore(&dwc->lock, flags);
	dev_dbg(dwc->dev, "%s: Exit\n", __func__);
	return ret;

out:
	spin_unlock_irqrestore(&dwc->lock, flags);
	enable_irq(dwc->irq);

out1:
	return ret;
}

static int dwc_gadget_func_wakeup(struct usb_gadget *g, int interface_id)
{
	int ret = 0;
	struct dwc3 *dwc = gadget_to_dwc(g);

	if (!g || (g->speed < USB_SPEED_SUPER))
		return -ENOTSUPP;

	if (dwc3_gadget_is_suspended(dwc)) {
		dev_dbg(dwc->dev, "USB bus is suspended, scheduling wakeup\n");
		dwc3_gadget_wakeup(&dwc->gadget);
		return -EACCES;
	}

	ret = dwc3_send_gadget_generic_command(dwc, DWC3_DGCMD_XMIT_DEV,
			0x1 | (interface_id << 4));
	if (ret)
		dev_err(dwc->dev, "Function wakeup HW command failed, ret %d\n",
				ret);

	return ret;
}

static int dwc3_gadget_set_selfpowered(struct usb_gadget *g,
		int is_selfpowered)
{
	struct dwc3		*dwc = gadget_to_dwc(g);
	unsigned long		flags;

	spin_lock_irqsave(&dwc->lock, flags);
	g->is_selfpowered = !!is_selfpowered;
	spin_unlock_irqrestore(&dwc->lock, flags);

	return 0;
}

/**
 * dwc3_device_core_soft_reset - Issues device core soft reset
 * @dwc: pointer to our context structure
 */
static int dwc3_device_core_soft_reset(struct dwc3 *dwc)
{
	u32             reg;
	int             retries = 10;

	reg = dwc3_readl(dwc->regs, DWC3_DCTL);
	reg |= DWC3_DCTL_CSFTRST;
	dwc3_writel(dwc->regs, DWC3_DCTL, reg);

	do {
		reg = dwc3_readl(dwc->regs, DWC3_DCTL);
		if (!(reg & DWC3_DCTL_CSFTRST))
			goto done;

		usleep_range(1000, 1100);
	} while (--retries);

	dev_err(dwc->dev, "%s timedout\n", __func__);

	return -ETIMEDOUT;

done:
	/* phy sync delay as per data book */
	msleep(50);

	return 0;
}

#define MIN_RUN_STOP_DELAY_MS 50

static int dwc3_gadget_run_stop(struct dwc3 *dwc, int is_on, int suspend)
{
	u32			reg, reg1;
	u32			timeout = 1500;

	dbg_event(0xFF, "run_stop", is_on);
	reg = dwc3_readl(dwc->regs, DWC3_DCTL);
	if (is_on) {
		if (dwc->revision <= DWC3_REVISION_187A) {
			reg &= ~DWC3_DCTL_TRGTULST_MASK;
			reg |= DWC3_DCTL_TRGTULST_RX_DET;
		}

		if (dwc->revision >= DWC3_REVISION_194A)
			reg &= ~DWC3_DCTL_KEEP_CONNECT;

		dwc3_event_buffers_setup(dwc);
		__dwc3_gadget_start(dwc);

		reg1 = dwc3_readl(dwc->regs, DWC3_DCFG);
		reg1 &= ~(DWC3_DCFG_SPEED_MASK);

		if (dwc->maximum_speed == USB_SPEED_SUPER_PLUS)
			reg1 |= DWC3_DCFG_SUPERSPEED_PLUS;
		else if (dwc->maximum_speed == USB_SPEED_HIGH)
			reg1 |= DWC3_DCFG_HIGHSPEED;
		else
			reg1 |= DWC3_DCFG_SUPERSPEED;
		dwc3_writel(dwc->regs, DWC3_DCFG, reg1);

		reg |= DWC3_DCTL_RUN_STOP;

		if (dwc->has_hibernation)
			reg |= DWC3_DCTL_KEEP_CONNECT;

		dwc->pullups_connected = true;
	} else {
		dwc3_gadget_disable_irq(dwc);
		/* Mask all interrupts */
		reg1 = dwc3_readl(dwc->regs, DWC3_GEVNTSIZ(0));
		reg1 |= DWC3_GEVNTSIZ_INTMASK;
		dwc3_writel(dwc->regs, DWC3_GEVNTSIZ(0), reg1);

		dwc->err_evt_seen = false;
		dwc->pullups_connected = false;
		dwc->connected = false;

		__dwc3_gadget_ep_disable(dwc->eps[0]);
		__dwc3_gadget_ep_disable(dwc->eps[1]);

		/*
		 * According to dwc3 databook, it is must to remove any active
		 * transfers before trying to stop USB device controller. Hence
		 * call dwc3_stop_active_transfers() API before stopping USB
		 * device controller.
		 */
		dwc3_stop_active_transfers(dwc);

		reg &= ~DWC3_DCTL_RUN_STOP;

		if (dwc->has_hibernation && !suspend)
			reg &= ~DWC3_DCTL_KEEP_CONNECT;
	}

	dwc3_writel(dwc->regs, DWC3_DCTL, reg);

	/* Controller is not halted until the events are acknowledged */
	if (!is_on) {
		/*
		 * Clear out any pending events (i.e. End Transfer Command
		 * Complete).
		 */
		reg1 = dwc3_readl(dwc->regs, DWC3_GEVNTCOUNT(0));
		reg1 &= DWC3_GEVNTCOUNT_MASK;
		dbg_log_string("remaining EVNTCOUNT(0)=%d", reg1);
		dwc3_writel(dwc->regs, DWC3_GEVNTCOUNT(0), reg1);
		dwc3_notify_event(dwc, DWC3_GSI_EVT_BUF_CLEAR, 0);
	}

	do {
		reg = dwc3_readl(dwc->regs, DWC3_DSTS);
		reg &= DWC3_DSTS_DEVCTRLHLT;
	} while (--timeout && !(!is_on ^ !reg));

	if (!timeout) {
		dev_err(dwc->dev, "failed to %s controller\n",
				is_on ? "start" : "stop");
		if (is_on)
			dbg_event(0xFF, "STARTTOUT", reg);
		else
			dbg_event(0xFF, "STOPTOUT", reg);
		return -ETIMEDOUT;
	}

	return 0;
}

static int dwc3_gadget_vbus_draw(struct usb_gadget *g, unsigned int mA)
{
	struct dwc3		*dwc = gadget_to_dwc(g);

	dwc->vbus_draw = mA;
	dev_dbg(dwc->dev, "Notify controller from %s. mA = %u\n", __func__, mA);
	dbg_event(0xFF, "currentDraw", mA);
	dwc3_notify_event(dwc, DWC3_CONTROLLER_SET_CURRENT_DRAW_EVENT, 0);
	return 0;
}

static int dwc3_gadget_pullup(struct usb_gadget *g, int is_on)
{
	struct dwc3		*dwc = gadget_to_dwc(g);
	unsigned long		flags;
	int			ret;
	ktime_t			diff;

	is_on = !!is_on;
	dwc->softconnect = is_on;

	if (((dwc->dr_mode == USB_DR_MODE_OTG) && !dwc->vbus_active)
			|| !dwc->gadget_driver || dwc->err_evt_seen) {
		/*
		 * Need to wait for vbus_session(on) from otg driver or to
		 * the udc_start.
		 */
		dbg_event(0xFF, "WaitPullup", 0);
		return 0;
	}

	pm_runtime_get_sync(dwc->dev);
	dbg_event(0xFF, "Pullup gsync",
		atomic_read(&dwc->dev->power.usage_count));

	diff = ktime_sub(ktime_get(), dwc->last_run_stop);
	if (ktime_to_ms(diff) < MIN_RUN_STOP_DELAY_MS) {
		dbg_event(0xFF, "waitBefRun_Stop",
			  MIN_RUN_STOP_DELAY_MS - ktime_to_ms(diff));
		msleep(MIN_RUN_STOP_DELAY_MS - ktime_to_ms(diff));
	}

	dwc->last_run_stop = ktime_get();

	/*
	 * Per databook, when we want to stop the gadget, if a control transfer
	 * is still in process, complete it and get the core into setup phase.
	 */
	if (!is_on && (dwc->ep0state != EP0_SETUP_PHASE ||
				dwc->ep0_next_event != DWC3_EP0_COMPLETE)) {
		reinit_completion(&dwc->ep0_in_setup);

		ret = wait_for_completion_timeout(&dwc->ep0_in_setup,
				msecs_to_jiffies(DWC3_PULL_UP_TIMEOUT));
		if (ret == 0)
			dev_warn(dwc->dev, "timed out waiting for SETUP phase\n");
	}

	disable_irq(dwc->irq);

	/* prevent pending bh to run later */
	flush_work(&dwc->bh_work);

	spin_lock_irqsave(&dwc->lock, flags);
	if (dwc->ep0state != EP0_SETUP_PHASE)
		dbg_event(0xFF, "EP0 is not in SETUP phase\n", 0);

	/*
	 * If we are here after bus suspend notify otg state machine to
	 * increment pm usage count of dwc to prevent pm_runtime_suspend
	 * during enumeration.
	 */
	dwc->b_suspend = false;
	dwc3_notify_event(dwc, DWC3_CONTROLLER_NOTIFY_OTG_EVENT, 0);

	ret = dwc3_gadget_run_stop(dwc, is_on, false);
	spin_unlock_irqrestore(&dwc->lock, flags);
	if (!is_on && ret == -ETIMEDOUT) {
		/*
		 * If we fail to stop the controller then mark it as an error
		 * event since it can lead the controller to go into an unknown
		 * state.
		 */
		dbg_log_string("%s: error event seen\n", __func__);
		dwc->err_evt_seen = true;
		dwc3_notify_event(dwc, DWC3_CONTROLLER_ERROR_EVENT, 0);
		dwc3_notify_event(dwc, DWC3_CONTROLLER_NOTIFY_CLEAR_DB, 0);
	}
	enable_irq(dwc->irq);

	pm_runtime_mark_last_busy(dwc->dev);
	pm_runtime_put_autosuspend(dwc->dev);
	dbg_event(0xFF, "Pullup put",
		atomic_read(&dwc->dev->power.usage_count));
	return ret;
}

static void dwc3_gadget_enable_irq(struct dwc3 *dwc)
{
	u32			reg;

	dbg_event(0xFF, "UnmaskINT", 0);
	/* Enable all but Start and End of Frame IRQs */
	reg = (DWC3_DEVTEN_VNDRDEVTSTRCVEDEN |
			DWC3_DEVTEN_EVNTOVERFLOWEN |
			DWC3_DEVTEN_CMDCMPLTEN |
			DWC3_DEVTEN_ERRTICERREN |
			DWC3_DEVTEN_WKUPEVTEN |
			DWC3_DEVTEN_CONNECTDONEEN |
			DWC3_DEVTEN_USBRSTEN |
			DWC3_DEVTEN_DISCONNEVTEN);

	if (dwc->revision < DWC3_REVISION_230A)
		reg |= DWC3_DEVTEN_ULSTCNGEN;

	/* On 2.30a and above this bit enables U3/L2-L1 Suspend Events */
	if (dwc->revision >= DWC3_REVISION_230A)
		reg |= DWC3_DEVTEN_EOPFEN;

	dwc3_writel(dwc->regs, DWC3_DEVTEN, reg);
}

void dwc3_gadget_disable_irq(struct dwc3 *dwc)
{
	dbg_event(0xFF, "MaskINT", 0);
	/* mask all interrupts */
	dwc3_writel(dwc->regs, DWC3_DEVTEN, 0x00);
}

static irqreturn_t dwc3_thread_interrupt(int irq, void *_dwc);

/**
 * dwc3_gadget_setup_nump - calculate and initialize NUMP field of %DWC3_DCFG
 * @dwc: pointer to our context structure
 *
 * The following looks like complex but it's actually very simple. In order to
 * calculate the number of packets we can burst at once on OUT transfers, we're
 * gonna use RxFIFO size.
 *
 * To calculate RxFIFO size we need two numbers:
 * MDWIDTH = size, in bits, of the internal memory bus
 * RAM2_DEPTH = depth, in MDWIDTH, of internal RAM2 (where RxFIFO sits)
 *
 * Given these two numbers, the formula is simple:
 *
 * RxFIFO Size = (RAM2_DEPTH * MDWIDTH / 8) - 24 - 16;
 *
 * 24 bytes is for 3x SETUP packets
 * 16 bytes is a clock domain crossing tolerance
 *
 * Given RxFIFO Size, NUMP = RxFIFOSize / 1024;
 */
static void dwc3_gadget_setup_nump(struct dwc3 *dwc)
{
	u32 ram2_depth;
	u32 mdwidth;
	u32 nump;
	u32 reg;

	ram2_depth = DWC3_GHWPARAMS7_RAM2_DEPTH(dwc->hwparams.hwparams7);
	mdwidth = DWC3_GHWPARAMS0_MDWIDTH(dwc->hwparams.hwparams0);

	nump = ((ram2_depth * mdwidth / 8) - 24 - 16) / 1024;
	nump = min_t(u32, nump, 16);

	/* update NumP */
	reg = dwc3_readl(dwc->regs, DWC3_DCFG);
	reg &= ~DWC3_DCFG_NUMP_MASK;
	reg |= nump << DWC3_DCFG_NUMP_SHIFT;
	dwc3_writel(dwc->regs, DWC3_DCFG, reg);
}

static int dwc3_gadget_vbus_session(struct usb_gadget *_gadget, int is_active)
{
	struct dwc3 *dwc = gadget_to_dwc(_gadget);
	unsigned long flags;
	int ret = 0;

	if (dwc->dr_mode != USB_DR_MODE_OTG)
		return -EPERM;

	is_active = !!is_active;

	dbg_event(0xFF, "VbusSess", is_active);

	disable_irq(dwc->irq);

	flush_work(&dwc->bh_work);

	spin_lock_irqsave(&dwc->lock, flags);

	/* Mark that the vbus was powered */
	dwc->vbus_active = is_active;

	/*
	 * Check if upper level usb_gadget_driver was already registered with
	 * this udc controller driver (if dwc3_gadget_start was called)
	 */
	if (dwc->gadget_driver && dwc->softconnect) {
		if (dwc->vbus_active) {
			/*
			 * Both vbus was activated by otg and pullup was
			 * signaled by the gadget driver.
			 */
			ret = dwc3_gadget_run_stop(dwc, 1, false);
		} else {
			ret = dwc3_gadget_run_stop(dwc, 0, false);
		}
	}

	/*
	 * Clearing run/stop bit might occur before disconnect event is seen.
	 * Make sure to let gadget driver know in that case.
	 */
	if (!dwc->vbus_active) {
		dev_dbg(dwc->dev, "calling disconnect from %s\n", __func__);
		dwc3_gadget_disconnect_interrupt(dwc);
	}

	spin_unlock_irqrestore(&dwc->lock, flags);
	if (!is_active && ret == -ETIMEDOUT) {
		dev_err(dwc->dev, "%s: Core soft reset...\n", __func__);
		dwc3_device_core_soft_reset(dwc);
	}

	enable_irq(dwc->irq);

	return 0;
}

static int __dwc3_gadget_start(struct dwc3 *dwc)
{
	struct dwc3_ep		*dep;
	int			ret = 0;
	u32			reg;

	dbg_event(0xFF, "__Gadgetstart", 0);

	/*
	 * Use IMOD if enabled via dwc->imod_interval. Otherwise, if
	 * the core supports IMOD, disable it.
	 */
	if (dwc->imod_interval) {
		dwc3_writel(dwc->regs, DWC3_DEV_IMOD(0), dwc->imod_interval);
		dwc3_writel(dwc->regs, DWC3_GEVNTCOUNT(0), DWC3_GEVNTCOUNT_EHB);
	} else if (dwc3_has_imod(dwc)) {
		dwc3_writel(dwc->regs, DWC3_DEV_IMOD(0), 0);
	}

	/*
	 * We are telling dwc3 that we want to use DCFG.NUMP as ACK TP's NUMP
	 * field instead of letting dwc3 itself calculate that automatically.
	 *
	 * This way, we maximize the chances that we'll be able to get several
	 * bursts of data without going through any sort of endpoint throttling.
	 */
	reg = dwc3_readl(dwc->regs, DWC3_GRXTHRCFG);
	reg &= ~DWC3_GRXTHRCFG_PKTCNTSEL;
	dwc3_writel(dwc->regs, DWC3_GRXTHRCFG, reg);

	/*
	 * Programs the number of outstanding pipelined transfer requests
	 * the AXI master pushes to the AXI slave.
	 */
	if (dwc->revision >= DWC3_REVISION_270A) {
		reg = dwc3_readl(dwc->regs, DWC3_GSBUSCFG1);
		reg &= ~DWC3_GSBUSCFG1_PIPETRANSLIMIT_MASK;
		reg |= DWC3_GSBUSCFG1_PIPETRANSLIMIT(0xe);
		dwc3_writel(dwc->regs, DWC3_GSBUSCFG1, reg);
	}

	dwc3_gadget_setup_nump(dwc);

	/* Start with SuperSpeed Default */
	dwc3_gadget_ep0_desc.wMaxPacketSize = cpu_to_le16(512);

	dep = dwc->eps[0];
	ret = __dwc3_gadget_ep_enable(dep, false, false);
	if (ret) {
		dev_err(dwc->dev, "failed to enable %s\n", dep->name);
		goto err0;
	}

	dep = dwc->eps[1];
	ret = __dwc3_gadget_ep_enable(dep, false, false);
	if (ret) {
		dev_err(dwc->dev, "failed to enable %s\n", dep->name);
		goto err1;
	}

	/* begin to receive SETUP packets */
	dwc->ep0state = EP0_SETUP_PHASE;
	dwc->ep0_bounced = false;
	dwc->link_state = DWC3_LINK_STATE_SS_DIS;
	dwc->delayed_status = false;
	dwc3_ep0_out_start(dwc);

	dwc3_gadget_enable_irq(dwc);

	return 0;

err1:
	__dwc3_gadget_ep_disable(dwc->eps[0]);

err0:
	return ret;
}

static int dwc3_gadget_start(struct usb_gadget *g,
		struct usb_gadget_driver *driver)
{
	struct dwc3		*dwc = gadget_to_dwc(g);
	unsigned long		flags;
	int			ret = 0;

	dbg_event(0xFF, "Gadgetstart", 0);
	spin_lock_irqsave(&dwc->lock, flags);
	if (dwc->gadget_driver) {
		dev_err(dwc->dev, "%s is already bound to %s\n",
				dwc->gadget.name,
				dwc->gadget_driver->driver.name);
		ret = -EBUSY;
		goto err0;
	}

	dwc->gadget_driver	= driver;

	/*
	 * For DRD, this might get called by gadget driver during bootup
	 * even though host mode might be active. Don't actually perform
	 * device-specific initialization until device mode is activated.
	 * In that case dwc3_gadget_restart() will handle it.
	 */
	spin_unlock_irqrestore(&dwc->lock, flags);

	return 0;

err0:
	spin_unlock_irqrestore(&dwc->lock, flags);
	return ret;
}

static void __dwc3_gadget_stop(struct dwc3 *dwc)
{
	dbg_event(0xFF, "__Gadgetstop", 0);
	dwc3_gadget_disable_irq(dwc);
	__dwc3_gadget_ep_disable(dwc->eps[0]);
	__dwc3_gadget_ep_disable(dwc->eps[1]);
}

static int dwc3_gadget_stop(struct usb_gadget *g)
{
	struct dwc3		*dwc = gadget_to_dwc(g);
	unsigned long		flags;

	spin_lock_irqsave(&dwc->lock, flags);

	dwc->gadget_driver	= NULL;
	spin_unlock_irqrestore(&dwc->lock, flags);

	dbg_event(0xFF, "fwq_started", 0);
	flush_workqueue(dwc->dwc_wq);
	dbg_event(0xFF, "fwq_completed", 0);

	return 0;
}

static void __maybe_unused dwc3_gadget_set_speed(struct usb_gadget *g,
				  enum usb_device_speed speed)
{
	struct dwc3		*dwc = gadget_to_dwc(g);
	unsigned long		flags;
	u32			reg;

	spin_lock_irqsave(&dwc->lock, flags);
	reg = dwc3_readl(dwc->regs, DWC3_DCFG);
	reg &= ~(DWC3_DCFG_SPEED_MASK);

	/*
	 * WORKAROUND: DWC3 revision < 2.20a have an issue
	 * which would cause metastability state on Run/Stop
	 * bit if we try to force the IP to USB2-only mode.
	 *
	 * Because of that, we cannot configure the IP to any
	 * speed other than the SuperSpeed
	 *
	 * Refers to:
	 *
	 * STAR#9000525659: Clock Domain Crossing on DCTL in
	 * USB 2.0 Mode
	 */
	if (dwc->revision < DWC3_REVISION_220A &&
	    !dwc->dis_metastability_quirk) {
		reg |= DWC3_DCFG_SUPERSPEED;
	} else {
		switch (speed) {
		case USB_SPEED_LOW:
			reg |= DWC3_DCFG_LOWSPEED;
			break;
		case USB_SPEED_FULL:
			reg |= DWC3_DCFG_FULLSPEED;
			break;
		case USB_SPEED_HIGH:
			reg |= DWC3_DCFG_HIGHSPEED;
			break;
		case USB_SPEED_SUPER:
			reg |= DWC3_DCFG_SUPERSPEED;
			break;
		case USB_SPEED_SUPER_PLUS:
			reg |= DWC3_DCFG_SUPERSPEED_PLUS;
			break;
		default:
			dev_err(dwc->dev, "invalid speed (%d)\n", speed);

			if (dwc->revision & DWC3_REVISION_IS_DWC31)
				reg |= DWC3_DCFG_SUPERSPEED_PLUS;
			else
				reg |= DWC3_DCFG_SUPERSPEED;
		}
	}
	dwc3_writel(dwc->regs, DWC3_DCFG, reg);

	spin_unlock_irqrestore(&dwc->lock, flags);
}

static int dwc3_gadget_restart_usb_session(struct usb_gadget *g)
{
	struct dwc3		*dwc = gadget_to_dwc(g);

	dbg_event(0xFF, "RestartUSBSession", 0);
	return dwc3_notify_event(dwc, DWC3_CONTROLLER_RESTART_USB_SESSION, 0);
}

static const struct usb_gadget_ops dwc3_gadget_ops = {
	.get_frame		= dwc3_gadget_get_frame,
	.wakeup			= dwc3_gadget_wakeup,
	.func_wakeup		= dwc_gadget_func_wakeup,
	.set_selfpowered	= dwc3_gadget_set_selfpowered,
	.vbus_session		= dwc3_gadget_vbus_session,
	.vbus_draw		= dwc3_gadget_vbus_draw,
	.pullup			= dwc3_gadget_pullup,
	.udc_start		= dwc3_gadget_start,
	.udc_stop		= dwc3_gadget_stop,
	.restart		= dwc3_gadget_restart_usb_session,
};

/* -------------------------------------------------------------------------- */

#define NUM_GSI_OUT_EPS(dwc)	(dwc->num_gsi_eps / 2)
#define NUM_GSI_IN_EPS(dwc)	((dwc->num_gsi_eps + 1) / 2)

static int dwc3_gadget_init_endpoints(struct dwc3 *dwc, u8 total)
{
	struct dwc3_ep			*dep;
	u8				epnum;
	u8				out_count;
	u8				in_count;
	u8				ep_interrupt_num = 1;

	INIT_LIST_HEAD(&dwc->gadget.ep_list);

	in_count = out_count = total / 2;
	out_count += total & 1;		/* in case odd, there is one more OUT */

	for (epnum = 0; epnum < total; epnum++) {
		bool			direction = epnum & 1;
		u8			num = epnum >> 1;

		dep = kzalloc(sizeof(*dep), GFP_KERNEL);
		if (!dep)
			return -ENOMEM;

		dep->dwc = dwc;
		dep->number = epnum;
		dep->direction = direction;
		dep->regs = dwc->regs + DWC3_DEP_BASE(epnum);
		dwc->eps[epnum] = dep;

		/* Reserve EPs at the end for GSI */
		if (!direction && num > out_count - NUM_GSI_OUT_EPS(dwc) - 1) {
			snprintf(dep->name, sizeof(dep->name), "gsi-epout%d",
					num);
			dep->endpoint.ep_type = EP_TYPE_GSI;
			dep->endpoint.ep_intr_num = ep_interrupt_num++;
		} else if (direction &&
				num > in_count - NUM_GSI_IN_EPS(dwc) - 1) {
			snprintf(dep->name, sizeof(dep->name), "gsi-epin%d",
					num);
			dep->endpoint.ep_type = EP_TYPE_GSI;
			dep->endpoint.ep_intr_num = ep_interrupt_num++;
		} else {
			snprintf(dep->name, sizeof(dep->name), "ep%u%s", num,
					direction ? "in" : "out");
		}

		dep->endpoint.ep_num = epnum >> 1;
		dep->endpoint.name = dep->name;

		if (!(dep->number > 1)) {
			dep->endpoint.desc = &dwc3_gadget_ep0_desc;
			dep->endpoint.comp_desc = NULL;
		}

		spin_lock_init(&dep->lock);

		if (num == 0) {
			usb_ep_set_maxpacket_limit(&dep->endpoint, 512);
			dep->endpoint.maxburst = 1;
			dep->endpoint.ops = &dwc3_gadget_ep0_ops;
			if (!direction)
				dwc->gadget.ep0 = &dep->endpoint;
		} else {
			int		ret;

			usb_ep_set_maxpacket_limit(&dep->endpoint, 1024);
			dep->endpoint.max_streams = 15;
			dep->endpoint.ops = &dwc3_gadget_ep_ops;
			list_add_tail(&dep->endpoint.ep_list,
					&dwc->gadget.ep_list);

			ret = dwc3_alloc_trb_pool(dep);
			if (ret)
				return ret;
		}

		if (num == 0) {
			dep->endpoint.caps.type_control = true;
		} else {
			dep->endpoint.caps.type_iso = true;
			dep->endpoint.caps.type_bulk = true;
			dep->endpoint.caps.type_int = true;
		}

		dep->endpoint.caps.dir_in = direction;
		dep->endpoint.caps.dir_out = !direction;

		INIT_LIST_HEAD(&dep->pending_list);
		INIT_LIST_HEAD(&dep->started_list);
	}

	return 0;
}

static void dwc3_gadget_free_endpoints(struct dwc3 *dwc)
{
	struct dwc3_ep			*dep;
	u8				epnum;

	for (epnum = 0; epnum < DWC3_ENDPOINTS_NUM; epnum++) {
		dep = dwc->eps[epnum];
		if (!dep)
			continue;
		/*
		 * Physical endpoints 0 and 1 are special; they form the
		 * bi-directional USB endpoint 0.
		 *
		 * For those two physical endpoints, we don't allocate a TRB
		 * pool nor do we add them the endpoints list. Due to that, we
		 * shouldn't do these two operations otherwise we would end up
		 * with all sorts of bugs when removing dwc3.ko.
		 */
		if (epnum != 0 && epnum != 1) {
			dwc3_free_trb_pool(dep);
			list_del(&dep->endpoint.ep_list);
		}

		kfree(dep);
	}
}

/* -------------------------------------------------------------------------- */

static int __dwc3_cleanup_done_trbs(struct dwc3 *dwc, struct dwc3_ep *dep,
		struct dwc3_request *req, struct dwc3_trb *trb,
		const struct dwc3_event_depevt *event, int status,
		int chain)
{
	unsigned int		count;
	unsigned int		s_pkt = 0;
	unsigned int		trb_status;

	dwc3_ep_inc_deq(dep);

	if (req->trb == trb)
		dep->queued_requests--;

	trace_dwc3_complete_trb(dep, trb);

	/*
	 * If we're in the middle of series of chained TRBs and we
	 * receive a short transfer along the way, DWC3 will skip
	 * through all TRBs including the last TRB in the chain (the
	 * where CHN bit is zero. DWC3 will also avoid clearing HWO
	 * bit and SW has to do it manually.
	 *
	 * We're going to do that here to avoid problems of HW trying
	 * to use bogus TRBs for transfers.
	 */
	if (chain && (trb->ctrl & DWC3_TRB_CTRL_HWO))
		trb->ctrl &= ~DWC3_TRB_CTRL_HWO;

	/*
	 * If we're dealing with unaligned size OUT transfer, we will be left
	 * with one TRB pending in the ring. We need to manually clear HWO bit
	 * from that TRB.
	 */
	if ((req->zero || req->unaligned) && !(trb->ctrl & DWC3_TRB_CTRL_CHN)) {
		trb->ctrl &= ~DWC3_TRB_CTRL_HWO;
		return 1;
	}

	count = trb->size & DWC3_TRB_SIZE_MASK;
	req->remaining += count;

	if ((trb->ctrl & DWC3_TRB_CTRL_HWO) && status != -ESHUTDOWN)
		return 1;

	if (dep->direction) {
		if (count) {
			trb_status = DWC3_TRB_SIZE_TRBSTS(trb->size);
			if (trb_status == DWC3_TRBSTS_MISSED_ISOC) {
				/*
				 * If missed isoc occurred and there is
				 * no request queued then issue END
				 * TRANSFER, so that core generates
				 * next xfernotready and we will issue
				 * a fresh START TRANSFER.
				 * If there are still queued request
				 * then wait, do not issue either END
				 * or UPDATE TRANSFER, just attach next
				 * request in pending_list during
				 * giveback.If any future queued request
				 * is successfully transferred then we
				 * will issue UPDATE TRANSFER for all
				 * request in the pending_list.
				 */
				dep->flags |= DWC3_EP_MISSED_ISOC;
				dep->failedpkt_counter++;
				dbg_event(dep->number, "MISSEDFRAME", 0);
			} else {
				dev_err(dwc->dev, "incomplete IN transfer %s\n",
						dep->name);
				status = -ECONNRESET;
			}
		} else {
			dep->flags &= ~DWC3_EP_MISSED_ISOC;
		}
	} else {
		if (count && (event->status & DEPEVT_STATUS_SHORT))
			s_pkt = 1;
	}

	if (s_pkt && !chain)
		return 1;

	if ((event->status & DEPEVT_STATUS_IOC) &&
			(trb->ctrl & DWC3_TRB_CTRL_IOC))
		return 1;

	return 0;
}

static int dwc3_cleanup_done_reqs(struct dwc3 *dwc, struct dwc3_ep *dep,
		const struct dwc3_event_depevt *event, int status)
{
	struct dwc3_request	*req;
	struct dwc3_trb		*trb;
	bool			ioc = false;
	int			ret = 0;

	while (!list_empty(&dep->started_list)) {
		unsigned length;
		int chain;

		req = next_request(&dep->started_list);
		if (req->trb->ctrl & DWC3_TRB_CTRL_HWO)
			return 0;

		length = req->request.length;
		chain = req->num_pending_sgs > 0;
		if (chain) {
			struct scatterlist *sg = req->sg;
			struct scatterlist *s;
			unsigned int pending = req->num_pending_sgs;
			unsigned int i;

			for_each_sg(sg, s, pending, i) {
				trb = &dep->trb_pool[dep->trb_dequeue];

				if (trb->ctrl & DWC3_TRB_CTRL_HWO)
					break;

				req->sg = sg_next(s);
				req->num_pending_sgs--;

				ret = __dwc3_cleanup_done_trbs(dwc, dep, req, trb,
						event, status, chain);
				if (ret)
					break;
			}
		} else {
			trb = &dep->trb_pool[dep->trb_dequeue];
			ret = __dwc3_cleanup_done_trbs(dwc, dep, req, trb,
					event, status, chain);
		}

		if (req->unaligned || req->zero) {
			trb = &dep->trb_pool[dep->trb_dequeue];
			ret = __dwc3_cleanup_done_trbs(dwc, dep, req, trb,
					event, status, false);
			req->unaligned = false;
			req->zero = false;
		}

		req->request.actual = length - req->remaining;

		if ((req->request.actual < length) && req->num_pending_sgs)
			return __dwc3_gadget_kick_transfer(dep, 0);

		dwc3_gadget_giveback(dep, req, status);

		if (ret) {
			if ((event->status & DEPEVT_STATUS_IOC) &&
			    (trb->ctrl & DWC3_TRB_CTRL_IOC))
				ioc = true;
			break;
		}
	}

	/*
	 * Our endpoint might get disabled by another thread during
	 * dwc3_gadget_giveback(). If that happens, we're just gonna return 1
	 * early on so DWC3_EP_BUSY flag gets cleared
	 */
	if (!dep->endpoint.desc)
		return 1;

	if (usb_endpoint_xfer_isoc(dep->endpoint.desc) &&
			list_empty(&dep->started_list)) {
		if (list_empty(&dep->pending_list))
			/*
			 * If there is no entry in request list then do
			 * not issue END TRANSFER now. Just set PENDING
			 * flag, so that END TRANSFER is issued when an
			 * entry is added into request list.
			 */
			dep->flags |= DWC3_EP_PENDING_REQUEST;
		else
			dwc3_stop_active_transfer(dwc, dep->number, true);
		dep->flags &= ~DWC3_EP_MISSED_ISOC;
		return 1;
	}

	if (usb_endpoint_xfer_isoc(dep->endpoint.desc) && ioc)
		return 0;

	return 1;
}

static void dwc3_endpoint_transfer_complete(struct dwc3 *dwc,
		struct dwc3_ep *dep, const struct dwc3_event_depevt *event)
{
	unsigned		status = 0;
	int			clean_busy;
	u32			is_xfer_complete;

	is_xfer_complete = (event->endpoint_event == DWC3_DEPEVT_XFERCOMPLETE);

	if (event->status & DEPEVT_STATUS_BUSERR)
		status = -ECONNRESET;

	clean_busy = dwc3_cleanup_done_reqs(dwc, dep, event, status);
	if (clean_busy && (!dep->endpoint.desc || is_xfer_complete ||
				usb_endpoint_xfer_isoc(dep->endpoint.desc)))
		dep->flags &= ~DWC3_EP_BUSY;

	/*
	 * WORKAROUND: This is the 2nd half of U1/U2 -> U0 workaround.
	 * See dwc3_gadget_linksts_change_interrupt() for 1st half.
	 */
	if (dwc->revision < DWC3_REVISION_183A) {
		u32		reg;
		int		i;

		for (i = 0; i < DWC3_ENDPOINTS_NUM; i++) {
			dep = dwc->eps[i];

			if (!(dep->flags & DWC3_EP_ENABLED))
				continue;

			if (!list_empty(&dep->started_list))
				return;
		}

		reg = dwc3_readl(dwc->regs, DWC3_DCTL);
		reg |= dwc->u1u2;
		dwc3_writel(dwc->regs, DWC3_DCTL, reg);

		dwc->u1u2 = 0;
	}

	/*
	 * Our endpoint might get disabled by another thread or stop
	 * active transfer is invoked with pull up disable during
	 * dwc3_gadget_giveback(). If that happens, we're just gonna
	 * return 1 early on so DWC3_EP_BUSY flag gets cleared.
	 */
	if (!dep->endpoint.desc || !dwc->pullups_connected)
		return;

	if (!usb_endpoint_xfer_isoc(dep->endpoint.desc)) {
		int ret;

		ret = __dwc3_gadget_kick_transfer(dep, 0);
		if (!ret || ret == -EBUSY)
			return;
	}
}

static void dwc3_endpoint_interrupt(struct dwc3 *dwc,
		const struct dwc3_event_depevt *event)
{
	struct dwc3_ep		*dep;
	u8			epnum = event->endpoint_number;
	u8			cmd;

	dep = dwc->eps[epnum];

	if (!(dep->flags & DWC3_EP_ENABLED)) {
		if (!(dep->flags & DWC3_EP_END_TRANSFER_PENDING))
			return;

		/* Handle only EPCMDCMPLT when EP disabled */
		if (event->endpoint_event != DWC3_DEPEVT_EPCMDCMPLT)
			return;
	}

	if (epnum == 0 || epnum == 1) {
		dwc3_ep0_interrupt(dwc, event);
		return;
	}

	dep->dbg_ep_events.total++;

	switch (event->endpoint_event) {
	case DWC3_DEPEVT_XFERCOMPLETE:
		dep->resource_index = 0;
		dep->dbg_ep_events.xfercomplete++;

		if (usb_endpoint_xfer_isoc(dep->endpoint.desc)) {
			dev_err(dwc->dev, "XferComplete for Isochronous endpoint\n");
			return;
		}

		dwc3_endpoint_transfer_complete(dwc, dep, event);
		break;
	case DWC3_DEPEVT_XFERINPROGRESS:
		dep->dbg_ep_events.xferinprogress++;
		dwc3_endpoint_transfer_complete(dwc, dep, event);
		break;
	case DWC3_DEPEVT_XFERNOTREADY:
		dep->dbg_ep_events.xfernotready++;
		if (usb_endpoint_xfer_isoc(dep->endpoint.desc)) {
			dwc3_gadget_start_isoc(dwc, dep, event);
		} else {
			int ret;

			ret = __dwc3_gadget_kick_transfer(dep, 0);
			if (!ret || ret == -EBUSY)
				return;
		}

		break;
	case DWC3_DEPEVT_STREAMEVT:
		dep->dbg_ep_events.streamevent++;
		if (!usb_endpoint_xfer_bulk(dep->endpoint.desc)) {
			dev_err(dwc->dev, "Stream event for non-Bulk %s\n",
					dep->name);
			return;
		}
		break;
	case DWC3_DEPEVT_EPCMDCMPLT:
		dep->dbg_ep_events.epcmdcomplete++;
		cmd = DEPEVT_PARAMETER_CMD(event->parameters);

		if (cmd == DWC3_DEPCMD_ENDTRANSFER) {
			dep->flags &= ~DWC3_EP_END_TRANSFER_PENDING;
			wake_up(&dep->wait_end_transfer);
		}
		break;
	case DWC3_DEPEVT_RXTXFIFOEVT:
		dep->dbg_ep_events.rxtxfifoevent++;
		break;
	}
}

static void dwc3_disconnect_gadget(struct dwc3 *dwc)
{
	struct usb_gadget_driver *gadget_driver;

	if (dwc->gadget_driver && dwc->gadget_driver->disconnect) {
		gadget_driver = dwc->gadget_driver;
		spin_unlock(&dwc->lock);
		dbg_event(0xFF, "DISCONNECT", 0);
		gadget_driver->disconnect(&dwc->gadget);
		spin_lock(&dwc->lock);
	}
}

static void dwc3_suspend_gadget(struct dwc3 *dwc)
{
	struct usb_gadget_driver *gadget_driver;

	if (dwc->gadget_driver && dwc->gadget_driver->suspend) {
		gadget_driver = dwc->gadget_driver;
		spin_unlock(&dwc->lock);
		dbg_event(0xFF, "SUSPEND", 0);
		gadget_driver->suspend(&dwc->gadget);
		spin_lock(&dwc->lock);
	}
}

static void dwc3_resume_gadget(struct dwc3 *dwc)
{
	struct usb_gadget_driver *gadget_driver;

	if (dwc->gadget_driver && dwc->gadget_driver->resume) {
		gadget_driver = dwc->gadget_driver;
		spin_unlock(&dwc->lock);
		dbg_event(0xFF, "RESUME", 0);
		gadget_driver->resume(&dwc->gadget);
		spin_lock(&dwc->lock);
	}
}

static void dwc3_reset_gadget(struct dwc3 *dwc)
{
	struct usb_gadget_driver *gadget_driver;

	if (!dwc->gadget_driver)
		return;

	if (dwc->gadget.speed != USB_SPEED_UNKNOWN) {
		gadget_driver = dwc->gadget_driver;
		spin_unlock(&dwc->lock);
		dbg_event(0xFF, "UDC RESET", 0);
		usb_gadget_udc_reset(&dwc->gadget, gadget_driver);
		spin_lock(&dwc->lock);
	}
}

int dwc3_stop_active_transfer(struct dwc3 *dwc, u32 epnum, bool force)
{
	struct dwc3_ep *dep;
	struct dwc3_gadget_ep_cmd_params params;
	u32 cmd;
	int ret = 0;

	dep = dwc->eps[epnum];

	if ((dep->flags & DWC3_EP_END_TRANSFER_PENDING) ||
	    !dep->resource_index)
		return ret;

	if (dep->endpoint.endless)
		dwc3_notify_event(dwc, DWC3_CONTROLLER_NOTIFY_DISABLE_UPDXFER,
								dep->number);

	/*
	 * NOTICE: We are violating what the Databook says about the
	 * EndTransfer command. Ideally we would _always_ wait for the
	 * EndTransfer Command Completion IRQ, but that's causing too
	 * much trouble synchronizing between us and gadget driver.
	 *
	 * We have discussed this with the IP Provider and it was
	 * suggested to giveback all requests here, but give HW some
	 * extra time to synchronize with the interconnect. We're using
	 * an arbitrary 100us delay for that.
	 *
	 * Note also that a similar handling was tested by Synopsys
	 * (thanks a lot Paul) and nothing bad has come out of it.
	 * In short, what we're doing is:
	 *
	 * - Issue EndTransfer WITH CMDIOC bit set
	 * - Wait 100us
	 *
	 * As of IP version 3.10a of the DWC_usb3 IP, the controller
	 * supports a mode to work around the above limitation. The
	 * software can poll the CMDACT bit in the DEPCMD register
	 * after issuing a EndTransfer command. This mode is enabled
	 * by writing GUCTL2[14]. This polling is already done in the
	 * dwc3_send_gadget_ep_cmd() function so if the mode is
	 * enabled, the EndTransfer command will have completed upon
	 * returning from this function and we don't need to delay for
	 * 100us.
	 *
	 * This mode is NOT available on the DWC_usb31 IP.
	 */

	cmd = DWC3_DEPCMD_ENDTRANSFER;
	cmd |= force ? DWC3_DEPCMD_HIPRI_FORCERM : 0;
	cmd |= DWC3_DEPCMD_CMDIOC;
	cmd |= DWC3_DEPCMD_PARAM(dep->resource_index);
	memset(&params, 0, sizeof(params));
	ret = dwc3_send_gadget_ep_cmd(dep, cmd, &params);
	WARN_ON_ONCE(ret);
	dep->resource_index = 0;
	dep->flags &= ~DWC3_EP_BUSY;

	if (dwc3_is_usb31(dwc) || dwc->revision < DWC3_REVISION_310A) {
		if (dep->endpoint.ep_type != EP_TYPE_GSI)
			dep->flags |= DWC3_EP_END_TRANSFER_PENDING;
		udelay(100);
	}
	dbg_log_string("%s(%d): endxfer ret:%d)",
			dep->name, dep->number, ret);

	return ret;
}

static void dwc3_clear_stall_all_ep(struct dwc3 *dwc)
{
	u32 epnum;

	for (epnum = 1; epnum < DWC3_ENDPOINTS_NUM; epnum++) {
		struct dwc3_ep *dep;
		int ret;

		dep = dwc->eps[epnum];
		if (!dep)
			continue;

		if (!(dep->flags & DWC3_EP_STALL))
			continue;

		dep->flags &= ~DWC3_EP_STALL;

		ret = dwc3_send_clear_stall_ep_cmd(dep);
		dbg_event(dep->number, "ECLRSTALL", ret);
		WARN_ON_ONCE(ret);
	}
}

static void dwc3_gadget_disconnect_interrupt(struct dwc3 *dwc)
{
	int			reg;

	dbg_event(0xFF, "DISCONNECT INT", 0);
	dev_dbg(dwc->dev, "Notify OTG from %s\n", __func__);
	dwc->b_suspend = false;
	dwc3_notify_event(dwc, DWC3_CONTROLLER_NOTIFY_OTG_EVENT, 0);

	reg = dwc3_readl(dwc->regs, DWC3_DCTL);
	reg &= ~DWC3_DCTL_INITU1ENA;
	dwc3_writel(dwc->regs, DWC3_DCTL, reg);

	reg &= ~DWC3_DCTL_INITU2ENA;
	dwc3_writel(dwc->regs, DWC3_DCTL, reg);

	dwc3_disconnect_gadget(dwc);

	dwc->gadget.speed = USB_SPEED_UNKNOWN;
	dwc->setup_packet_pending = false;
	dwc->link_state = DWC3_LINK_STATE_SS_DIS;
	usb_gadget_set_state(&dwc->gadget, USB_STATE_NOTATTACHED);

	dwc->connected = false;
	wake_up_interruptible(&dwc->wait_linkstate);
}

static void dwc3_gadget_reset_interrupt(struct dwc3 *dwc)
{
	u32			reg;

	usb_phy_start_link_training(dwc->usb3_phy);

	/*
	 * Ideally, dwc3_reset_gadget() would trigger the function
	 * drivers to stop any active transfers through ep disable.
	 * However, for functions which defer ep disable, such as mass
	 * storage, we will need to rely on the call to stop active
	 * transfers here, and avoid allowing of request queuing.
	 */
	dwc->connected = false;

	/*
	 * WORKAROUND: DWC3 revisions <1.88a have an issue which
	 * would cause a missing Disconnect Event if there's a
	 * pending Setup Packet in the FIFO.
	 *
	 * There's no suggested workaround on the official Bug
	 * report, which states that "unless the driver/application
	 * is doing any special handling of a disconnect event,
	 * there is no functional issue".
	 *
	 * Unfortunately, it turns out that we _do_ some special
	 * handling of a disconnect event, namely complete all
	 * pending transfers, notify gadget driver of the
	 * disconnection, and so on.
	 *
	 * Our suggested workaround is to follow the Disconnect
	 * Event steps here, instead, based on a setup_packet_pending
	 * flag. Such flag gets set whenever we have a SETUP_PENDING
	 * status for EP0 TRBs and gets cleared on XferComplete for the
	 * same endpoint.
	 *
	 * Refers to:
	 *
	 * STAR#9000466709: RTL: Device : Disconnect event not
	 * generated if setup packet pending in FIFO
	 */
	if (dwc->revision < DWC3_REVISION_188A) {
		if (dwc->setup_packet_pending)
			dwc3_gadget_disconnect_interrupt(dwc);
	}

	dbg_event(0xFF, "BUS RESET", 0);
	dev_dbg(dwc->dev, "Notify OTG from %s\n", __func__);
	dwc->b_suspend = false;
	dwc3_notify_event(dwc, DWC3_CONTROLLER_NOTIFY_OTG_EVENT, 0);

	usb_gadget_vbus_draw(&dwc->gadget, 100);

	dwc3_reset_gadget(dwc);

	reg = dwc3_readl(dwc->regs, DWC3_DCTL);
	reg &= ~DWC3_DCTL_TSTCTRL_MASK;
	dwc3_writel(dwc->regs, DWC3_DCTL, reg);
	dwc->test_mode = false;
	/*
	 * From SNPS databook section 8.1.2
	 * the EP0 should be in setup phase. So ensure
	 * that EP0 is in setup phase by issuing a stall
	 * and restart if EP0 is not in setup phase.
	 */
	if (dwc->ep0state != EP0_SETUP_PHASE) {
		unsigned int	dir;

		dbg_event(0xFF, "CONTRPEND(%d)", dwc->ep0state);
		dir = !!dwc->ep0_expect_in;
		if (dwc->ep0state == EP0_DATA_PHASE)
			dwc3_ep0_end_control_data(dwc, dwc->eps[dir]);
		else
			dwc3_ep0_end_control_data(dwc, dwc->eps[!dir]);

		dwc->eps[0]->trb_enqueue = 0;
		dwc->eps[1]->trb_enqueue = 0;

		dwc3_ep0_stall_and_restart(dwc);
	}

	dwc->delayed_status = false;
	dwc3_stop_active_transfers(dwc);
	dwc3_clear_stall_all_ep(dwc);

	/* Reset device address to zero */
	reg = dwc3_readl(dwc->regs, DWC3_DCFG);
	reg &= ~(DWC3_DCFG_DEVADDR_MASK);
	dwc3_writel(dwc->regs, DWC3_DCFG, reg);

	dwc->gadget.speed = USB_SPEED_UNKNOWN;
	dwc->link_state = DWC3_LINK_STATE_U0;
	wake_up_interruptible(&dwc->wait_linkstate);
}

static void dwc3_gadget_conndone_interrupt(struct dwc3 *dwc)
{
	struct dwc3_ep		*dep;
	int			ret;
	u32			reg;
	u8			speed;

	dbg_event(0xFF, "CONNECT DONE", 0);
	usb_phy_stop_link_training(dwc->usb3_phy);
	reg = dwc3_readl(dwc->regs, DWC3_DSTS);
	speed = reg & DWC3_DSTS_CONNECTSPD;
	dwc->speed = speed;

	/* Enable SUSPENDEVENT(BIT:6) for version 230A and above */
	if (dwc->revision >= DWC3_REVISION_230A) {
		reg = dwc3_readl(dwc->regs, DWC3_DEVTEN);
		reg |= DWC3_DEVTEN_EOPFEN;
		dwc3_writel(dwc->regs, DWC3_DEVTEN, reg);
	}

	/* Reset the retry on erratic error event count */
	dwc->retries_on_error = 0;

	/*
	 * RAMClkSel is reset to 0 after USB reset, so it must be reprogrammed
	 * each time on Connect Done.
	 *
	 * Currently we always use the reset value. If any platform
	 * wants to set this to a different value, we need to add a
	 * setting and update GCTL.RAMCLKSEL here.
	 */

	switch (speed) {
	case DWC3_DSTS_SUPERSPEED_PLUS:
		dwc3_gadget_ep0_desc.wMaxPacketSize = cpu_to_le16(512);
		dwc->gadget.ep0->maxpacket = 512;
		dwc->gadget.speed = USB_SPEED_SUPER_PLUS;
		break;
	case DWC3_DSTS_SUPERSPEED:
		/*
		 * WORKAROUND: DWC3 revisions <1.90a have an issue which
		 * would cause a missing USB3 Reset event.
		 *
		 * In such situations, we should force a USB3 Reset
		 * event by calling our dwc3_gadget_reset_interrupt()
		 * routine.
		 *
		 * Refers to:
		 *
		 * STAR#9000483510: RTL: SS : USB3 reset event may
		 * not be generated always when the link enters poll
		 */
		if (dwc->revision < DWC3_REVISION_190A)
			dwc3_gadget_reset_interrupt(dwc);

		dwc3_gadget_ep0_desc.wMaxPacketSize = cpu_to_le16(512);
		dwc->gadget.ep0->maxpacket = 512;
		dwc->gadget.speed = USB_SPEED_SUPER;
		break;
	case DWC3_DSTS_HIGHSPEED:
		dwc3_gadget_ep0_desc.wMaxPacketSize = cpu_to_le16(64);
		dwc->gadget.ep0->maxpacket = 64;
		dwc->gadget.speed = USB_SPEED_HIGH;
		break;
	case DWC3_DSTS_FULLSPEED:
		dwc3_gadget_ep0_desc.wMaxPacketSize = cpu_to_le16(64);
		dwc->gadget.ep0->maxpacket = 64;
		dwc->gadget.speed = USB_SPEED_FULL;
		break;
	case DWC3_DSTS_LOWSPEED:
		dwc3_gadget_ep0_desc.wMaxPacketSize = cpu_to_le16(8);
		dwc->gadget.ep0->maxpacket = 8;
		dwc->gadget.speed = USB_SPEED_LOW;
		break;
	}

	dwc->eps[1]->endpoint.maxpacket = dwc->gadget.ep0->maxpacket;

	/* Enable USB2 LPM Capability */

	if ((dwc->revision > DWC3_REVISION_194A) &&
	    (speed != DWC3_DSTS_SUPERSPEED) &&
	    (speed != DWC3_DSTS_SUPERSPEED_PLUS)) {
		reg = dwc3_readl(dwc->regs, DWC3_DCFG);
		reg |= DWC3_DCFG_LPM_CAP;
		dwc3_writel(dwc->regs, DWC3_DCFG, reg);

		reg = dwc3_readl(dwc->regs, DWC3_DCTL);
		reg &= ~(DWC3_DCTL_HIRD_THRES_MASK | DWC3_DCTL_L1_HIBER_EN);

		reg |= DWC3_DCTL_HIRD_THRES(dwc->hird_threshold);

		/*
		 * When dwc3 revisions >= 2.40a, LPM Erratum is enabled and
		 * DCFG.LPMCap is set, core responses with an ACK and the
		 * BESL value in the LPM token is less than or equal to LPM
		 * NYET threshold.
		 */
		WARN_ONCE(dwc->revision < DWC3_REVISION_240A
				&& dwc->has_lpm_erratum,
				"LPM Erratum not available on dwc3 revisions < 2.40a\n");

		if (dwc->has_lpm_erratum && dwc->revision >= DWC3_REVISION_240A)
			reg |= DWC3_DCTL_LPM_ERRATA(dwc->lpm_nyet_threshold);

		dwc3_writel(dwc->regs, DWC3_DCTL, reg);
	} else {
		reg = dwc3_readl(dwc->regs, DWC3_DCTL);
		reg &= ~DWC3_DCTL_HIRD_THRES_MASK;
		dwc3_writel(dwc->regs, DWC3_DCTL, reg);
	}

	dwc->connected = true;

	dep = dwc->eps[0];
	ret = __dwc3_gadget_ep_enable(dep, true, false);
	if (ret) {
		dev_err(dwc->dev, "failed to enable %s\n", dep->name);
		return;
	}

	dep = dwc->eps[1];
	ret = __dwc3_gadget_ep_enable(dep, true, false);
	if (ret) {
		dev_err(dwc->dev, "failed to enable %s\n", dep->name);
		return;
	}

	dwc3_notify_event(dwc, DWC3_CONTROLLER_CONNDONE_EVENT, 0);

	/*
	 * Configure PHY via GUSB3PIPECTLn if required.
	 *
	 * Update GTXFIFOSIZn
	 *
	 * In both cases reset values should be sufficient.
	 */
}

static void dwc3_gadget_wakeup_interrupt(struct dwc3 *dwc, bool remote_wakeup)
{
	bool perform_resume = true;

	dev_dbg(dwc->dev, "%s\n", __func__);

	dbg_event(0xFF, "WAKEUP", remote_wakeup);
	/*
	 * Identify if it is called from wakeup_interrupt() context for bus
	 * resume or as part of remote wakeup. And based on that check for
	 * U3 state. as we need to handle case of L1 resume i.e. where we
	 * don't want to perform resume.
	 */
	if (!remote_wakeup && dwc->link_state != DWC3_LINK_STATE_U3)
		perform_resume = false;

	/* Only perform resume from L2 or Early Suspend states */
	if (perform_resume) {

		/*
		 * In case of remote wake up dwc3_gadget_wakeup_work()
		 * is doing pm_runtime_get_sync().
		 */
		dev_dbg(dwc->dev, "Notify OTG from %s\n", __func__);
		dwc->b_suspend = false;
		dwc3_notify_event(dwc,
				DWC3_CONTROLLER_NOTIFY_OTG_EVENT, 0);

		/*
		 * set state to U0 as function level resume is trying to queue
		 * notification over USB interrupt endpoint which would fail
		 * due to state is not being updated.
		 */
		dwc->link_state = DWC3_LINK_STATE_U0;
		dwc3_resume_gadget(dwc);
		return;
	}

	dwc->link_state = DWC3_LINK_STATE_U0;
}

static void dwc3_gadget_linksts_change_interrupt(struct dwc3 *dwc,
		unsigned int evtinfo)
{
	enum dwc3_link_state	next = evtinfo & DWC3_LINK_STATE_MASK;
	unsigned int		pwropt;

	/*
	 * WORKAROUND: DWC3 < 2.50a have an issue when configured without
	 * Hibernation mode enabled which would show up when device detects
	 * host-initiated U3 exit.
	 *
	 * In that case, device will generate a Link State Change Interrupt
	 * from U3 to RESUME which is only necessary if Hibernation is
	 * configured in.
	 *
	 * There are no functional changes due to such spurious event and we
	 * just need to ignore it.
	 *
	 * Refers to:
	 *
	 * STAR#9000570034 RTL: SS Resume event generated in non-Hibernation
	 * operational mode
	 */
	pwropt = DWC3_GHWPARAMS1_EN_PWROPT(dwc->hwparams.hwparams1);
	if ((dwc->revision < DWC3_REVISION_250A) &&
			(pwropt != DWC3_GHWPARAMS1_EN_PWROPT_HIB)) {
		if ((dwc->link_state == DWC3_LINK_STATE_U3) &&
				(next == DWC3_LINK_STATE_RESUME)) {
			return;
		}
	}

	/*
	 * WORKAROUND: DWC3 Revisions <1.83a have an issue which, depending
	 * on the link partner, the USB session might do multiple entry/exit
	 * of low power states before a transfer takes place.
	 *
	 * Due to this problem, we might experience lower throughput. The
	 * suggested workaround is to disable DCTL[12:9] bits if we're
	 * transitioning from U1/U2 to U0 and enable those bits again
	 * after a transfer completes and there are no pending transfers
	 * on any of the enabled endpoints.
	 *
	 * This is the first half of that workaround.
	 *
	 * Refers to:
	 *
	 * STAR#9000446952: RTL: Device SS : if U1/U2 ->U0 takes >128us
	 * core send LGO_Ux entering U0
	 */
	if (dwc->revision < DWC3_REVISION_183A) {
		if (next == DWC3_LINK_STATE_U0) {
			u32	u1u2;
			u32	reg;

			switch (dwc->link_state) {
			case DWC3_LINK_STATE_U1:
			case DWC3_LINK_STATE_U2:
				reg = dwc3_readl(dwc->regs, DWC3_DCTL);
				u1u2 = reg & (DWC3_DCTL_INITU2ENA
						| DWC3_DCTL_ACCEPTU2ENA
						| DWC3_DCTL_INITU1ENA
						| DWC3_DCTL_ACCEPTU1ENA);

				if (!dwc->u1u2)
					dwc->u1u2 = reg & u1u2;

				reg &= ~u1u2;

				dwc3_writel(dwc->regs, DWC3_DCTL, reg);
				break;
			default:
				/* do nothing */
				break;
			}
		}
	}

	switch (next) {
	case DWC3_LINK_STATE_U1:
		if (dwc->speed == USB_SPEED_SUPER)
			dwc3_suspend_gadget(dwc);
		break;
	case DWC3_LINK_STATE_U2:
	case DWC3_LINK_STATE_U3:
		dwc3_suspend_gadget(dwc);
		break;
	case DWC3_LINK_STATE_RESUME:
		dwc3_resume_gadget(dwc);
		break;
	default:
		/* do nothing */
		break;
	}

	dev_dbg(dwc->dev, "Going from (%d)--->(%d)\n", dwc->link_state, next);
	dwc->link_state = next;
	wake_up_interruptible(&dwc->wait_linkstate);
}

static void dwc3_gadget_suspend_interrupt(struct dwc3 *dwc,
					  unsigned int evtinfo)
{
	enum dwc3_link_state next = evtinfo & DWC3_LINK_STATE_MASK;

	dbg_event(0xFF, "SUSPEND INT", 0);
	dev_dbg(dwc->dev, "%s Entry to %d\n", __func__, next);

	if (dwc->link_state != next && next == DWC3_LINK_STATE_U3) {
		/*
		 * When first connecting the cable, even before the initial
		 * DWC3_DEVICE_EVENT_RESET or DWC3_DEVICE_EVENT_CONNECT_DONE
		 * events, the controller sees a DWC3_DEVICE_EVENT_SUSPEND
		 * event. In such a case, ignore.
		 * Ignore suspend event until device side usb is not into
		 * CONFIGURED state.
		 */
		if (dwc->gadget.state != USB_STATE_CONFIGURED) {
			dev_err(dwc->dev, "%s(): state:%d. Ignore SUSPEND.\n",
						__func__, dwc->gadget.state);
			return;
		}

		dwc3_suspend_gadget(dwc);

		dev_dbg(dwc->dev, "Notify OTG from %s\n", __func__);
		dwc->b_suspend = true;
		dwc3_notify_event(dwc, DWC3_CONTROLLER_NOTIFY_OTG_EVENT, 0);
	}

	dwc->link_state = next;
}

static void dwc3_gadget_hibernation_interrupt(struct dwc3 *dwc,
		unsigned int evtinfo)
{
	unsigned int is_ss = evtinfo & BIT(4);

	/*
	 * WORKAROUND: DWC3 revison 2.20a with hibernation support
	 * have a known issue which can cause USB CV TD.9.23 to fail
	 * randomly.
	 *
	 * Because of this issue, core could generate bogus hibernation
	 * events which SW needs to ignore.
	 *
	 * Refers to:
	 *
	 * STAR#9000546576: Device Mode Hibernation: Issue in USB 2.0
	 * Device Fallback from SuperSpeed
	 */
	if (is_ss ^ (dwc->speed == USB_SPEED_SUPER))
		return;

	/* enter hibernation here */
}

static void dwc3_gadget_interrupt(struct dwc3 *dwc,
		const struct dwc3_event_devt *event)
{
	switch (event->type) {
	case DWC3_DEVICE_EVENT_DISCONNECT:
		dwc3_gadget_disconnect_interrupt(dwc);
		dwc->dbg_gadget_events.disconnect++;
		break;
	case DWC3_DEVICE_EVENT_RESET:
		dwc3_gadget_reset_interrupt(dwc);
		dwc->dbg_gadget_events.reset++;
		break;
	case DWC3_DEVICE_EVENT_CONNECT_DONE:
		dwc3_gadget_conndone_interrupt(dwc);
		dwc->dbg_gadget_events.connect++;
		break;
	case DWC3_DEVICE_EVENT_WAKEUP:
		dwc3_gadget_wakeup_interrupt(dwc, false);
		dwc->dbg_gadget_events.wakeup++;
		break;
	case DWC3_DEVICE_EVENT_HIBER_REQ:
		if (dev_WARN_ONCE(dwc->dev, !dwc->has_hibernation,
					"unexpected hibernation event\n"))
			break;

		dwc3_gadget_hibernation_interrupt(dwc, event->event_info);
		break;
	case DWC3_DEVICE_EVENT_LINK_STATUS_CHANGE:
		dwc3_gadget_linksts_change_interrupt(dwc, event->event_info);
		dwc->dbg_gadget_events.link_status_change++;
		break;
	case DWC3_DEVICE_EVENT_EOPF:
		/* It changed to be suspend event for version 2.30a and above */
		if (dwc->revision >= DWC3_REVISION_230A) {
			dbg_event(0xFF, "GAD SUS", 0);
			dwc->dbg_gadget_events.suspend++;
			/*
			 * Ignore suspend event until the gadget enters into
			 * USB_STATE_CONFIGURED state.
			 */
			if (dwc->gadget.state >= USB_STATE_CONFIGURED)
				dwc3_gadget_suspend_interrupt(dwc,
						event->event_info);
			else
				usb_gadget_vbus_draw(&dwc->gadget, 2);
		}
		break;
	case DWC3_DEVICE_EVENT_SOF:
		dwc->dbg_gadget_events.sof++;
		break;
	case DWC3_DEVICE_EVENT_ERRATIC_ERROR:
		dbg_event(0xFF, "ERROR", dwc->retries_on_error);
		dwc->dbg_gadget_events.erratic_error++;
		dwc->err_evt_seen = true;
		break;
	case DWC3_DEVICE_EVENT_CMD_CMPL:
		dwc->dbg_gadget_events.cmdcmplt++;
		break;
	case DWC3_DEVICE_EVENT_OVERFLOW:
		dwc->dbg_gadget_events.overflow++;
		break;
	default:
		dev_WARN(dwc->dev, "UNKNOWN IRQ %d\n", event->type);
		dwc->dbg_gadget_events.unknown_event++;
	}
}

static void dwc3_process_event_entry(struct dwc3 *dwc,
		const union dwc3_event *event)
{
	trace_dwc3_event(event->raw, dwc);

	if (!event->type.is_devspec)
		dwc3_endpoint_interrupt(dwc, &event->depevt);
	else if (event->type.type == DWC3_EVENT_TYPE_DEV)
		dwc3_gadget_interrupt(dwc, &event->devt);
	else
		dev_err(dwc->dev, "UNKNOWN IRQ type %d\n", event->raw);
}

static irqreturn_t dwc3_process_event_buf(struct dwc3_event_buffer *evt)
{
	struct dwc3 *dwc = evt->dwc;
	irqreturn_t ret = IRQ_NONE;
	int left;
	u32 reg;

	left = evt->count;

	if (!(evt->flags & DWC3_EVENT_PENDING))
		return IRQ_NONE;

	while (left > 0) {
		union dwc3_event event;

		event.raw = *(u32 *) (evt->cache + evt->lpos);

		dwc3_process_event_entry(dwc, &event);

		if (dwc->err_evt_seen) {
			/*
			 * if erratic error, skip remaining events
			 * while controller undergoes reset
			 */
			evt->lpos = (evt->lpos + left) %
					DWC3_EVENT_BUFFERS_SIZE;
			if (dwc3_notify_event(dwc,
						DWC3_CONTROLLER_ERROR_EVENT, 0))
				dwc->err_evt_seen = 0;
			dwc->retries_on_error++;
			break;
		}

		/*
		 * FIXME we wrap around correctly to the next entry as
		 * almost all entries are 4 bytes in size. There is one
		 * entry which has 12 bytes which is a regular entry
		 * followed by 8 bytes data. ATM I don't know how
		 * things are organized if we get next to the a
		 * boundary so I worry about that once we try to handle
		 * that.
		 */
		evt->lpos = (evt->lpos + 4) % evt->length;
		left -= 4;
	}

	dwc->bh_handled_evt_cnt[dwc->irq_dbg_index] += (evt->count / 4);
	evt->count = 0;
	ret = IRQ_HANDLED;

	/* Unmask interrupt */
	reg = dwc3_readl(dwc->regs, DWC3_GEVNTSIZ(0));
	reg &= ~DWC3_GEVNTSIZ_INTMASK;
	dwc3_writel(dwc->regs, DWC3_GEVNTSIZ(0), reg);

	if (dwc->imod_interval) {
		dwc3_writel(dwc->regs, DWC3_GEVNTCOUNT(0), DWC3_GEVNTCOUNT_EHB);
		dwc3_writel(dwc->regs, DWC3_DEV_IMOD(0), dwc->imod_interval);
	}

	/* Keep the clearing of DWC3_EVENT_PENDING at the end */
	evt->flags &= ~DWC3_EVENT_PENDING;

	return ret;
}

void dwc3_bh_work(struct work_struct *w)
{
	struct dwc3 *dwc = container_of(w, struct dwc3, bh_work);

	pm_runtime_get_sync(dwc->dev);
	dwc3_thread_interrupt(dwc->irq, dwc->ev_buf);
	pm_runtime_put(dwc->dev);
}

static irqreturn_t dwc3_thread_interrupt(int irq, void *_evt)
{
	struct dwc3_event_buffer *evt = _evt;
	struct dwc3 *dwc = evt->dwc;
	unsigned long flags;
	irqreturn_t ret = IRQ_NONE;
	ktime_t start_time;

	start_time = ktime_get();

	local_bh_disable();
	spin_lock_irqsave(&dwc->lock, flags);
	dwc->bh_handled_evt_cnt[dwc->irq_dbg_index] = 0;
	ret = dwc3_process_event_buf(evt);
	spin_unlock_irqrestore(&dwc->lock, flags);
	local_bh_enable();

	dwc->bh_completion_time[dwc->irq_dbg_index] =
		ktime_to_us(ktime_sub(ktime_get(), start_time));
	dwc->irq_dbg_index = (dwc->irq_dbg_index + 1) % MAX_INTR_STATS;

	return ret;
}

static irqreturn_t dwc3_check_event_buf(struct dwc3_event_buffer *evt)
{
	struct dwc3 *dwc;
	u32 amount;
	u32 count;
	u32 reg;
	ktime_t start_time;

	if (!evt)
		return IRQ_NONE;

<<<<<<< HEAD
	dwc = evt->dwc;
	start_time = ktime_get();
	dwc->irq_cnt++;

	/* controller reset is still pending */
	if (dwc->err_evt_seen)
=======
	if (pm_runtime_suspended(dwc->dev)) {
		dwc->pending_events = true;
		/*
		 * Trigger runtime resume. The get() function will be balanced
		 * after processing the pending events in dwc3_process_pending
		 * events().
		 */
		pm_runtime_get(dwc->dev);
		disable_irq_nosync(dwc->irq_gadget);
>>>>>>> ad961d38
		return IRQ_HANDLED;

	/*
	 * With PCIe legacy interrupt, test shows that top-half irq handler can
	 * be called again after HW interrupt deassertion. Check if bottom-half
	 * irq event handler completes before caching new event to prevent
	 * losing events.
	 */
	if (evt->flags & DWC3_EVENT_PENDING)
		return IRQ_HANDLED;

	count = dwc3_readl(dwc->regs, DWC3_GEVNTCOUNT(0));
	count &= DWC3_GEVNTCOUNT_MASK;
	if (!count)
		return IRQ_NONE;

	/* Controller is halted; ignore new/pending events */
	if (!dwc->pullups_connected) {
		dwc3_writel(dwc->regs, DWC3_GEVNTCOUNT(0), count);
		dbg_event(0xFF, "NO_PULLUP", count);
		return IRQ_HANDLED;
	}

	if (count > evt->length) {
		dbg_event(0xFF, "HUGE_EVCNT", count);
		/*
		 * If writes from dwc3_interrupt and run_stop(0) races
		 * with each other, the count can result in a very large
		 * value.In that case setting the evt->lpos here
		 * is a no-op. The value will be reset as part of run_stop(1).
		 */
		evt->lpos = (evt->lpos + count) % DWC3_EVENT_BUFFERS_SIZE;
		dwc3_writel(dwc->regs, DWC3_GEVNTCOUNT(0), count);
		return IRQ_HANDLED;
	}

	evt->count = count;
	evt->flags |= DWC3_EVENT_PENDING;

	/* Mask interrupt */
	reg = dwc3_readl(dwc->regs, DWC3_GEVNTSIZ(0));
	reg |= DWC3_GEVNTSIZ_INTMASK;
	dwc3_writel(dwc->regs, DWC3_GEVNTSIZ(0), reg);

	amount = min(count, evt->length - evt->lpos);
	memcpy(evt->cache + evt->lpos, evt->buf + evt->lpos, amount);

	if (amount < count)
		memcpy(evt->cache, evt->buf, count - amount);

	dwc3_writel(dwc->regs, DWC3_GEVNTCOUNT(0), count);

	dwc->irq_start_time[dwc->irq_dbg_index] = start_time;
	dwc->irq_completion_time[dwc->irq_dbg_index] =
		ktime_us_delta(ktime_get(), start_time);
	dwc->irq_event_count[dwc->irq_dbg_index] = count / 4;
	dwc->irq_dbg_index = (dwc->irq_dbg_index + 1) % MAX_INTR_STATS;

	return IRQ_WAKE_THREAD;
}

irqreturn_t dwc3_interrupt(int irq, void *_dwc)
{
	struct dwc3     *dwc = _dwc;
	irqreturn_t     ret = IRQ_NONE;
	irqreturn_t     status;

	status = dwc3_check_event_buf(dwc->ev_buf);
	if (status == IRQ_WAKE_THREAD)
		ret = status;

	if (ret == IRQ_WAKE_THREAD)
		queue_work(dwc->dwc_wq, &dwc->bh_work);

	return IRQ_HANDLED;
}

static int dwc3_gadget_get_irq(struct dwc3 *dwc)
{
	struct platform_device *dwc3_pdev = to_platform_device(dwc->dev);
	int irq;

	irq = platform_get_irq_byname(dwc3_pdev, "peripheral");
	if (irq > 0)
		goto out;

	if (irq == -EPROBE_DEFER)
		goto out;

	irq = platform_get_irq_byname(dwc3_pdev, "dwc_usb3");
	if (irq > 0)
		goto out;

	if (irq == -EPROBE_DEFER)
		goto out;

	irq = platform_get_irq(dwc3_pdev, 0);
	if (irq > 0)
		goto out;

	if (irq != -EPROBE_DEFER)
		dev_err(dwc->dev, "missing peripheral IRQ\n");

	if (!irq)
		irq = -EINVAL;

out:
	return irq;
}

/**
 * dwc3_gadget_init - initializes gadget related registers
 * @dwc: pointer to our controller context structure
 *
 * Returns 0 on success otherwise negative errno.
 */
int dwc3_gadget_init(struct dwc3 *dwc)
{
	int ret;
	int irq;

	irq = dwc3_gadget_get_irq(dwc);
	if (irq < 0) {
		ret = irq;
		goto err0;
	}

	dwc->irq_gadget = irq;

	INIT_WORK(&dwc->wakeup_work, dwc3_gadget_wakeup_work);

	dwc->ep0_trb = dma_alloc_coherent(dwc->sysdev,
					  sizeof(*dwc->ep0_trb) * 2,
					  &dwc->ep0_trb_addr, GFP_KERNEL);
	if (!dwc->ep0_trb) {
		dev_err(dwc->dev, "failed to allocate ep0 trb\n");
		ret = -ENOMEM;
		goto err0;
	}

	dwc->setup_buf = kzalloc(DWC3_EP0_SETUP_SIZE, GFP_KERNEL);
	if (!dwc->setup_buf) {
		ret = -ENOMEM;
		goto err1;
	}

	dwc->bounce = dma_alloc_coherent(dwc->sysdev, DWC3_BOUNCE_SIZE,
			&dwc->bounce_addr, GFP_KERNEL);
	if (!dwc->bounce) {
		ret = -ENOMEM;
		goto err2;
	}

	init_completion(&dwc->ep0_in_setup);

	dwc->gadget.ops                 = &dwc3_gadget_ops;
	dwc->gadget.speed               = USB_SPEED_UNKNOWN;
	dwc->gadget.sg_supported        = true;
	dwc->gadget.name                = "dwc3-gadget";
	dwc->gadget.is_otg              = dwc->dr_mode == USB_DR_MODE_OTG;

	/*
	 * FIXME We might be setting max_speed to <SUPER, however versions
	 * <2.20a of dwc3 have an issue with metastability (documented
	 * elsewhere in this driver) which tells us we can't set max speed to
	 * anything lower than SUPER.
	 *
	 * Because gadget.max_speed is only used by composite.c and function
	 * drivers (i.e. it won't go into dwc3's registers) we are allowing this
	 * to happen so we avoid sending SuperSpeed Capability descriptor
	 * together with our BOS descriptor as that could confuse host into
	 * thinking we can handle super speed.
	 *
	 * Note that, in fact, we won't even support GetBOS requests when speed
	 * is less than super speed because we don't have means, yet, to tell
	 * composite.c that we are USB 2.0 + LPM ECN.
	 */
	if (dwc->revision < DWC3_REVISION_220A &&
	    !dwc->dis_metastability_quirk)
		dev_info(dwc->dev, "changing max_speed on rev %08x\n",
				dwc->revision);

	dwc->gadget.max_speed		= dwc->maximum_speed;

	/*
	 * REVISIT: Here we should clear all pending IRQs to be
	 * sure we're starting from a well known location.
	 */

	dwc->num_eps = DWC3_ENDPOINTS_NUM;
	ret = dwc3_gadget_init_endpoints(dwc, dwc->num_eps);
	if (ret)
		goto err3;

	ret = usb_add_gadget_udc(dwc->dev, &dwc->gadget);
	if (ret) {
		dev_err(dwc->dev, "failed to register udc\n");
		goto err4;
	}

	return 0;

err4:
	dwc3_gadget_free_endpoints(dwc);

err3:
	dma_free_coherent(dwc->sysdev, DWC3_BOUNCE_SIZE, dwc->bounce,
			dwc->bounce_addr);

err2:
	kfree(dwc->setup_buf);

err1:
	dma_free_coherent(dwc->sysdev, sizeof(*dwc->ep0_trb) * 2,
			dwc->ep0_trb, dwc->ep0_trb_addr);

err0:
	return ret;
}

/* -------------------------------------------------------------------------- */

void dwc3_gadget_exit(struct dwc3 *dwc)
{
	usb_del_gadget_udc(&dwc->gadget);
	dwc3_gadget_free_endpoints(dwc);
	dma_free_coherent(dwc->sysdev, DWC3_BOUNCE_SIZE, dwc->bounce,
			  dwc->bounce_addr);
	kfree(dwc->setup_buf);
	dma_free_coherent(dwc->sysdev, sizeof(*dwc->ep0_trb) * 2,
			  dwc->ep0_trb, dwc->ep0_trb_addr);
}

int dwc3_gadget_suspend(struct dwc3 *dwc)
{
	if (!dwc->gadget_driver)
		return 0;

	dwc3_gadget_run_stop(dwc, false, false);
	dwc3_disconnect_gadget(dwc);
	__dwc3_gadget_stop(dwc);

	synchronize_irq(dwc->irq_gadget);

	return 0;
}

int dwc3_gadget_resume(struct dwc3 *dwc)
{
	int			ret;

	if (!dwc->gadget_driver)
		return 0;

	ret = __dwc3_gadget_start(dwc);
	if (ret < 0)
		goto err0;

	ret = dwc3_gadget_run_stop(dwc, true, false);
	if (ret < 0)
		goto err1;

	return 0;

err1:
	__dwc3_gadget_stop(dwc);

err0:
	return ret;
}

void dwc3_gadget_process_pending_events(struct dwc3 *dwc)
{
	if (dwc->pending_events) {
		dwc3_interrupt(dwc->irq_gadget, dwc->ev_buf);
		dwc3_thread_interrupt(dwc->irq_gadget, dwc->ev_buf);
		pm_runtime_put(dwc->dev);
		dwc->pending_events = false;
		enable_irq(dwc->irq_gadget);
	}
}<|MERGE_RESOLUTION|>--- conflicted
+++ resolved
@@ -3960,24 +3960,12 @@
 	if (!evt)
 		return IRQ_NONE;
 
-<<<<<<< HEAD
 	dwc = evt->dwc;
 	start_time = ktime_get();
 	dwc->irq_cnt++;
 
 	/* controller reset is still pending */
 	if (dwc->err_evt_seen)
-=======
-	if (pm_runtime_suspended(dwc->dev)) {
-		dwc->pending_events = true;
-		/*
-		 * Trigger runtime resume. The get() function will be balanced
-		 * after processing the pending events in dwc3_process_pending
-		 * events().
-		 */
-		pm_runtime_get(dwc->dev);
-		disable_irq_nosync(dwc->irq_gadget);
->>>>>>> ad961d38
 		return IRQ_HANDLED;
 
 	/*
