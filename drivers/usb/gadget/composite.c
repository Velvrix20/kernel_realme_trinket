/*
 * composite.c - infrastructure for Composite USB Gadgets
 *
 * Copyright (C) 2006-2008 David Brownell
 *
 * This program is free software; you can redistribute it and/or modify
 * it under the terms of the GNU General Public License as published by
 * the Free Software Foundation; either version 2 of the License, or
 * (at your option) any later version.
 */

/* #define VERBOSE_DEBUG */

#include <linux/kallsyms.h>
#include <linux/kernel.h>
#include <linux/slab.h>
#include <linux/module.h>
#include <linux/device.h>
#include <linux/utsname.h>
#include <soc/qcom/boot_stats.h>

#include <linux/usb/composite.h>
#include <linux/usb/otg.h>
#include <asm/unaligned.h>

#include "u_os_desc.h"

/**
 * struct usb_os_string - represents OS String to be reported by a gadget
 * @bLength: total length of the entire descritor, always 0x12
 * @bDescriptorType: USB_DT_STRING
 * @qwSignature: the OS String proper
 * @bMS_VendorCode: code used by the host for subsequent requests
 * @bPad: not used, must be zero
 */
struct usb_os_string {
	__u8	bLength;
	__u8	bDescriptorType;
	__u8	qwSignature[OS_STRING_QW_SIGN_LEN];
	__u8	bMS_VendorCode;
	__u8	bPad;
} __packed;

/*
 * The code in this file is utility code, used to build a gadget driver
 * from one or more "function" drivers, one or more "configuration"
 * objects, and a "usb_composite_driver" by gluing them together along
 * with the relevant device-wide data.
 */

static struct usb_gadget_strings **get_containers_gs(
		struct usb_gadget_string_container *uc)
{
	return (struct usb_gadget_strings **)uc->stash;
}

/**
 * function_descriptors() - get function descriptors for speed
 * @f: the function
 * @speed: the speed
 *
 * Returns the descriptors or NULL if not set.
 */
static struct usb_descriptor_header **
function_descriptors(struct usb_function *f,
		     enum usb_device_speed speed)
{
	struct usb_descriptor_header **descriptors;

	/*
	 * NOTE: we try to help gadget drivers which might not be setting
	 * max_speed appropriately.
	 */

	switch (speed) {
	case USB_SPEED_SUPER_PLUS:
		descriptors = f->ssp_descriptors;
		if (descriptors)
			break;
		/* FALLTHROUGH */
	case USB_SPEED_SUPER:
		descriptors = f->ss_descriptors;
		if (descriptors)
			break;
		/* FALLTHROUGH */
	case USB_SPEED_HIGH:
		descriptors = f->hs_descriptors;
		if (descriptors)
			break;
		/* FALLTHROUGH */
	default:
		descriptors = f->fs_descriptors;
	}

	/*
	 * if we can't find any descriptors at all, then this gadget deserves to
	 * Oops with a NULL pointer dereference
	 */

	return descriptors;
}

/**
 * next_desc() - advance to the next desc_type descriptor
 * @t: currect pointer within descriptor array
 * @desc_type: descriptor type
 *
 * Return: next desc_type descriptor or NULL
 *
 * Iterate over @t until either desc_type descriptor found or
 * NULL (that indicates end of list) encountered
 */
static struct usb_descriptor_header**
next_desc(struct usb_descriptor_header **t, u8 desc_type)
{
	for (; *t; t++) {
		if ((*t)->bDescriptorType == desc_type)
			return t;
	}
	return NULL;
}

/*
 * for_each_desc() - iterate over desc_type descriptors in the
 * descriptors list
 * @start: pointer within descriptor array.
 * @iter_desc: desc_type descriptor to use as the loop cursor
 * @desc_type: wanted descriptr type
 */
#define for_each_desc(start, iter_desc, desc_type) \
	for (iter_desc = next_desc(start, desc_type); \
	     iter_desc; iter_desc = next_desc(iter_desc + 1, desc_type))

/**
 * config_ep_by_speed_and_alt() - configures the given endpoint
 * according to gadget speed.
 * @g: pointer to the gadget
 * @f: usb function
 * @_ep: the endpoint to configure
 * @alt: alternate setting number
 *
 * Return: error code, 0 on success
 *
 * This function chooses the right descriptors for a given
 * endpoint according to gadget speed and saves it in the
 * endpoint desc field. If the endpoint already has a descriptor
 * assigned to it - overwrites it with currently corresponding
 * descriptor. The endpoint maxpacket field is updated according
 * to the chosen descriptor.
 * Note: the supplied function should hold all the descriptors
 * for supported speeds
 */
int config_ep_by_speed_and_alt(struct usb_gadget *g,
				struct usb_function *f,
				struct usb_ep *_ep,
				u8 alt)
{
	struct usb_composite_dev *cdev;
	struct usb_endpoint_descriptor *chosen_desc = NULL;
	struct usb_interface_descriptor *int_desc = NULL;
	struct usb_descriptor_header **speed_desc = NULL;

	struct usb_ss_ep_comp_descriptor *comp_desc = NULL;
	int want_comp_desc = 0;

	struct usb_descriptor_header **d_spd; /* cursor for speed desc */

	if (!g || !f || !_ep)
		return -EIO;

	cdev = get_gadget_data(g);

	/* select desired speed */
	switch (g->speed) {
	case USB_SPEED_SUPER_PLUS:
		if (gadget_is_superspeed_plus(g)) {
			speed_desc = f->ssp_descriptors;
			want_comp_desc = 1;
			break;
		}
		/* else: Fall trough */
	case USB_SPEED_SUPER:
		if (gadget_is_superspeed(g)) {
			speed_desc = f->ss_descriptors;
			want_comp_desc = 1;
			break;
		}
		/* else: Fall trough */
	case USB_SPEED_HIGH:
		if (gadget_is_dualspeed(g)) {
			speed_desc = f->hs_descriptors;
			break;
		}
		/* else: fall through */
	default:
		speed_desc = f->fs_descriptors;
	}

	if (!speed_desc) {
		DBG(cdev, "%s desc not present for function %s\n",
			usb_speed_string(g->speed), f->name);
		return -EIO;
	}

	/* find correct alternate setting descriptor */
	for_each_desc(speed_desc, d_spd, USB_DT_INTERFACE) {
		int_desc = (struct usb_interface_descriptor *)*d_spd;

		if (int_desc->bAlternateSetting == alt) {
			speed_desc = d_spd;
			goto intf_found;
		}
	}
	return -EIO;

intf_found:
	/* find descriptors */
	for_each_desc(speed_desc, d_spd, USB_DT_ENDPOINT) {
		chosen_desc = (struct usb_endpoint_descriptor *)*d_spd;
		if (chosen_desc->bEndpointAddress == _ep->address)
			goto ep_found;
	}
	return -EIO;

ep_found:
	/* commit results */
	_ep->maxpacket = usb_endpoint_maxp(chosen_desc);
	_ep->desc = chosen_desc;
	_ep->comp_desc = NULL;
	_ep->maxburst = 0;
	_ep->mult = 1;

	if (g->speed == USB_SPEED_HIGH && (usb_endpoint_xfer_isoc(_ep->desc) ||
				usb_endpoint_xfer_int(_ep->desc)))
		_ep->mult = usb_endpoint_maxp_mult(_ep->desc);

	if (!want_comp_desc)
		return 0;

	/*
	 * Companion descriptor should follow EP descriptor
	 * USB 3.0 spec, #9.6.7
	 */
	comp_desc = (struct usb_ss_ep_comp_descriptor *)*(++d_spd);
	if (!comp_desc ||
	    (comp_desc->bDescriptorType != USB_DT_SS_ENDPOINT_COMP))
		return -EIO;
	_ep->comp_desc = comp_desc;
	if (g->speed >= USB_SPEED_SUPER) {
		switch (usb_endpoint_type(_ep->desc)) {
		case USB_ENDPOINT_XFER_ISOC:
			/* mult: bits 1:0 of bmAttributes */
			_ep->mult = (comp_desc->bmAttributes & 0x3) + 1;
		case USB_ENDPOINT_XFER_BULK:
		case USB_ENDPOINT_XFER_INT:
			_ep->maxburst = comp_desc->bMaxBurst + 1;
			break;
		default:
			if (comp_desc->bMaxBurst != 0)
				ERROR(cdev, "ep0 bMaxBurst must be 0\n");

			_ep->maxburst = 1;
			break;
		}
	}
	return 0;
}
EXPORT_SYMBOL_GPL(config_ep_by_speed_and_alt);

/**
 * config_ep_by_speed() - configures the given endpoint
 * according to gadget speed.
 * @g: pointer to the gadget
 * @f: usb function
 * @_ep: the endpoint to configure
 *
 * Return: error code, 0 on success
 *
 * This function chooses the right descriptors for a given
 * endpoint according to gadget speed and saves it in the
 * endpoint desc field. If the endpoint already has a descriptor
 * assigned to it - overwrites it with currently corresponding
 * descriptor. The endpoint maxpacket field is updated according
 * to the chosen descriptor.
 * Note: the supplied function should hold all the descriptors
 * for supported speeds
 */
int config_ep_by_speed(struct usb_gadget *g,
			struct usb_function *f,
			struct usb_ep *_ep)
{
	return config_ep_by_speed_and_alt(g, f, _ep, 0);
}
EXPORT_SYMBOL_GPL(config_ep_by_speed);

/**
 * usb_add_function() - add a function to a configuration
 * @config: the configuration
 * @function: the function being added
 * Context: single threaded during gadget setup
 *
 * After initialization, each configuration must have one or more
 * functions added to it.  Adding a function involves calling its @bind()
 * method to allocate resources such as interface and string identifiers
 * and endpoints.
 *
 * This function returns the value of the function's bind(), which is
 * zero for success else a negative errno value.
 */
int usb_add_function(struct usb_configuration *config,
		struct usb_function *function)
{
	int	value = -EINVAL;

	DBG(config->cdev, "adding '%s'/%pK to config '%s'/%pK\n",
			function->name, function,
			config->label, config);

	if (!function->set_alt || !function->disable)
		goto done;

	function->config = config;
	function->intf_id = -EINVAL;
	list_add_tail(&function->list, &config->functions);

	if (function->bind_deactivated) {
		value = usb_function_deactivate(function);
		if (value)
			goto done;
	}

	/* REVISIT *require* function->bind? */
	if (function->bind) {
		value = function->bind(config, function);
		if (value < 0) {
			list_del(&function->list);
			function->config = NULL;
		}
	} else
		value = 0;

	/* We allow configurations that don't work at both speeds.
	 * If we run into a lowspeed Linux system, treat it the same
	 * as full speed ... it's the function drivers that will need
	 * to avoid bulk and ISO transfers.
	 */
	if (!config->fullspeed && function->fs_descriptors)
		config->fullspeed = true;
	if (!config->highspeed && function->hs_descriptors)
		config->highspeed = true;
	if (!config->superspeed && function->ss_descriptors)
		config->superspeed = true;
	if (!config->superspeed_plus && function->ssp_descriptors)
		config->superspeed_plus = true;

done:
	if (value)
		DBG(config->cdev, "adding '%s'/%pK --> %d\n",
				function->name, function, value);
	return value;
}
EXPORT_SYMBOL_GPL(usb_add_function);

void usb_remove_function(struct usb_configuration *c, struct usb_function *f)
{
	if (f->disable)
		f->disable(f);

	bitmap_zero(f->endpoints, 32);
	list_del(&f->list);
	if (f->unbind)
		f->unbind(c, f);

	if (f->bind_deactivated)
		usb_function_activate(f);
}
EXPORT_SYMBOL_GPL(usb_remove_function);

/**
 * usb_function_deactivate - prevent function and gadget enumeration
 * @function: the function that isn't yet ready to respond
 *
 * Blocks response of the gadget driver to host enumeration by
 * preventing the data line pullup from being activated.  This is
 * normally called during @bind() processing to change from the
 * initial "ready to respond" state, or when a required resource
 * becomes available.
 *
 * For example, drivers that serve as a passthrough to a userspace
 * daemon can block enumeration unless that daemon (such as an OBEX,
 * MTP, or print server) is ready to handle host requests.
 *
 * Not all systems support software control of their USB peripheral
 * data pullups.
 *
 * Returns zero on success, else negative errno.
 */
int usb_function_deactivate(struct usb_function *function)
{
	struct usb_composite_dev	*cdev = function->config->cdev;
	unsigned long			flags;
	int				status = 0;

	spin_lock_irqsave(&cdev->lock, flags);

	if (cdev->deactivations == 0) {
		spin_unlock_irqrestore(&cdev->lock, flags);
		status = usb_gadget_deactivate(cdev->gadget);
		spin_lock_irqsave(&cdev->lock, flags);
	}
	if (status == 0)
		cdev->deactivations++;

	spin_unlock_irqrestore(&cdev->lock, flags);
	return status;
}
EXPORT_SYMBOL_GPL(usb_function_deactivate);

/**
 * usb_function_activate - allow function and gadget enumeration
 * @function: function on which usb_function_activate() was called
 *
 * Reverses effect of usb_function_deactivate().  If no more functions
 * are delaying their activation, the gadget driver will respond to
 * host enumeration procedures.
 *
 * Returns zero on success, else negative errno.
 */
int usb_function_activate(struct usb_function *function)
{
	struct usb_composite_dev	*cdev = function->config->cdev;
	unsigned long			flags;
	int				status = 0;

	spin_lock_irqsave(&cdev->lock, flags);

	if (WARN_ON(cdev->deactivations == 0))
		status = -EINVAL;
	else {
		cdev->deactivations--;
		if (cdev->deactivations == 0) {
			spin_unlock_irqrestore(&cdev->lock, flags);
			status = usb_gadget_activate(cdev->gadget);
			spin_lock_irqsave(&cdev->lock, flags);
		}
	}

	spin_unlock_irqrestore(&cdev->lock, flags);
	return status;
}
EXPORT_SYMBOL_GPL(usb_function_activate);

/**
 * usb_interface_id() - allocate an unused interface ID
 * @config: configuration associated with the interface
 * @function: function handling the interface
 * Context: single threaded during gadget setup
 *
 * usb_interface_id() is called from usb_function.bind() callbacks to
 * allocate new interface IDs.  The function driver will then store that
 * ID in interface, association, CDC union, and other descriptors.  It
 * will also handle any control requests targeted at that interface,
 * particularly changing its altsetting via set_alt().  There may
 * also be class-specific or vendor-specific requests to handle.
 *
 * All interface identifier should be allocated using this routine, to
 * ensure that for example different functions don't wrongly assign
 * different meanings to the same identifier.  Note that since interface
 * identifiers are configuration-specific, functions used in more than
 * one configuration (or more than once in a given configuration) need
 * multiple versions of the relevant descriptors.
 *
 * Returns the interface ID which was allocated; or -ENODEV if no
 * more interface IDs can be allocated.
 */
int usb_interface_id(struct usb_configuration *config,
		struct usb_function *function)
{
	unsigned id = config->next_interface_id;

	if (id < MAX_CONFIG_INTERFACES) {
		config->interface[id] = function;
		if (function->intf_id < 0)
			function->intf_id = id;
		config->next_interface_id = id + 1;
		return id;
	}
	return -ENODEV;
}
EXPORT_SYMBOL_GPL(usb_interface_id);

static int usb_func_wakeup_int(struct usb_function *func)
{
	int ret;
	struct usb_gadget *gadget;

	pr_debug("%s - %s function wakeup\n",
		__func__, func->name ? func->name : "");

	if (!func || !func->config || !func->config->cdev ||
		!func->config->cdev->gadget)
		return -EINVAL;

	gadget = func->config->cdev->gadget;
	if ((gadget->speed < USB_SPEED_SUPER) || !func->func_wakeup_allowed) {
		DBG(func->config->cdev,
			"Function Wakeup is not possible. speed=%u, func_wakeup_allowed=%u\n",
			gadget->speed,
			func->func_wakeup_allowed);

		return -ENOTSUPP;
	}

	ret = usb_gadget_func_wakeup(gadget, func->intf_id);

	return ret;
}

int usb_func_wakeup(struct usb_function *func)
{
	int ret;
	unsigned long flags;

	pr_debug("%s function wakeup\n",
		func->name ? func->name : "");

	spin_lock_irqsave(&func->config->cdev->lock, flags);
	ret = usb_func_wakeup_int(func);
	if (ret == -EACCES) {
		DBG(func->config->cdev,
			"Function wakeup for %s could not complete due to suspend state. Delayed until after bus resume.\n",
			func->name ? func->name : "");
		ret = 0;
		func->func_wakeup_pending = 1;
	} else if (ret == -EAGAIN) {
		DBG(func->config->cdev,
			"Function wakeup for %s sent.\n",
			func->name ? func->name : "");
		ret = 0;
	} else if (ret < 0 && ret != -ENOTSUPP) {
		ERROR(func->config->cdev,
			"Failed to wake function %s from suspend state. ret=%d. Canceling USB request.\n",
			func->name ? func->name : "", ret);
	}

	spin_unlock_irqrestore(&func->config->cdev->lock, flags);
	return ret;
}
EXPORT_SYMBOL(usb_func_wakeup);

int usb_func_ep_queue(struct usb_function *func, struct usb_ep *ep,
			       struct usb_request *req, gfp_t gfp_flags)
{
	int ret;
	struct usb_gadget *gadget;

	if (!func || !func->config || !func->config->cdev ||
			!func->config->cdev->gadget || !ep || !req) {
		ret = -EINVAL;
		goto done;
	}

	pr_debug("Function %s queueing new data into ep %u\n",
		func->name ? func->name : "", ep->address);

	gadget = func->config->cdev->gadget;
	if (func->func_is_suspended && func->func_wakeup_allowed) {
		ret = usb_gadget_func_wakeup(gadget, func->intf_id);
		if (ret == -EACCES) {
			pr_debug("bus suspended func wakeup for %s delayed until bus resume.\n",
				func->name ? func->name : "");
			func->func_wakeup_pending = 1;
			ret = -EAGAIN;
		} else if (ret == -EAGAIN) {
			pr_debug("bus suspended func wakeup for %s delayed until bus resume.\n",
				func->name ? func->name : "");
		} else if (ret < 0 && ret != -ENOTSUPP) {
			pr_err("Failed to wake function %s from suspend state. ret=%d.\n",
				func->name ? func->name : "", ret);
		} else {
			/*
			 * Return -EAGAIN to queue the request from
			 * function driver wakeup function.
			 */
			ret = -EAGAIN;
			goto done;
		}
	}

	if (!func->func_is_suspended)
		ret = 0;

	if (func->func_is_suspended && !func->func_wakeup_allowed) {
		ret = -ENOTSUPP;
		goto done;
	}

	ret = usb_ep_queue(ep, req, gfp_flags);
done:
	return ret;
}
EXPORT_SYMBOL(usb_func_ep_queue);

static u8 encode_bMaxPower(enum usb_device_speed speed,
		struct usb_configuration *c)
{
	unsigned val;

	if (c->MaxPower || (c->bmAttributes & USB_CONFIG_ATT_SELFPOWER))
		val = c->MaxPower;
	else
		val = CONFIG_USB_GADGET_VBUS_DRAW;
	if (!val)
		return 0;
	if (speed < USB_SPEED_SUPER)
		return min(val, 500U) / 2;
	else
		/*
		 * USB 3.x supports up to 900mA, but since 900 isn't divisible
		 * by 8 the integral division will effectively cap to 896mA.
		 */
		return min(val, 900U) / 8;
}

static int config_buf(struct usb_configuration *config,
		enum usb_device_speed speed, void *buf, u8 type)
{
	struct usb_config_descriptor	*c = buf;
	void				*next = buf + USB_DT_CONFIG_SIZE;
	int				len;
	struct usb_function		*f;
	int				status;

	len = USB_COMP_EP0_BUFSIZ - USB_DT_CONFIG_SIZE;
	/* write the config descriptor */
	c = buf;
	c->bLength = USB_DT_CONFIG_SIZE;
	c->bDescriptorType = type;
	/* wTotalLength is written later */
	c->bNumInterfaces = config->next_interface_id;
	c->bConfigurationValue = config->bConfigurationValue;
	c->iConfiguration = config->iConfiguration;
	c->bmAttributes = USB_CONFIG_ATT_ONE | config->bmAttributes;
	c->bMaxPower = encode_bMaxPower(speed, config);
	if (config->cdev->gadget->is_selfpowered) {
		c->bmAttributes |= USB_CONFIG_ATT_SELFPOWER;
		c->bMaxPower = 0;
	}

	/* There may be e.g. OTG descriptors */
	if (config->descriptors) {
		status = usb_descriptor_fillbuf(next, len,
				config->descriptors);
		if (status < 0)
			return status;
		len -= status;
		next += status;
	}

	/* add each function's descriptors */
	list_for_each_entry(f, &config->functions, list) {
		struct usb_descriptor_header **descriptors;

		descriptors = function_descriptors(f, speed);
		if (!descriptors)
			continue;
		status = usb_descriptor_fillbuf(next, len,
			(const struct usb_descriptor_header **) descriptors);
		if (status < 0)
			return status;
		len -= status;
		next += status;
	}

	len = next - buf;
	c->wTotalLength = cpu_to_le16(len);
	return len;
}

static int config_desc(struct usb_composite_dev *cdev, unsigned w_value)
{
	struct usb_gadget		*gadget = cdev->gadget;
	struct usb_configuration	*c;
	struct list_head		*pos;
	u8				type = w_value >> 8;
	enum usb_device_speed		speed = USB_SPEED_UNKNOWN;

	if (gadget->speed >= USB_SPEED_SUPER)
		speed = gadget->speed;
	else if (gadget_is_dualspeed(gadget)) {
		int	hs = 0;
		if (gadget->speed == USB_SPEED_HIGH)
			hs = 1;
		if (type == USB_DT_OTHER_SPEED_CONFIG)
			hs = !hs;
		if (hs)
			speed = USB_SPEED_HIGH;

	}

	/* This is a lookup by config *INDEX* */
	w_value &= 0xff;

	pos = &cdev->configs;

	while ((pos = pos->next) !=  &cdev->configs) {
		c = list_entry(pos, typeof(*c), list);

		/* ignore configs that won't work at this speed */
		switch (speed) {
		case USB_SPEED_SUPER_PLUS:
			if (!c->superspeed_plus)
				continue;
			break;
		case USB_SPEED_SUPER:
			if (!c->superspeed)
				continue;
			break;
		case USB_SPEED_HIGH:
			if (!c->highspeed)
				continue;
			break;
		default:
			if (!c->fullspeed)
				continue;
		}

		if (w_value == 0)
			return config_buf(c, speed, cdev->req->buf, type);
		w_value--;
	}
	return -EINVAL;
}

static int count_configs(struct usb_composite_dev *cdev, unsigned type)
{
	struct usb_gadget		*gadget = cdev->gadget;
	struct usb_configuration	*c;
	unsigned			count = 0;
	int				hs = 0;
	int				ss = 0;
	int				ssp = 0;

	if (gadget_is_dualspeed(gadget)) {
		if (gadget->speed == USB_SPEED_HIGH)
			hs = 1;
		if (gadget->speed == USB_SPEED_SUPER)
			ss = 1;
		if (gadget->speed == USB_SPEED_SUPER_PLUS)
			ssp = 1;
		if (type == USB_DT_DEVICE_QUALIFIER)
			hs = !hs;
	}
	list_for_each_entry(c, &cdev->configs, list) {
		/* ignore configs that won't work at this speed */
		if (ssp) {
			if (!c->superspeed_plus)
				continue;
		} else if (ss) {
			if (!c->superspeed)
				continue;
		} else if (hs) {
			if (!c->highspeed)
				continue;
		} else {
			if (!c->fullspeed)
				continue;
		}
		count++;
	}
	return count;
}

/**
 * bos_desc() - prepares the BOS descriptor.
 * @cdev: pointer to usb_composite device to generate the bos
 *	descriptor for
 *
 * This function generates the BOS (Binary Device Object)
 * descriptor and its device capabilities descriptors. The BOS
 * descriptor should be supported by a SuperSpeed device.
 */
static int bos_desc(struct usb_composite_dev *cdev)
{
	struct usb_ext_cap_descriptor	*usb_ext;
	struct usb_dcd_config_params	dcd_config_params;
	struct usb_bos_descriptor	*bos = cdev->req->buf;

	bos->bLength = USB_DT_BOS_SIZE;
	bos->bDescriptorType = USB_DT_BOS;

	bos->wTotalLength = cpu_to_le16(USB_DT_BOS_SIZE);
	bos->bNumDeviceCaps = 0;

	/*
	 * A SuperSpeed device shall include the USB2.0 extension descriptor
	 * and shall support LPM when operating in USB2.0 HS mode.
	 */
	usb_ext = cdev->req->buf + le16_to_cpu(bos->wTotalLength);
	bos->bNumDeviceCaps++;
	le16_add_cpu(&bos->wTotalLength, USB_DT_USB_EXT_CAP_SIZE);
	usb_ext->bLength = USB_DT_USB_EXT_CAP_SIZE;
	usb_ext->bDescriptorType = USB_DT_DEVICE_CAPABILITY;
	usb_ext->bDevCapabilityType = USB_CAP_TYPE_EXT;
	usb_ext->bmAttributes = cpu_to_le32(USB_LPM_SUPPORT | USB_BESL_SUPPORT);

	/*
	 * The Superspeed USB Capability descriptor shall be implemented by all
	 * SuperSpeed devices.
	 */
	if (gadget_is_superspeed(cdev->gadget)) {
		struct usb_ss_cap_descriptor *ss_cap;

		ss_cap = cdev->req->buf + le16_to_cpu(bos->wTotalLength);
		bos->bNumDeviceCaps++;
		le16_add_cpu(&bos->wTotalLength, USB_DT_USB_SS_CAP_SIZE);
		ss_cap->bLength = USB_DT_USB_SS_CAP_SIZE;
		ss_cap->bDescriptorType = USB_DT_DEVICE_CAPABILITY;
		ss_cap->bDevCapabilityType = USB_SS_CAP_TYPE;
		ss_cap->bmAttributes = 0; /* LTM is not supported yet */
		ss_cap->wSpeedSupported = cpu_to_le16(USB_LOW_SPEED_OPERATION |
						      USB_FULL_SPEED_OPERATION |
						      USB_HIGH_SPEED_OPERATION |
						      USB_5GBPS_OPERATION);
		ss_cap->bFunctionalitySupport = USB_LOW_SPEED_OPERATION;

		/* Get Controller configuration */
		if (cdev->gadget->ops->get_config_params) {
			cdev->gadget->ops->get_config_params(
				&dcd_config_params);
		} else {
			dcd_config_params.bU1devExitLat =
				USB_DEFAULT_U1_DEV_EXIT_LAT;
			dcd_config_params.bU2DevExitLat =
				cpu_to_le16(USB_DEFAULT_U2_DEV_EXIT_LAT);
		}
		ss_cap->bU1devExitLat = dcd_config_params.bU1devExitLat;
		ss_cap->bU2DevExitLat = dcd_config_params.bU2DevExitLat;
	}

	/* The SuperSpeedPlus USB Device Capability descriptor */
	if (gadget_is_superspeed_plus(cdev->gadget)) {
		struct usb_ssp_cap_descriptor *ssp_cap;

		ssp_cap = cdev->req->buf + le16_to_cpu(bos->wTotalLength);
		bos->bNumDeviceCaps++;

		/*
		 * Report typical values.
		 */

		le16_add_cpu(&bos->wTotalLength, USB_DT_USB_SSP_CAP_SIZE(1));
		ssp_cap->bLength = USB_DT_USB_SSP_CAP_SIZE(1);
		ssp_cap->bDescriptorType = USB_DT_DEVICE_CAPABILITY;
		ssp_cap->bDevCapabilityType = USB_SSP_CAP_TYPE;
		ssp_cap->bReserved = 0;
		ssp_cap->wReserved = 0;

		/* SSAC = 1 (2 attributes) */
		ssp_cap->bmAttributes = cpu_to_le32(1);

		/* Min RX/TX Lane Count = 1 */
		ssp_cap->wFunctionalitySupport =
			cpu_to_le16((1 << 8) | (1 << 12));

		/*
		 * bmSublinkSpeedAttr[0]:
		 *   ST  = Symmetric, RX
		 *   LSE =  3 (Gbps)
		 *   LP  =  1 (SuperSpeedPlus)
		 *   LSM = 10 (10 Gbps)
		 */
		ssp_cap->bmSublinkSpeedAttr[0] =
			cpu_to_le32((3 << 4) | (1 << 14) | (0xa << 16));
		/*
		 * bmSublinkSpeedAttr[1] =
		 *   ST  = Symmetric, TX
		 *   LSE =  3 (Gbps)
		 *   LP  =  1 (SuperSpeedPlus)
		 *   LSM = 10 (10 Gbps)
		 */
		ssp_cap->bmSublinkSpeedAttr[1] =
			cpu_to_le32((3 << 4) | (1 << 14) |
				    (0xa << 16) | (1 << 7));
	}

	return le16_to_cpu(bos->wTotalLength);
}

static void device_qual(struct usb_composite_dev *cdev)
{
	struct usb_qualifier_descriptor	*qual = cdev->req->buf;

	qual->bLength = sizeof(*qual);
	qual->bDescriptorType = USB_DT_DEVICE_QUALIFIER;
	/* POLICY: same bcdUSB and device type info at both speeds */
	qual->bcdUSB = cdev->desc.bcdUSB;
	qual->bDeviceClass = cdev->desc.bDeviceClass;
	qual->bDeviceSubClass = cdev->desc.bDeviceSubClass;
	qual->bDeviceProtocol = cdev->desc.bDeviceProtocol;
	/* ASSUME same EP0 fifo size at both speeds */
	qual->bMaxPacketSize0 = cdev->gadget->ep0->maxpacket;
	qual->bNumConfigurations = count_configs(cdev, USB_DT_DEVICE_QUALIFIER);
	qual->bRESERVED = 0;
}

/*-------------------------------------------------------------------------*/

static void reset_config(struct usb_composite_dev *cdev)
{
	struct usb_function		*f;

	DBG(cdev, "reset config\n");

	list_for_each_entry(f, &cdev->config->functions, list) {
		if (f->disable)
			f->disable(f);

		/* USB 3.0 addition */
		f->func_is_suspended = false;
		f->func_wakeup_allowed = false;
		f->func_wakeup_pending = false;

		bitmap_zero(f->endpoints, 32);
	}
	cdev->config = NULL;
	cdev->delayed_status = 0;
}

static int set_config(struct usb_composite_dev *cdev,
		const struct usb_ctrlrequest *ctrl, unsigned number)
{
	struct usb_gadget	*gadget = cdev->gadget;
	struct usb_configuration *c = NULL;
	int			result = -EINVAL;
	unsigned		power = gadget_is_otg(gadget) ? 8 : 100;
	int			tmp;

	if (number) {
		list_for_each_entry(c, &cdev->configs, list) {
			if (c->bConfigurationValue == number) {
				/*
				 * We disable the FDs of the previous
				 * configuration only if the new configuration
				 * is a valid one
				 */
				if (cdev->config)
					reset_config(cdev);
				result = 0;
				break;
			}
		}
		if (result < 0)
			goto done;
	} else { /* Zero configuration value - need to reset the config */
		if (cdev->config)
			reset_config(cdev);
		result = 0;
	}

	INFO(cdev, "%s config #%d: %s\n",
	     usb_speed_string(gadget->speed),
	     number, c ? c->label : "unconfigured");

	if (!c)
		goto done;

	update_marker("M - USB Device is enumerated");
	usb_gadget_set_state(gadget, USB_STATE_CONFIGURED);
	cdev->config = c;

	/* Initialize all interfaces by setting them to altsetting zero. */
	for (tmp = 0; tmp < MAX_CONFIG_INTERFACES; tmp++) {
		struct usb_function	*f = c->interface[tmp];
		struct usb_descriptor_header **descriptors;

		if (!f)
			break;

		/*
		 * Record which endpoints are used by the function. This is used
		 * to dispatch control requests targeted at that endpoint to the
		 * function's setup callback instead of the current
		 * configuration's setup callback.
		 */
		descriptors = function_descriptors(f, gadget->speed);

		for (; *descriptors; ++descriptors) {
			struct usb_endpoint_descriptor *ep;
			int addr;

			if ((*descriptors)->bDescriptorType != USB_DT_ENDPOINT)
				continue;

			ep = (struct usb_endpoint_descriptor *)*descriptors;
			addr = ((ep->bEndpointAddress & 0x80) >> 3)
			     |  (ep->bEndpointAddress & 0x0f);
			set_bit(addr, f->endpoints);
		}

		result = f->set_alt(f, tmp, 0);
		if (result < 0) {
			DBG(cdev, "interface %d (%s/%pK) alt 0 --> %d\n",
					tmp, f->name, f, result);

			reset_config(cdev);
			goto done;
		}

		if (result == USB_GADGET_DELAYED_STATUS) {
			DBG(cdev,
			 "%s: interface %d (%s) requested delayed status\n",
					__func__, tmp, f->name);
			cdev->delayed_status++;
			DBG(cdev, "delayed_status count %d\n",
					cdev->delayed_status);
		}
	}

	/* when we return, be sure our power usage is valid */
	if (c->MaxPower || (c->bmAttributes & USB_CONFIG_ATT_SELFPOWER))
		power = c->MaxPower;
	else
		power = CONFIG_USB_GADGET_VBUS_DRAW;

	if (gadget->speed < USB_SPEED_SUPER)
		power = min(power, 500U);
	else
		power = min(power, 900U);
done:
	if (power <= USB_SELF_POWER_VBUS_MAX_DRAW)
		usb_gadget_set_selfpowered(gadget);
	else
		usb_gadget_clear_selfpowered(gadget);

	usb_gadget_vbus_draw(gadget, power);
	if (result >= 0 && cdev->delayed_status)
		result = USB_GADGET_DELAYED_STATUS;
	return result;
}

int usb_add_config_only(struct usb_composite_dev *cdev,
		struct usb_configuration *config)
{
	struct usb_configuration *c;

	if (!config->bConfigurationValue)
		return -EINVAL;

	/* Prevent duplicate configuration identifiers */
	list_for_each_entry(c, &cdev->configs, list) {
		if (c->bConfigurationValue == config->bConfigurationValue)
			return -EBUSY;
	}

	config->cdev = cdev;
	list_add_tail(&config->list, &cdev->configs);

	INIT_LIST_HEAD(&config->functions);
	config->next_interface_id = 0;
	memset(config->interface, 0, sizeof(config->interface));

	return 0;
}
EXPORT_SYMBOL_GPL(usb_add_config_only);

/**
 * usb_add_config() - add a configuration to a device.
 * @cdev: wraps the USB gadget
 * @config: the configuration, with bConfigurationValue assigned
 * @bind: the configuration's bind function
 * Context: single threaded during gadget setup
 *
 * One of the main tasks of a composite @bind() routine is to
 * add each of the configurations it supports, using this routine.
 *
 * This function returns the value of the configuration's @bind(), which
 * is zero for success else a negative errno value.  Binding configurations
 * assigns global resources including string IDs, and per-configuration
 * resources such as interface IDs and endpoints.
 */
int usb_add_config(struct usb_composite_dev *cdev,
		struct usb_configuration *config,
		int (*bind)(struct usb_configuration *))
{
	int				status = -EINVAL;

	if (!bind)
		goto done;

	DBG(cdev, "adding config #%u '%s'/%pK\n",
			config->bConfigurationValue,
			config->label, config);

	status = usb_add_config_only(cdev, config);
	if (status)
		goto done;

	status = bind(config);
	if (status < 0) {
		while (!list_empty(&config->functions)) {
			struct usb_function		*f;

			f = list_first_entry(&config->functions,
					struct usb_function, list);
			list_del(&f->list);
			if (f->unbind) {
				DBG(cdev, "unbind function '%s'/%pK\n",
					f->name, f);
				f->unbind(config, f);
				/* may free memory for "f" */
			}
		}
		list_del(&config->list);
		config->cdev = NULL;
	} else {
		unsigned	i;

		DBG(cdev, "cfg %d/%pK speeds:%s%s%s%s\n",
			config->bConfigurationValue, config,
			config->superspeed_plus ? " superplus" : "",
			config->superspeed ? " super" : "",
			config->highspeed ? " high" : "",
			config->fullspeed
				? (gadget_is_dualspeed(cdev->gadget)
					? " full"
					: " full/low")
				: "");

		for (i = 0; i < MAX_CONFIG_INTERFACES; i++) {
			struct usb_function	*f = config->interface[i];

			if (!f)
				continue;
			DBG(cdev, "  interface %d = %s/%pK\n",
				i, f->name, f);
		}
	}

	/* set_alt(), or next bind(), sets up ep->claimed as needed */
	usb_ep_autoconfig_reset(cdev->gadget);

done:
	if (status)
		DBG(cdev, "added config '%s'/%u --> %d\n", config->label,
				config->bConfigurationValue, status);
	return status;
}
EXPORT_SYMBOL_GPL(usb_add_config);

static void remove_config(struct usb_composite_dev *cdev,
			      struct usb_configuration *config)
{
	while (!list_empty(&config->functions)) {
		struct usb_function		*f;

		f = list_first_entry(&config->functions,
				struct usb_function, list);

		usb_remove_function(config, f);
	}
	list_del(&config->list);
	if (config->unbind) {
		DBG(cdev, "unbind config '%s'/%pK\n", config->label, config);
		config->unbind(config);
			/* may free memory for "c" */
	}
}

/**
 * usb_remove_config() - remove a configuration from a device.
 * @cdev: wraps the USB gadget
 * @config: the configuration
 *
 * Drivers must call usb_gadget_disconnect before calling this function
 * to disconnect the device from the host and make sure the host will not
 * try to enumerate the device while we are changing the config list.
 */
void usb_remove_config(struct usb_composite_dev *cdev,
		      struct usb_configuration *config)
{
	unsigned long flags;

	spin_lock_irqsave(&cdev->lock, flags);

	if (cdev->config == config)
		reset_config(cdev);

	spin_unlock_irqrestore(&cdev->lock, flags);

	remove_config(cdev, config);
}

/*-------------------------------------------------------------------------*/

/* We support strings in multiple languages ... string descriptor zero
 * says which languages are supported.  The typical case will be that
 * only one language (probably English) is used, with i18n handled on
 * the host side.
 */

static void collect_langs(struct usb_gadget_strings **sp, __le16 *buf)
{
	const struct usb_gadget_strings	*s;
	__le16				language;
	__le16				*tmp;

	while (*sp) {
		s = *sp;
		language = cpu_to_le16(s->language);
		for (tmp = buf; *tmp && tmp < &buf[USB_MAX_STRING_LEN]; tmp++) {
			if (*tmp == language)
				goto repeat;
		}
		*tmp++ = language;
repeat:
		sp++;
	}
}

static int lookup_string(
	struct usb_gadget_strings	**sp,
	void				*buf,
	u16				language,
	int				id
)
{
	struct usb_gadget_strings	*s;
	int				value;

	while (*sp) {
		s = *sp++;
		if (s->language != language)
			continue;
		value = usb_gadget_get_string(s, id, buf);
		if (value > 0)
			return value;
	}
	return -EINVAL;
}

static int get_string(struct usb_composite_dev *cdev,
		void *buf, u16 language, int id)
{
	struct usb_composite_driver	*composite = cdev->driver;
	struct usb_gadget_string_container *uc;
	struct usb_configuration	*c;
	struct usb_function		*f;
	int				len;

	/* Yes, not only is USB's i18n support probably more than most
	 * folk will ever care about ... also, it's all supported here.
	 * (Except for UTF8 support for Unicode's "Astral Planes".)
	 */

	/* 0 == report all available language codes */
	if (id == 0) {
		struct usb_string_descriptor	*s = buf;
		struct usb_gadget_strings	**sp;

		memset(s, 0, 256);
		s->bDescriptorType = USB_DT_STRING;

		sp = composite->strings;
		if (sp)
			collect_langs(sp, s->wData);

		list_for_each_entry(c, &cdev->configs, list) {
			sp = c->strings;
			if (sp)
				collect_langs(sp, s->wData);

			list_for_each_entry(f, &c->functions, list) {
				sp = f->strings;
				if (sp)
					collect_langs(sp, s->wData);
			}
		}
		list_for_each_entry(uc, &cdev->gstrings, list) {
			struct usb_gadget_strings **sp;

			sp = get_containers_gs(uc);
			collect_langs(sp, s->wData);
		}

		for (len = 0; len <= USB_MAX_STRING_LEN && s->wData[len]; len++)
			continue;
		if (!len)
			return -EINVAL;

		s->bLength = 2 * (len + 1);
		return s->bLength;
	}

	if (cdev->use_os_string && language == 0 && id == OS_STRING_IDX) {
		struct usb_os_string *b = buf;
		b->bLength = sizeof(*b);
		b->bDescriptorType = USB_DT_STRING;
		compiletime_assert(
			sizeof(b->qwSignature) == sizeof(cdev->qw_sign),
			"qwSignature size must be equal to qw_sign");
		memcpy(&b->qwSignature, cdev->qw_sign, sizeof(b->qwSignature));
		b->bMS_VendorCode = cdev->b_vendor_code;
		b->bPad = 0;
		return sizeof(*b);
	}

	list_for_each_entry(uc, &cdev->gstrings, list) {
		struct usb_gadget_strings **sp;

		sp = get_containers_gs(uc);
		len = lookup_string(sp, buf, language, id);
		if (len > 0)
			return len;
	}

	/* String IDs are device-scoped, so we look up each string
	 * table we're told about.  These lookups are infrequent;
	 * simpler-is-better here.
	 */
	if (composite->strings) {
		len = lookup_string(composite->strings, buf, language, id);
		if (len > 0)
			return len;
	}
	list_for_each_entry(c, &cdev->configs, list) {
		if (c->strings) {
			len = lookup_string(c->strings, buf, language, id);
			if (len > 0)
				return len;
		}
		list_for_each_entry(f, &c->functions, list) {
			if (!f->strings)
				continue;
			len = lookup_string(f->strings, buf, language, id);
			if (len > 0)
				return len;
		}
	}
	return -EINVAL;
}

/**
 * usb_string_id() - allocate an unused string ID
 * @cdev: the device whose string descriptor IDs are being allocated
 * Context: single threaded during gadget setup
 *
 * @usb_string_id() is called from bind() callbacks to allocate
 * string IDs.  Drivers for functions, configurations, or gadgets will
 * then store that ID in the appropriate descriptors and string table.
 *
 * All string identifier should be allocated using this,
 * @usb_string_ids_tab() or @usb_string_ids_n() routine, to ensure
 * that for example different functions don't wrongly assign different
 * meanings to the same identifier.
 */
int usb_string_id(struct usb_composite_dev *cdev)
{
	if (cdev->next_string_id < 254) {
		/* string id 0 is reserved by USB spec for list of
		 * supported languages */
		/* 255 reserved as well? -- mina86 */
		cdev->next_string_id++;
		return cdev->next_string_id;
	}
	return -ENODEV;
}
EXPORT_SYMBOL_GPL(usb_string_id);

/**
 * usb_string_ids() - allocate unused string IDs in batch
 * @cdev: the device whose string descriptor IDs are being allocated
 * @str: an array of usb_string objects to assign numbers to
 * Context: single threaded during gadget setup
 *
 * @usb_string_ids() is called from bind() callbacks to allocate
 * string IDs.  Drivers for functions, configurations, or gadgets will
 * then copy IDs from the string table to the appropriate descriptors
 * and string table for other languages.
 *
 * All string identifier should be allocated using this,
 * @usb_string_id() or @usb_string_ids_n() routine, to ensure that for
 * example different functions don't wrongly assign different meanings
 * to the same identifier.
 */
int usb_string_ids_tab(struct usb_composite_dev *cdev, struct usb_string *str)
{
	int next = cdev->next_string_id;

	for (; str->s; ++str) {
		if (unlikely(next >= 254))
			return -ENODEV;
		str->id = ++next;
	}

	cdev->next_string_id = next;

	return 0;
}
EXPORT_SYMBOL_GPL(usb_string_ids_tab);

static struct usb_gadget_string_container *copy_gadget_strings(
		struct usb_gadget_strings **sp, unsigned n_gstrings,
		unsigned n_strings)
{
	struct usb_gadget_string_container *uc;
	struct usb_gadget_strings **gs_array;
	struct usb_gadget_strings *gs;
	struct usb_string *s;
	unsigned mem;
	unsigned n_gs;
	unsigned n_s;
	void *stash;

	mem = sizeof(*uc);
	mem += sizeof(void *) * (n_gstrings + 1);
	mem += sizeof(struct usb_gadget_strings) * n_gstrings;
	mem += sizeof(struct usb_string) * (n_strings + 1) * (n_gstrings);
	uc = kmalloc(mem, GFP_KERNEL);
	if (!uc)
		return ERR_PTR(-ENOMEM);
	gs_array = get_containers_gs(uc);
	stash = uc->stash;
	stash += sizeof(void *) * (n_gstrings + 1);
	for (n_gs = 0; n_gs < n_gstrings; n_gs++) {
		struct usb_string *org_s;

		gs_array[n_gs] = stash;
		gs = gs_array[n_gs];
		stash += sizeof(struct usb_gadget_strings);
		gs->language = sp[n_gs]->language;
		gs->strings = stash;
		org_s = sp[n_gs]->strings;

		for (n_s = 0; n_s < n_strings; n_s++) {
			s = stash;
			stash += sizeof(struct usb_string);
			if (org_s->s)
				s->s = org_s->s;
			else
				s->s = "";
			org_s++;
		}
		s = stash;
		s->s = NULL;
		stash += sizeof(struct usb_string);

	}
	gs_array[n_gs] = NULL;
	return uc;
}

/**
 * usb_gstrings_attach() - attach gadget strings to a cdev and assign ids
 * @cdev: the device whose string descriptor IDs are being allocated
 * and attached.
 * @sp: an array of usb_gadget_strings to attach.
 * @n_strings: number of entries in each usb_strings array (sp[]->strings)
 *
 * This function will create a deep copy of usb_gadget_strings and usb_string
 * and attach it to the cdev. The actual string (usb_string.s) will not be
 * copied but only a referenced will be made. The struct usb_gadget_strings
 * array may contain multiple languages and should be NULL terminated.
 * The ->language pointer of each struct usb_gadget_strings has to contain the
 * same amount of entries.
 * For instance: sp[0] is en-US, sp[1] is es-ES. It is expected that the first
 * usb_string entry of es-ES contains the translation of the first usb_string
 * entry of en-US. Therefore both entries become the same id assign.
 */
struct usb_string *usb_gstrings_attach(struct usb_composite_dev *cdev,
		struct usb_gadget_strings **sp, unsigned n_strings)
{
	struct usb_gadget_string_container *uc;
	struct usb_gadget_strings **n_gs;
	unsigned n_gstrings = 0;
	unsigned i;
	int ret;

	for (i = 0; sp[i]; i++)
		n_gstrings++;

	if (!n_gstrings)
		return ERR_PTR(-EINVAL);

	uc = copy_gadget_strings(sp, n_gstrings, n_strings);
	if (IS_ERR(uc))
		return ERR_CAST(uc);

	n_gs = get_containers_gs(uc);
	ret = usb_string_ids_tab(cdev, n_gs[0]->strings);
	if (ret)
		goto err;

	for (i = 1; i < n_gstrings; i++) {
		struct usb_string *m_s;
		struct usb_string *s;
		unsigned n;

		m_s = n_gs[0]->strings;
		s = n_gs[i]->strings;
		for (n = 0; n < n_strings; n++) {
			s->id = m_s->id;
			s++;
			m_s++;
		}
	}
	list_add_tail(&uc->list, &cdev->gstrings);
	return n_gs[0]->strings;
err:
	kfree(uc);
	return ERR_PTR(ret);
}
EXPORT_SYMBOL_GPL(usb_gstrings_attach);

/**
 * usb_string_ids_n() - allocate unused string IDs in batch
 * @c: the device whose string descriptor IDs are being allocated
 * @n: number of string IDs to allocate
 * Context: single threaded during gadget setup
 *
 * Returns the first requested ID.  This ID and next @n-1 IDs are now
 * valid IDs.  At least provided that @n is non-zero because if it
 * is, returns last requested ID which is now very useful information.
 *
 * @usb_string_ids_n() is called from bind() callbacks to allocate
 * string IDs.  Drivers for functions, configurations, or gadgets will
 * then store that ID in the appropriate descriptors and string table.
 *
 * All string identifier should be allocated using this,
 * @usb_string_id() or @usb_string_ids_n() routine, to ensure that for
 * example different functions don't wrongly assign different meanings
 * to the same identifier.
 */
int usb_string_ids_n(struct usb_composite_dev *c, unsigned n)
{
	unsigned next = c->next_string_id;
	if (unlikely(n > 254 || (unsigned)next + n > 254))
		return -ENODEV;
	c->next_string_id += n;
	return next + 1;
}
EXPORT_SYMBOL_GPL(usb_string_ids_n);

/*-------------------------------------------------------------------------*/

static void composite_setup_complete(struct usb_ep *ep, struct usb_request *req)
{
	struct usb_composite_dev *cdev;

	if (req->status || req->actual != req->length)
		DBG((struct usb_composite_dev *) ep->driver_data,
				"setup complete --> %d, %d/%d\n",
				req->status, req->actual, req->length);

	/*
	 * REVIST The same ep0 requests are shared with function drivers
	 * so they don't have to maintain the same ->complete() stubs.
	 *
	 * Because of that, we need to check for the validity of ->context
	 * here, even though we know we've set it to something useful.
	 */
	if (!req->context)
		return;

	cdev = req->context;

	if (cdev->req == req)
		cdev->setup_pending = false;
	else if (cdev->os_desc_req == req)
		cdev->os_desc_pending = false;
	else
		WARN(1, "unknown request %pK\n", req);
}

static int composite_ep0_queue(struct usb_composite_dev *cdev,
		struct usb_request *req, gfp_t gfp_flags)
{
	int ret;

	ret = usb_ep_queue(cdev->gadget->ep0, req, gfp_flags);
	if (ret == 0) {
		if (cdev->req == req)
			cdev->setup_pending = true;
		else if (cdev->os_desc_req == req)
			cdev->os_desc_pending = true;
		else
			WARN(1, "unknown request %pK\n", req);
	}

	return ret;
}

static int count_ext_compat(struct usb_configuration *c)
{
	int i, res;

	res = 0;
	for (i = 0; i < c->next_interface_id; ++i) {
		struct usb_function *f;
		int j;

		f = c->interface[i];
		for (j = 0; j < f->os_desc_n; ++j) {
			struct usb_os_desc *d;

			if (i != f->os_desc_table[j].if_id)
				continue;
			d = f->os_desc_table[j].os_desc;
			if (d && d->ext_compat_id)
				++res;
		}
	}
	BUG_ON(res > 255);
	return res;
}

static int fill_ext_compat(struct usb_configuration *c, u8 *buf)
{
	int i, count;

	count = 16;
	buf += 16;
	for (i = 0; i < c->next_interface_id; ++i) {
		struct usb_function *f;
		int j;

		f = c->interface[i];
		for (j = 0; j < f->os_desc_n; ++j) {
			struct usb_os_desc *d;

			if (i != f->os_desc_table[j].if_id)
				continue;
			d = f->os_desc_table[j].os_desc;
			if (d && d->ext_compat_id) {
				*buf++ = i;
				*buf++ = 0x01;
				memcpy(buf, d->ext_compat_id, 16);
				buf += 22;
			} else {
				++buf;
				*buf = 0x01;
				buf += 23;
			}
			count += 24;
			if (count + 24 >= USB_COMP_EP0_OS_DESC_BUFSIZ)
				return count;
		}
	}

	return count;
}

static int count_ext_prop(struct usb_configuration *c, int interface)
{
	struct usb_function *f;
	int j;

	if (interface >= c->next_interface_id)
		return -EINVAL;

	f = c->interface[interface];
	for (j = 0; j < f->os_desc_n; ++j) {
		struct usb_os_desc *d;

		if (interface != f->os_desc_table[j].if_id)
			continue;
		d = f->os_desc_table[j].os_desc;
		if (d && d->ext_compat_id)
			return d->ext_prop_count;
	}
	return 0;
}

static int len_ext_prop(struct usb_configuration *c, int interface)
{
	struct usb_function *f;
	struct usb_os_desc *d;
	int j, res;

	if (interface >= c->next_interface_id)
		return -EINVAL;

	res = 10; /* header length */
	f = c->interface[interface];
	for (j = 0; j < f->os_desc_n; ++j) {
		if (interface != f->os_desc_table[j].if_id)
			continue;
		d = f->os_desc_table[j].os_desc;
		if (d)
			return min(res + d->ext_prop_len, 4096);
	}
	return res;
}

static int fill_ext_prop(struct usb_configuration *c, int interface, u8 *buf)
{
	struct usb_function *f;
	struct usb_os_desc *d;
	struct usb_os_desc_ext_prop *ext_prop;
	int j, count, n, ret;

	f = c->interface[interface];
	count = 10; /* header length */
	buf += 10;
	for (j = 0; j < f->os_desc_n; ++j) {
		if (interface != f->os_desc_table[j].if_id)
			continue;
		d = f->os_desc_table[j].os_desc;
		if (d)
			list_for_each_entry(ext_prop, &d->ext_prop, entry) {
				n = ext_prop->data_len +
					ext_prop->name_len + 14;
				if (count + n >= USB_COMP_EP0_OS_DESC_BUFSIZ)
					return count;
				usb_ext_prop_put_size(buf, n);
				usb_ext_prop_put_type(buf, ext_prop->type);
				ret = usb_ext_prop_put_name(buf, ext_prop->name,
							    ext_prop->name_len);
				if (ret < 0)
					return ret;
				switch (ext_prop->type) {
				case USB_EXT_PROP_UNICODE:
				case USB_EXT_PROP_UNICODE_ENV:
				case USB_EXT_PROP_UNICODE_LINK:
					usb_ext_prop_put_unicode(buf, ret,
							 ext_prop->data,
							 ext_prop->data_len);
					break;
				case USB_EXT_PROP_BINARY:
					usb_ext_prop_put_binary(buf, ret,
							ext_prop->data,
							ext_prop->data_len);
					break;
				case USB_EXT_PROP_LE32:
					/* not implemented */
				case USB_EXT_PROP_BE32:
					/* not implemented */
				default:
					return -EINVAL;
				}
				buf += n;
				count += n;
			}
	}

	return count;
}

/*
 * The setup() callback implements all the ep0 functionality that's
 * not handled lower down, in hardware or the hardware driver(like
 * device and endpoint feature flags, and their status).  It's all
 * housekeeping for the gadget function we're implementing.  Most of
 * the work is in config and function specific setup.
 */
int
composite_setup(struct usb_gadget *gadget, const struct usb_ctrlrequest *ctrl)
{
	struct usb_composite_dev	*cdev = get_gadget_data(gadget);
	struct usb_request		*req = cdev->req;
	int				value = -EOPNOTSUPP;
	int				status = 0;
	u16				w_index = le16_to_cpu(ctrl->wIndex);
	u8				intf = w_index & 0xFF;
	u16				w_value = le16_to_cpu(ctrl->wValue);
	u16				w_length = le16_to_cpu(ctrl->wLength);
	struct usb_function		*f = NULL;
	u8				endp;

	if (w_length > USB_COMP_EP0_BUFSIZ) {
<<<<<<< HEAD
		if (ctrl->bRequestType == USB_DIR_OUT) {
			goto done;
		} else {
=======
		if (ctrl->bRequestType & USB_DIR_IN) {
>>>>>>> b9e29126
			/* Cast away the const, we are going to overwrite on purpose. */
			__le16 *temp = (__le16 *)&ctrl->wLength;

			*temp = cpu_to_le16(USB_COMP_EP0_BUFSIZ);
			w_length = USB_COMP_EP0_BUFSIZ;
<<<<<<< HEAD
=======
		} else {
			goto done;
>>>>>>> b9e29126
		}
	}

	/* partial re-init of the response message; the function or the
	 * gadget might need to intercept e.g. a control-OUT completion
	 * when we delegate to it.
	 */
	req->zero = 0;
	req->context = cdev;
	req->complete = composite_setup_complete;
	req->length = 0;
	gadget->ep0->driver_data = cdev;

	/*
	 * Don't let non-standard requests match any of the cases below
	 * by accident.
	 */
	if ((ctrl->bRequestType & USB_TYPE_MASK) != USB_TYPE_STANDARD)
		goto unknown;

	switch (ctrl->bRequest) {

	/* we handle all standard USB descriptors */
	case USB_REQ_GET_DESCRIPTOR:
		if (ctrl->bRequestType != USB_DIR_IN)
			goto unknown;
		switch (w_value >> 8) {

		case USB_DT_DEVICE:
			cdev->desc.bNumConfigurations =
				count_configs(cdev, USB_DT_DEVICE);
			cdev->desc.bMaxPacketSize0 =
				cdev->gadget->ep0->maxpacket;
			if (gadget_is_superspeed(gadget)) {
				if (gadget->speed >= USB_SPEED_SUPER) {
					cdev->desc.bcdUSB = cpu_to_le16(0x0320);
					cdev->desc.bMaxPacketSize0 = 9;
				} else {
					cdev->desc.bcdUSB = cpu_to_le16(0x0210);
				}
			} else {
				if (gadget->lpm_capable)
					cdev->desc.bcdUSB = cpu_to_le16(0x0201);
				else
					cdev->desc.bcdUSB = cpu_to_le16(0x0200);
			}

			value = min(w_length, (u16) sizeof cdev->desc);
			memcpy(req->buf, &cdev->desc, value);
			break;
		case USB_DT_DEVICE_QUALIFIER:
			if (!gadget_is_dualspeed(gadget) ||
			    gadget->speed >= USB_SPEED_SUPER)
				break;
			device_qual(cdev);
			value = min_t(int, w_length,
				sizeof(struct usb_qualifier_descriptor));
			break;
		case USB_DT_OTHER_SPEED_CONFIG:
			if (!gadget_is_dualspeed(gadget) ||
			    gadget->speed >= USB_SPEED_SUPER)
				break;
			/* FALLTHROUGH */
		case USB_DT_CONFIG:
			value = config_desc(cdev, w_value);
			if (value >= 0)
				value = min(w_length, (u16) value);
			break;
		case USB_DT_STRING:
			value = get_string(cdev, req->buf,
					w_index, w_value & 0xff);
			if (value >= 0)
				value = min(w_length, (u16) value);
			break;
		case USB_DT_BOS:
			if (gadget_is_superspeed(gadget) ||
			    gadget->lpm_capable) {
				value = bos_desc(cdev);
				value = min(w_length, (u16) value);
			}
			break;
		case USB_DT_OTG:
			if (gadget_is_otg(gadget)) {
				struct usb_configuration *config;
				int otg_desc_len = 0;

				if (cdev->config)
					config = cdev->config;
				else
					config = list_first_entry(
							&cdev->configs,
						struct usb_configuration, list);
				if (!config)
					goto done;

				if (gadget->otg_caps &&
					(gadget->otg_caps->otg_rev >= 0x0200))
					otg_desc_len += sizeof(
						struct usb_otg20_descriptor);
				else
					otg_desc_len += sizeof(
						struct usb_otg_descriptor);

				value = min_t(int, w_length, otg_desc_len);
				memcpy(req->buf, config->descriptors[0], value);
			}
			break;
		}
		break;

	/* any number of configs can work */
	case USB_REQ_SET_CONFIGURATION:
		if (ctrl->bRequestType != 0)
			goto unknown;
		if (gadget_is_otg(gadget)) {
			if (gadget->a_hnp_support)
				DBG(cdev, "HNP available\n");
			else if (gadget->a_alt_hnp_support)
				DBG(cdev, "HNP on another port\n");
			else
				VDBG(cdev, "HNP inactive\n");
		}
		spin_lock(&cdev->lock);
		value = set_config(cdev, ctrl, w_value);
		spin_unlock(&cdev->lock);
		break;
	case USB_REQ_GET_CONFIGURATION:
		if (ctrl->bRequestType != USB_DIR_IN)
			goto unknown;
		if (cdev->config)
			*(u8 *)req->buf = cdev->config->bConfigurationValue;
		else
			*(u8 *)req->buf = 0;
		value = min(w_length, (u16) 1);
		break;

	/* function drivers must handle get/set altsetting */
	case USB_REQ_SET_INTERFACE:
		if (ctrl->bRequestType != USB_RECIP_INTERFACE)
			goto unknown;
		if (!cdev->config || intf >= MAX_CONFIG_INTERFACES)
			break;
		f = cdev->config->interface[intf];
		if (!f)
			break;

		/*
		 * If there's no get_alt() method, we know only altsetting zero
		 * works. There is no need to check if set_alt() is not NULL
		 * as we check this in usb_add_function().
		 */
		if (w_value && !f->get_alt)
			break;

		spin_lock(&cdev->lock);
		value = f->set_alt(f, w_index, w_value);
		if (value == USB_GADGET_DELAYED_STATUS) {
			DBG(cdev,
			 "%s: interface %d (%s) requested delayed status\n",
					__func__, intf, f->name);
			cdev->delayed_status++;
			DBG(cdev, "delayed_status count %d\n",
					cdev->delayed_status);
		}
		spin_unlock(&cdev->lock);
		break;
	case USB_REQ_GET_INTERFACE:
		if (ctrl->bRequestType != (USB_DIR_IN|USB_RECIP_INTERFACE))
			goto unknown;
		if (!cdev->config || intf >= MAX_CONFIG_INTERFACES)
			break;
		f = cdev->config->interface[intf];
		if (!f)
			break;
		/* lots of interfaces only need altsetting zero... */
		value = f->get_alt ? f->get_alt(f, w_index) : 0;
		if (value < 0)
			break;
		*((u8 *)req->buf) = value;
		value = min(w_length, (u16) 1);
		break;
	case USB_REQ_GET_STATUS:
		if (gadget_is_otg(gadget) && gadget->hnp_polling_support &&
						(w_index == OTG_STS_SELECTOR)) {
			if (ctrl->bRequestType != (USB_DIR_IN |
							USB_RECIP_DEVICE))
				goto unknown;
			*((u8 *)req->buf) = gadget->host_request_flag;
			value = 1;
			break;
		}

		/*
		 * USB 3.0 additions:
		 * Function driver should handle get_status request. If such cb
		 * wasn't supplied we respond with default value = 0
		 * Note: function driver should supply such cb only for the
		 * first interface of the function
		 */
		if (!gadget_is_superspeed(gadget))
			goto unknown;
		if (ctrl->bRequestType != (USB_DIR_IN | USB_RECIP_INTERFACE))
			goto unknown;
		value = 2;	/* This is the length of the get_status reply */
		put_unaligned_le16(0, req->buf);
		if (!cdev->config || intf >= MAX_CONFIG_INTERFACES)
			break;
		f = cdev->config->interface[intf];
		if (!f)
			break;
		status = f->get_status ? f->get_status(f) : 0;
		if (status < 0)
			break;
		put_unaligned_le16(status & 0x0000ffff, req->buf);
		break;
	/*
	 * Function drivers should handle SetFeature/ClearFeature
	 * (FUNCTION_SUSPEND) request. function_suspend cb should be supplied
	 * only for the first interface of the function
	 */
	case USB_REQ_CLEAR_FEATURE:
	case USB_REQ_SET_FEATURE:
		if (!gadget_is_superspeed(gadget))
			goto unknown;
		if (ctrl->bRequestType != (USB_DIR_OUT | USB_RECIP_INTERFACE))
			goto unknown;
		switch (w_value) {
		case USB_INTRF_FUNC_SUSPEND:
			if (!cdev->config || intf >= MAX_CONFIG_INTERFACES)
				break;
			f = cdev->config->interface[intf];
			if (!f)
				break;
			value = 0;
			if (f->func_suspend) {
				const u8 suspend_opt = w_index >> 8;

				value = f->func_suspend(f, suspend_opt);
				DBG(cdev, "%s function: FUNCTION_SUSPEND(%u)",
					f->name ? f->name : "", suspend_opt);
			}
			if (value < 0) {
				ERROR(cdev,
				      "func_suspend() returned error %d\n",
				      value);
				value = 0;
			}
			break;
		}
		break;
	default:
unknown:
		/*
		 * OS descriptors handling
		 */
		if ((ctrl->bRequestType & USB_TYPE_VENDOR)) {
			struct usb_configuration	*os_desc_cfg;
			u8				*buf;
			int				interface;
			int				count = 0;

			/* If os descriptor config is not enable, stall ep0 */
			if (!cdev->use_os_string || !cdev->os_desc_config)
				return -EINVAL;

			/* Stall ep0 if bRequest is not same as b_vendor_code */
			if (ctrl->bRequest != cdev->b_vendor_code)
				return -EINVAL;

			req = cdev->os_desc_req;
			req->context = cdev;
			req->complete = composite_setup_complete;
			buf = req->buf;
			os_desc_cfg = cdev->os_desc_config;
			w_length = min_t(u16, w_length, USB_COMP_EP0_OS_DESC_BUFSIZ);
			memset(buf, 0, w_length);
			buf[5] = 0x01;
			switch (ctrl->bRequestType & USB_RECIP_MASK) {
			case USB_RECIP_DEVICE:
				if (w_index != 0x4 || (w_value >> 8))
					break;
				buf[6] = w_index;
				/* Number of ext compat interfaces */
				count = count_ext_compat(os_desc_cfg);
				/*
				 * Bailout if device does not
				 * have ext_compat interfaces.
				 */
				if (count == 0)
					break;
				buf[8] = count;
				count *= 24; /* 24 B/ext compat desc */
				count += 16; /* header */
				put_unaligned_le32(count, buf);
				value = w_length;
				if (w_length > 0x10) {
					value = fill_ext_compat(os_desc_cfg, buf);
					value = min_t(u16, w_length, value);
				}
				break;
			case USB_RECIP_INTERFACE:
				if (w_index != 0x5 || (w_value >> 8))
					break;
				interface = w_value & 0xFF;
				if (interface >= MAX_CONFIG_INTERFACES ||
				    !os_desc_cfg->interface[interface])
					break;
				buf[6] = w_index;
				count = count_ext_prop(os_desc_cfg,
					interface);
				if (count < 0)
					return count;
				put_unaligned_le16(count, buf + 8);
				count = len_ext_prop(os_desc_cfg,
					interface);
				put_unaligned_le32(count, buf);
				value = w_length;
				if (w_length > 0x0A) {
					value = fill_ext_prop(os_desc_cfg,
							      interface, buf);
					if (value >= 0)
						value = min_t(u16, w_length,
								value);
				}
				break;
			}
			goto check_value;
		}

		VDBG(cdev,
			"non-core control req%02x.%02x v%04x i%04x l%d\n",
			ctrl->bRequestType, ctrl->bRequest,
			w_value, w_index, w_length);

		/* functions always handle their interfaces and endpoints...
		 * punt other recipients (other, WUSB, ...) to the current
		 * configuration code.
		 */
		if (cdev->config) {
			list_for_each_entry(f, &cdev->config->functions, list)
				if (f->req_match &&
				    f->req_match(f, ctrl, false))
					goto try_fun_setup;
		} else {
			struct usb_configuration *c;
			list_for_each_entry(c, &cdev->configs, list)
				list_for_each_entry(f, &c->functions, list)
					if (f->req_match &&
					    f->req_match(f, ctrl, true))
						goto try_fun_setup;
		}
		f = NULL;

		switch (ctrl->bRequestType & USB_RECIP_MASK) {
		case USB_RECIP_INTERFACE:
			if (!cdev->config || intf >= MAX_CONFIG_INTERFACES)
				break;
			f = cdev->config->interface[intf];
			break;

		case USB_RECIP_ENDPOINT:
			if (!cdev->config)
				break;
			endp = ((w_index & 0x80) >> 3) | (w_index & 0x0f);
			list_for_each_entry(f, &cdev->config->functions, list) {
				if (test_bit(endp, f->endpoints))
					break;
			}
			if (&f->list == &cdev->config->functions)
				f = NULL;
			break;
		}
try_fun_setup:
		if (f && f->setup)
			value = f->setup(f, ctrl);
		else {
			struct usb_configuration	*c;

			c = cdev->config;
			if (!c)
				goto done;

			/* try current config's setup */
			if (c->setup) {
				value = c->setup(c, ctrl);
				goto done;
			}

			/* try the only function in the current config */
			if (!list_is_singular(&c->functions))
				goto done;
			f = list_first_entry(&c->functions, struct usb_function,
					     list);
			if (f->setup)
				value = f->setup(f, ctrl);
		}

		goto done;
	}

check_value:
	/* respond with data transfer before status phase? */
	if (value >= 0 && value != USB_GADGET_DELAYED_STATUS) {
		req->length = value;
		req->context = cdev;
		req->zero = value < w_length;
		value = composite_ep0_queue(cdev, req, GFP_ATOMIC);
		if (value < 0) {
			DBG(cdev, "ep_queue --> %d\n", value);
			req->status = 0;
			if (value != -ESHUTDOWN)
				composite_setup_complete(gadget->ep0, req);
		}
	} else if (value == USB_GADGET_DELAYED_STATUS && w_length != 0) {
		WARN(cdev,
			"%s: Delayed status not supported for w_length != 0",
			__func__);
	}

done:
	/* device either stalls (value < 0) or reports success */
	return value;
}

void composite_disconnect(struct usb_gadget *gadget)
{
	struct usb_composite_dev	*cdev = get_gadget_data(gadget);
	unsigned long			flags;

	if (cdev == NULL) {
		WARN(1, "%s: Calling disconnect on a Gadget that is \
			 not connected\n", __func__);
		return;
	}

	/* REVISIT:  should we have config and device level
	 * disconnect callbacks?
	 */
	spin_lock_irqsave(&cdev->lock, flags);
	cdev->suspended = 0;
	if (cdev->config)
		reset_config(cdev);
	if (cdev->driver->disconnect)
		cdev->driver->disconnect(cdev);
	spin_unlock_irqrestore(&cdev->lock, flags);
}

/*-------------------------------------------------------------------------*/

static ssize_t suspended_show(struct device *dev, struct device_attribute *attr,
			      char *buf)
{
	struct usb_gadget *gadget = dev_to_usb_gadget(dev);
	struct usb_composite_dev *cdev = get_gadget_data(gadget);

	return snprintf(buf, PAGE_SIZE, "%d\n", cdev->suspended);
}
static DEVICE_ATTR_RO(suspended);

static void __composite_unbind(struct usb_gadget *gadget, bool unbind_driver)
{
	struct usb_composite_dev	*cdev = get_gadget_data(gadget);
	struct usb_gadget_strings	*gstr = cdev->driver->strings[0];
	struct usb_string		*dev_str = gstr->strings;

	/* composite_disconnect() must already have been called
	 * by the underlying peripheral controller driver!
	 * so there's no i/o concurrency that could affect the
	 * state protected by cdev->lock.
	 */
	WARN_ON(cdev->config);

	while (!list_empty(&cdev->configs)) {
		struct usb_configuration	*c;
		c = list_first_entry(&cdev->configs,
				struct usb_configuration, list);
		remove_config(cdev, c);
	}
	if (cdev->driver->unbind && unbind_driver)
		cdev->driver->unbind(cdev);

	composite_dev_cleanup(cdev);

	if (dev_str[USB_GADGET_MANUFACTURER_IDX].s == cdev->def_manufacturer)
		dev_str[USB_GADGET_MANUFACTURER_IDX].s = "";

	kfree(cdev->def_manufacturer);
	kfree(cdev);
	set_gadget_data(gadget, NULL);
}

static void composite_unbind(struct usb_gadget *gadget)
{
	__composite_unbind(gadget, true);
}

static void update_unchanged_dev_desc(struct usb_device_descriptor *new,
		const struct usb_device_descriptor *old)
{
	__le16 idVendor;
	__le16 idProduct;
	__le16 bcdDevice;
	u8 iSerialNumber;
	u8 iManufacturer;
	u8 iProduct;

	/*
	 * these variables may have been set in
	 * usb_composite_overwrite_options()
	 */
	idVendor = new->idVendor;
	idProduct = new->idProduct;
	bcdDevice = new->bcdDevice;
	iSerialNumber = new->iSerialNumber;
	iManufacturer = new->iManufacturer;
	iProduct = new->iProduct;

	*new = *old;
	if (idVendor)
		new->idVendor = idVendor;
	if (idProduct)
		new->idProduct = idProduct;
	if (bcdDevice)
		new->bcdDevice = bcdDevice;
	else
		new->bcdDevice = cpu_to_le16(get_default_bcdDevice());
	if (iSerialNumber)
		new->iSerialNumber = iSerialNumber;
	if (iManufacturer)
		new->iManufacturer = iManufacturer;
	if (iProduct)
		new->iProduct = iProduct;
}

int composite_dev_prepare(struct usb_composite_driver *composite,
		struct usb_composite_dev *cdev)
{
	struct usb_gadget *gadget = cdev->gadget;
	int ret = -ENOMEM;

	/* preallocate control response and buffer */
	cdev->req = usb_ep_alloc_request(gadget->ep0, GFP_KERNEL);
	if (!cdev->req)
		return -ENOMEM;

	cdev->req->buf = kzalloc(USB_COMP_EP0_BUFSIZ, GFP_KERNEL);
	if (!cdev->req->buf)
		goto fail;

	ret = device_create_file(&gadget->dev, &dev_attr_suspended);
	if (ret)
		goto fail_dev;

	cdev->req->complete = composite_setup_complete;
	cdev->req->context = cdev;
	gadget->ep0->driver_data = cdev;

	cdev->driver = composite;

	/*
	 * As per USB compliance update, a device that is actively drawing
	 * more than 100mA from USB must report itself as bus-powered in
	 * the GetStatus(DEVICE) call.
	 */
	if (CONFIG_USB_GADGET_VBUS_DRAW <= USB_SELF_POWER_VBUS_MAX_DRAW)
		usb_gadget_set_selfpowered(gadget);

	/* interface and string IDs start at zero via kzalloc.
	 * we force endpoints to start unassigned; few controller
	 * drivers will zero ep->driver_data.
	 */
	usb_ep_autoconfig_reset(gadget);
	return 0;
fail_dev:
	kfree(cdev->req->buf);
fail:
	usb_ep_free_request(gadget->ep0, cdev->req);
	cdev->req = NULL;
	return ret;
}

int composite_os_desc_req_prepare(struct usb_composite_dev *cdev,
				  struct usb_ep *ep0)
{
	int ret = 0;

	cdev->os_desc_req = usb_ep_alloc_request(ep0, GFP_KERNEL);
	if (!cdev->os_desc_req) {
		ret = -ENOMEM;
		goto end;
	}

	cdev->os_desc_req->buf = kmalloc(USB_COMP_EP0_OS_DESC_BUFSIZ,
					 GFP_KERNEL);
	if (!cdev->os_desc_req->buf) {
		ret = -ENOMEM;
		usb_ep_free_request(ep0, cdev->os_desc_req);
		goto end;
	}
	cdev->os_desc_req->context = cdev;
	cdev->os_desc_req->complete = composite_setup_complete;
end:
	return ret;
}

void composite_dev_cleanup(struct usb_composite_dev *cdev)
{
	struct usb_gadget_string_container *uc, *tmp;

	list_for_each_entry_safe(uc, tmp, &cdev->gstrings, list) {
		list_del(&uc->list);
		kfree(uc);
	}
	if (cdev->os_desc_req) {
		if (cdev->os_desc_pending)
			usb_ep_dequeue(cdev->gadget->ep0, cdev->os_desc_req);

		kfree(cdev->os_desc_req->buf);
		cdev->os_desc_req->buf = NULL;
		usb_ep_free_request(cdev->gadget->ep0, cdev->os_desc_req);
		cdev->os_desc_req = NULL;
	}
	if (cdev->req) {
		if (cdev->setup_pending)
			usb_ep_dequeue(cdev->gadget->ep0, cdev->req);

		kfree(cdev->req->buf);
		cdev->req->buf = NULL;
		usb_ep_free_request(cdev->gadget->ep0, cdev->req);
		cdev->req = NULL;
	}
	cdev->next_string_id = 0;
	device_remove_file(&cdev->gadget->dev, &dev_attr_suspended);
}

static int composite_bind(struct usb_gadget *gadget,
		struct usb_gadget_driver *gdriver)
{
	struct usb_composite_dev	*cdev;
	struct usb_composite_driver	*composite = to_cdriver(gdriver);
	int				status = -ENOMEM;

	cdev = kzalloc(sizeof *cdev, GFP_KERNEL);
	if (!cdev)
		return status;

	spin_lock_init(&cdev->lock);
	cdev->gadget = gadget;
	set_gadget_data(gadget, cdev);
	INIT_LIST_HEAD(&cdev->configs);
	INIT_LIST_HEAD(&cdev->gstrings);

	status = composite_dev_prepare(composite, cdev);
	if (status)
		goto fail;

	/* composite gadget needs to assign strings for whole device (like
	 * serial number), register function drivers, potentially update
	 * power state and consumption, etc
	 */
	status = composite->bind(cdev);
	if (status < 0)
		goto fail;

	if (cdev->use_os_string) {
		status = composite_os_desc_req_prepare(cdev, gadget->ep0);
		if (status)
			goto fail;
	}

	update_unchanged_dev_desc(&cdev->desc, composite->dev);

	/* has userspace failed to provide a serial number? */
	if (composite->needs_serial && !cdev->desc.iSerialNumber)
		WARNING(cdev, "userspace failed to provide iSerialNumber\n");

	INFO(cdev, "%s ready\n", composite->name);
	return 0;

fail:
	__composite_unbind(gadget, false);
	return status;
}

/*-------------------------------------------------------------------------*/

void composite_suspend(struct usb_gadget *gadget)
{
	struct usb_composite_dev	*cdev = get_gadget_data(gadget);
	struct usb_function		*f;
	unsigned long			flags;

	/* REVISIT:  should we have config level
	 * suspend/resume callbacks?
	 */
	DBG(cdev, "suspend\n");
	spin_lock_irqsave(&cdev->lock, flags);
	if (cdev->config) {
		list_for_each_entry(f, &cdev->config->functions, list) {
			if (f->suspend)
				f->suspend(f);
		}
	}
	if (cdev->driver->suspend)
		cdev->driver->suspend(cdev);

	cdev->suspended = 1;
	spin_unlock_irqrestore(&cdev->lock, flags);

	usb_gadget_set_selfpowered(gadget);
	usb_gadget_vbus_draw(gadget, 2);
}

void composite_resume(struct usb_gadget *gadget)
{
	struct usb_composite_dev	*cdev = get_gadget_data(gadget);
	struct usb_function		*f;
	unsigned int			maxpower;
	int				ret;
	unsigned long			flags;

	/* REVISIT:  should we have config level
	 * suspend/resume callbacks?
	 */
	INFO(cdev, "USB Resume end\n");
	update_marker("M - USB device is resumed");
	if (cdev->driver->resume)
		cdev->driver->resume(cdev);

	spin_lock_irqsave(&cdev->lock, flags);
	if (cdev->config) {
		list_for_each_entry(f, &cdev->config->functions, list) {
			if (f->func_wakeup_pending) {
				ret = usb_func_wakeup_int(f);
				if (ret) {
					if (ret == -EAGAIN) {
						ERROR(f->config->cdev,
							"Function wakeup for %s could not complete due to suspend state.\n",
							f->name ? f->name : "");
					} else if (ret != -ENOTSUPP) {
						ERROR(f->config->cdev,
							"Failed to wake function %s from suspend state. ret=%d. Canceling USB request.\n",
							f->name ? f->name : "",
							ret);
					}
				}
				f->func_wakeup_pending = 0;
			}

			/*
			 * Call function resume irrespective of the speed.
			 * Individual function needs to retain the USB3 Function
			 * suspend state through out the Device suspend entry
			 * and exit process.
			 */
			if (f->resume)
				f->resume(f);
		}

		maxpower = cdev->config->MaxPower ?
			cdev->config->MaxPower : CONFIG_USB_GADGET_VBUS_DRAW;
		if (gadget->speed < USB_SPEED_SUPER)
			maxpower = min(maxpower, 500U);
		else
			maxpower = min(maxpower, 900U);

		if (maxpower > USB_SELF_POWER_VBUS_MAX_DRAW)
			usb_gadget_clear_selfpowered(gadget);

		usb_gadget_vbus_draw(gadget, maxpower);
	}

	spin_unlock_irqrestore(&cdev->lock, flags);
	cdev->suspended = 0;
}

/*-------------------------------------------------------------------------*/

static const struct usb_gadget_driver composite_driver_template = {
	.bind		= composite_bind,
	.unbind		= composite_unbind,

	.setup		= composite_setup,
	.reset		= composite_disconnect,
	.disconnect	= composite_disconnect,

	.suspend	= composite_suspend,
	.resume		= composite_resume,

	.driver	= {
		.owner		= THIS_MODULE,
	},
};

/**
 * usb_composite_probe() - register a composite driver
 * @driver: the driver to register
 *
 * Context: single threaded during gadget setup
 *
 * This function is used to register drivers using the composite driver
 * framework.  The return value is zero, or a negative errno value.
 * Those values normally come from the driver's @bind method, which does
 * all the work of setting up the driver to match the hardware.
 *
 * On successful return, the gadget is ready to respond to requests from
 * the host, unless one of its components invokes usb_gadget_disconnect()
 * while it was binding.  That would usually be done in order to wait for
 * some userspace participation.
 */
int usb_composite_probe(struct usb_composite_driver *driver)
{
	struct usb_gadget_driver *gadget_driver;

	if (!driver || !driver->dev || !driver->bind)
		return -EINVAL;

	if (!driver->name)
		driver->name = "composite";

	driver->gadget_driver = composite_driver_template;
	gadget_driver = &driver->gadget_driver;

	gadget_driver->function =  (char *) driver->name;
	gadget_driver->driver.name = driver->name;
	gadget_driver->max_speed = driver->max_speed;

	return usb_gadget_probe_driver(gadget_driver);
}
EXPORT_SYMBOL_GPL(usb_composite_probe);

/**
 * usb_composite_unregister() - unregister a composite driver
 * @driver: the driver to unregister
 *
 * This function is used to unregister drivers using the composite
 * driver framework.
 */
void usb_composite_unregister(struct usb_composite_driver *driver)
{
	usb_gadget_unregister_driver(&driver->gadget_driver);
}
EXPORT_SYMBOL_GPL(usb_composite_unregister);

/**
 * usb_composite_setup_continue() - Continue with the control transfer
 * @cdev: the composite device who's control transfer was kept waiting
 *
 * This function must be called by the USB function driver to continue
 * with the control transfer's data/status stage in case it had requested to
 * delay the data/status stages. A USB function's setup handler (e.g. set_alt())
 * can request the composite framework to delay the setup request's data/status
 * stages by returning USB_GADGET_DELAYED_STATUS.
 */
void usb_composite_setup_continue(struct usb_composite_dev *cdev)
{
	int			value;
	struct usb_request	*req = cdev->req;
	unsigned long		flags;

	DBG(cdev, "%s\n", __func__);
	spin_lock_irqsave(&cdev->lock, flags);

	if (cdev->delayed_status == 0) {
		if (!cdev->config) {
			spin_unlock_irqrestore(&cdev->lock, flags);
			return;
		}
		spin_unlock_irqrestore(&cdev->lock, flags);
		WARN(cdev, "%s: Unexpected call\n", __func__);
		return;

	} else if (--cdev->delayed_status == 0) {
		DBG(cdev, "%s: Completing delayed status\n", __func__);
		req->length = 0;
		req->context = cdev;
		value = composite_ep0_queue(cdev, req, GFP_ATOMIC);
		if (value < 0) {
			DBG(cdev, "ep_queue --> %d\n", value);
			req->status = 0;
			composite_setup_complete(cdev->gadget->ep0, req);
		}
	}

	spin_unlock_irqrestore(&cdev->lock, flags);
}
EXPORT_SYMBOL_GPL(usb_composite_setup_continue);

static char *composite_default_mfr(struct usb_gadget *gadget)
{
	return kasprintf(GFP_KERNEL, "%s %s with %s", init_utsname()->sysname,
			 init_utsname()->release, gadget->name);
}

void usb_composite_overwrite_options(struct usb_composite_dev *cdev,
		struct usb_composite_overwrite *covr)
{
	struct usb_device_descriptor	*desc = &cdev->desc;
	struct usb_gadget_strings	*gstr = cdev->driver->strings[0];
	struct usb_string		*dev_str = gstr->strings;

	if (covr->idVendor)
		desc->idVendor = cpu_to_le16(covr->idVendor);

	if (covr->idProduct)
		desc->idProduct = cpu_to_le16(covr->idProduct);

	if (covr->bcdDevice)
		desc->bcdDevice = cpu_to_le16(covr->bcdDevice);

	if (covr->serial_number) {
		desc->iSerialNumber = dev_str[USB_GADGET_SERIAL_IDX].id;
		dev_str[USB_GADGET_SERIAL_IDX].s = covr->serial_number;
	}
	if (covr->manufacturer) {
		desc->iManufacturer = dev_str[USB_GADGET_MANUFACTURER_IDX].id;
		dev_str[USB_GADGET_MANUFACTURER_IDX].s = covr->manufacturer;

	} else if (!strlen(dev_str[USB_GADGET_MANUFACTURER_IDX].s)) {
		desc->iManufacturer = dev_str[USB_GADGET_MANUFACTURER_IDX].id;
		cdev->def_manufacturer = composite_default_mfr(cdev->gadget);
		dev_str[USB_GADGET_MANUFACTURER_IDX].s = cdev->def_manufacturer;
	}

	if (covr->product) {
		desc->iProduct = dev_str[USB_GADGET_PRODUCT_IDX].id;
		dev_str[USB_GADGET_PRODUCT_IDX].s = covr->product;
	}
}
EXPORT_SYMBOL_GPL(usb_composite_overwrite_options);

MODULE_LICENSE("GPL");
MODULE_AUTHOR("David Brownell");<|MERGE_RESOLUTION|>--- conflicted
+++ resolved
@@ -1768,23 +1768,14 @@
 	u8				endp;
 
 	if (w_length > USB_COMP_EP0_BUFSIZ) {
-<<<<<<< HEAD
-		if (ctrl->bRequestType == USB_DIR_OUT) {
-			goto done;
-		} else {
-=======
 		if (ctrl->bRequestType & USB_DIR_IN) {
->>>>>>> b9e29126
 			/* Cast away the const, we are going to overwrite on purpose. */
 			__le16 *temp = (__le16 *)&ctrl->wLength;
 
 			*temp = cpu_to_le16(USB_COMP_EP0_BUFSIZ);
 			w_length = USB_COMP_EP0_BUFSIZ;
-<<<<<<< HEAD
-=======
 		} else {
 			goto done;
->>>>>>> b9e29126
 		}
 	}
 
