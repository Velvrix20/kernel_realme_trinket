--- conflicted
+++ resolved
@@ -100,25 +100,11 @@
 #define WLED_SINK_BRIGHT_LSB_REG(n)	(0x57 + (n * 0x10))
 #define WLED_SINK_BRIGHT_MSB_REG(n)	(0x58 + (n * 0x10))
 
-<<<<<<< HEAD
-enum wled_version {
-	WLED_PMI8998 = 4,
-	WLED_PM660L,
-	WLED_PM8150L,
-};
-
-static const int version_table[] = {
-	[0] = WLED_PMI8998,
-	[1] = WLED_PM660L,
-	[2] = WLED_PM8150L,
-};
-=======
 /* WLED5 specific control registers */
 #define WLED5_CTRL_STATUS		0x07
 
 #define WLED5_CTRL_SH_FOR_SOFTSTART_REG	0x58
 #define  WLED5_SOFTSTART_EN_SH_SS	BIT(0)
->>>>>>> d8914c3a
 
 #define WLED5_CTRL_OVP_INT_CTL_REG	0x5f
 #define  WLED5_OVP_INT_N_MASK		GENMASK(6, 4)
