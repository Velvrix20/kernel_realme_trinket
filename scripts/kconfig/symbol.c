/*
 * Copyright (C) 2002 Roman Zippel <zippel@linux-m68k.org>
 * Released under the terms of the GNU GPL v2.0.
 */

#include <ctype.h>
#include <stdlib.h>
#include <string.h>
#include <regex.h>
#include <sys/utsname.h>

#include "lkc.h"

struct symbol symbol_yes = {
	.name = "y",
	.curr = { "y", yes },
	.flags = SYMBOL_CONST|SYMBOL_VALID,
}, symbol_mod = {
	.name = "m",
	.curr = { "m", mod },
	.flags = SYMBOL_CONST|SYMBOL_VALID,
}, symbol_no = {
	.name = "n",
	.curr = { "n", no },
	.flags = SYMBOL_CONST|SYMBOL_VALID,
}, symbol_empty = {
	.name = "",
	.curr = { "", no },
	.flags = SYMBOL_VALID,
};

struct symbol *sym_defconfig_list;
struct symbol *modules_sym;
tristate modules_val;

struct expr *sym_env_list;

static void sym_add_default(struct symbol *sym, const char *def)
{
	struct property *prop = prop_alloc(P_DEFAULT, sym);

	prop->expr = expr_alloc_symbol(sym_lookup(def, SYMBOL_CONST));
}

void sym_init(void)
{
	struct symbol *sym;
	struct utsname uts;
	static bool inited = false;

	if (inited)
		return;
	inited = true;

	uname(&uts);

	sym = sym_lookup("UNAME_RELEASE", 0);
	sym->type = S_STRING;
	sym->flags |= SYMBOL_AUTO;
	sym_add_default(sym, uts.release);
}

enum symbol_type sym_get_type(struct symbol *sym)
{
	enum symbol_type type = sym->type;

	if (type == S_TRISTATE) {
		if (sym_is_choice_value(sym) && sym->visible == yes)
			type = S_BOOLEAN;
		else if (modules_val == no)
			type = S_BOOLEAN;
	}
	return type;
}

const char *sym_type_name(enum symbol_type type)
{
	switch (type) {
	case S_BOOLEAN:
		return "boolean";
	case S_TRISTATE:
		return "tristate";
	case S_INT:
		return "integer";
	case S_HEX:
		return "hex";
	case S_STRING:
		return "string";
	case S_UNKNOWN:
		return "unknown";
	case S_OTHER:
		break;
	}
	return "???";
}

struct property *sym_get_choice_prop(struct symbol *sym)
{
	struct property *prop;

	for_all_choices(sym, prop)
		return prop;
	return NULL;
}

struct property *sym_get_env_prop(struct symbol *sym)
{
	struct property *prop;

	for_all_properties(sym, prop, P_ENV)
		return prop;
	return NULL;
}

static struct property *sym_get_default_prop(struct symbol *sym)
{
	struct property *prop;

	for_all_defaults(sym, prop) {
		prop->visible.tri = expr_calc_value(prop->visible.expr);
		if (prop->visible.tri != no)
			return prop;
	}
	return NULL;
}

static struct property *sym_get_range_prop(struct symbol *sym)
{
	struct property *prop;

	for_all_properties(sym, prop, P_RANGE) {
		prop->visible.tri = expr_calc_value(prop->visible.expr);
		if (prop->visible.tri != no)
			return prop;
	}
	return NULL;
}

static long long sym_get_range_val(struct symbol *sym, int base)
{
	sym_calc_value(sym);
	switch (sym->type) {
	case S_INT:
		base = 10;
		break;
	case S_HEX:
		base = 16;
		break;
	default:
		break;
	}
	return strtoll(sym->curr.val, NULL, base);
}

static void sym_validate_range(struct symbol *sym)
{
	struct property *prop;
	int base;
	long long val, val2;
	char str[64];

	switch (sym->type) {
	case S_INT:
		base = 10;
		break;
	case S_HEX:
		base = 16;
		break;
	default:
		return;
	}
	prop = sym_get_range_prop(sym);
	if (!prop)
		return;
	val = strtoll(sym->curr.val, NULL, base);
	val2 = sym_get_range_val(prop->expr->left.sym, base);
	if (val >= val2) {
		val2 = sym_get_range_val(prop->expr->right.sym, base);
		if (val <= val2)
			return;
	}
	if (sym->type == S_INT)
		sprintf(str, "%lld", val2);
	else
		sprintf(str, "0x%llx", val2);
	sym->curr.val = strdup(str);
}

static void sym_set_changed(struct symbol *sym)
{
	struct property *prop;

	sym->flags |= SYMBOL_CHANGED;
	for (prop = sym->prop; prop; prop = prop->next) {
		if (prop->menu)
			prop->menu->flags |= MENU_CHANGED;
	}
}

static void sym_set_all_changed(void)
{
	struct symbol *sym;
	int i;

	for_all_symbols(i, sym)
		sym_set_changed(sym);
}

static void sym_calc_visibility(struct symbol *sym)
{
	struct property *prop;
	struct symbol *choice_sym = NULL;
	tristate tri;

	/* any prompt visible? */
	tri = no;

	if (sym_is_choice_value(sym))
		choice_sym = prop_get_symbol(sym_get_choice_prop(sym));

	for_all_prompts(sym, prop) {
		prop->visible.tri = expr_calc_value(prop->visible.expr);
		/*
		 * Tristate choice_values with visibility 'mod' are
		 * not visible if the corresponding choice's value is
		 * 'yes'.
		 */
		if (choice_sym && sym->type == S_TRISTATE &&
		    prop->visible.tri == mod && choice_sym->curr.tri == yes)
			prop->visible.tri = no;

		tri = EXPR_OR(tri, prop->visible.tri);
	}
	if (tri == mod && (sym->type != S_TRISTATE || modules_val == no))
		tri = yes;
	if (sym->visible != tri) {
		sym->visible = tri;
		sym_set_changed(sym);
	}
	if (sym_is_choice_value(sym))
		return;
	/* defaulting to "yes" if no explicit "depends on" are given */
	tri = yes;
	if (sym->dir_dep.expr)
		tri = expr_calc_value(sym->dir_dep.expr);
	if (tri == mod)
		tri = yes;
	if (sym->dir_dep.tri != tri) {
		sym->dir_dep.tri = tri;
		sym_set_changed(sym);
	}
	tri = no;
	if (sym->rev_dep.expr)
		tri = expr_calc_value(sym->rev_dep.expr);
	if (tri == mod && sym_get_type(sym) == S_BOOLEAN)
		tri = yes;
	if (sym->rev_dep.tri != tri) {
		sym->rev_dep.tri = tri;
		sym_set_changed(sym);
	}
	tri = no;
	if (sym->implied.expr && sym->dir_dep.tri != no)
		tri = expr_calc_value(sym->implied.expr);
	if (tri == mod && sym_get_type(sym) == S_BOOLEAN)
		tri = yes;
	if (sym->implied.tri != tri) {
		sym->implied.tri = tri;
		sym_set_changed(sym);
	}
}

/*
 * Find the default symbol for a choice.
 * First try the default values for the choice symbol
 * Next locate the first visible choice value
 * Return NULL if none was found
 */
struct symbol *sym_choice_default(struct symbol *sym)
{
	struct symbol *def_sym;
	struct property *prop;
	struct expr *e;

	/* any of the defaults visible? */
	for_all_defaults(sym, prop) {
		prop->visible.tri = expr_calc_value(prop->visible.expr);
		if (prop->visible.tri == no)
			continue;
		def_sym = prop_get_symbol(prop);
		if (def_sym->visible != no)
			return def_sym;
	}

	/* just get the first visible value */
	prop = sym_get_choice_prop(sym);
	expr_list_for_each_sym(prop->expr, e, def_sym)
		if (def_sym->visible != no)
			return def_sym;

	/* failed to locate any defaults */
	return NULL;
}

static struct symbol *sym_calc_choice(struct symbol *sym)
{
	struct symbol *def_sym;
	struct property *prop;
	struct expr *e;
	int flags;

	/* first calculate all choice values' visibilities */
	flags = sym->flags;
	prop = sym_get_choice_prop(sym);
	expr_list_for_each_sym(prop->expr, e, def_sym) {
		sym_calc_visibility(def_sym);
		if (def_sym->visible != no)
			flags &= def_sym->flags;
	}

	sym->flags &= flags | ~SYMBOL_DEF_USER;

	/* is the user choice visible? */
	def_sym = sym->def[S_DEF_USER].val;
	if (def_sym && def_sym->visible != no)
		return def_sym;

	def_sym = sym_choice_default(sym);

	if (def_sym == NULL)
		/* no choice? reset tristate value */
		sym->curr.tri = no;

	return def_sym;
}

void sym_calc_value(struct symbol *sym)
{
	struct symbol_value newval, oldval;
	struct property *prop;
	struct expr *e;

	if (!sym)
		return;

	if (sym->flags & SYMBOL_VALID)
		return;

	if (sym_is_choice_value(sym) &&
	    sym->flags & SYMBOL_NEED_SET_CHOICE_VALUES) {
		sym->flags &= ~SYMBOL_NEED_SET_CHOICE_VALUES;
		prop = sym_get_choice_prop(sym);
		sym_calc_value(prop_get_symbol(prop));
	}

	sym->flags |= SYMBOL_VALID;

	oldval = sym->curr;

	switch (sym->type) {
	case S_INT:
	case S_HEX:
	case S_STRING:
		newval = symbol_empty.curr;
		break;
	case S_BOOLEAN:
	case S_TRISTATE:
		newval = symbol_no.curr;
		break;
	default:
		sym->curr.val = sym->name;
		sym->curr.tri = no;
		return;
	}
	if (!sym_is_choice_value(sym))
		sym->flags &= ~SYMBOL_WRITE;

	sym_calc_visibility(sym);

	/* set default if recursively called */
	sym->curr = newval;

	switch (sym_get_type(sym)) {
	case S_BOOLEAN:
	case S_TRISTATE:
		if (sym_is_choice_value(sym) && sym->visible == yes) {
			prop = sym_get_choice_prop(sym);
			newval.tri = (prop_get_symbol(prop)->curr.val == sym) ? yes : no;
		} else {
			if (sym->visible != no) {
				/* if the symbol is visible use the user value
				 * if available, otherwise try the default value
				 */
				sym->flags |= SYMBOL_WRITE;
				if (sym_has_value(sym)) {
					newval.tri = EXPR_AND(sym->def[S_DEF_USER].tri,
							      sym->visible);
					goto calc_newval;
				}
			}
			if (sym->rev_dep.tri != no)
				sym->flags |= SYMBOL_WRITE;
			if (!sym_is_choice(sym)) {
				prop = sym_get_default_prop(sym);
				if (prop) {
					sym->flags |= SYMBOL_WRITE;
					newval.tri = EXPR_AND(expr_calc_value(prop->expr),
							      prop->visible.tri);
				}
				if (sym->implied.tri != no) {
					sym->flags |= SYMBOL_WRITE;
					newval.tri = EXPR_OR(newval.tri, sym->implied.tri);
				}
			}
		calc_newval:
			if (sym->dir_dep.tri == no && sym->rev_dep.tri != no) {
				struct expr *e;
				e = expr_simplify_unmet_dep(sym->rev_dep.expr,
				    sym->dir_dep.expr);
				fprintf(stderr, "warning: (");
				expr_fprint(e, stderr);
				fprintf(stderr, ") selects %s which has unmet direct dependencies (",
					sym->name);
				expr_fprint(sym->dir_dep.expr, stderr);
				fprintf(stderr, ")\n");
				expr_free(e);
			}
			newval.tri = EXPR_OR(newval.tri, sym->rev_dep.tri);
		}
		if (newval.tri == mod &&
		    (sym_get_type(sym) == S_BOOLEAN || sym->implied.tri == yes))
			newval.tri = yes;
		break;
	case S_STRING:
	case S_HEX:
	case S_INT:
		if (sym->visible != no) {
			sym->flags |= SYMBOL_WRITE;
			if (sym_has_value(sym)) {
				newval.val = sym->def[S_DEF_USER].val;
				break;
			}
		}
		prop = sym_get_default_prop(sym);
		if (prop) {
			struct symbol *ds = prop_get_symbol(prop);
			if (ds) {
				sym->flags |= SYMBOL_WRITE;
				sym_calc_value(ds);
				newval.val = ds->curr.val;
			}
		}
		break;
	default:
		;
	}

	sym->curr = newval;
	if (sym_is_choice(sym) && newval.tri == yes)
		sym->curr.val = sym_calc_choice(sym);
	sym_validate_range(sym);

	if (memcmp(&oldval, &sym->curr, sizeof(oldval))) {
		sym_set_changed(sym);
		if (modules_sym == sym) {
			sym_set_all_changed();
			modules_val = modules_sym->curr.tri;
		}
	}

	if (sym_is_choice(sym)) {
		struct symbol *choice_sym;

		prop = sym_get_choice_prop(sym);
		expr_list_for_each_sym(prop->expr, e, choice_sym) {
			if ((sym->flags & SYMBOL_WRITE) &&
			    choice_sym->visible != no)
				choice_sym->flags |= SYMBOL_WRITE;
			if (sym->flags & SYMBOL_CHANGED)
				sym_set_changed(choice_sym);
		}
	}

	if (sym->flags & SYMBOL_AUTO)
		sym->flags &= ~SYMBOL_WRITE;

	if (sym->flags & SYMBOL_NEED_SET_CHOICE_VALUES)
		set_all_choice_values(sym);
}

void sym_clear_all_valid(void)
{
	struct symbol *sym;
	int i;

	for_all_symbols(i, sym)
		sym->flags &= ~SYMBOL_VALID;
	sym_add_change_count(1);
	sym_calc_value(modules_sym);
}

bool sym_tristate_within_range(struct symbol *sym, tristate val)
{
	int type = sym_get_type(sym);

	if (sym->visible == no)
		return false;

	if (type != S_BOOLEAN && type != S_TRISTATE)
		return false;

	if (type == S_BOOLEAN && val == mod)
		return false;
	if (sym->visible <= sym->rev_dep.tri)
		return false;
	if (sym->implied.tri == yes && val == mod)
		return false;
	if (sym_is_choice_value(sym) && sym->visible == yes)
		return val == yes;
	return val >= sym->rev_dep.tri && val <= sym->visible;
}

bool sym_set_tristate_value(struct symbol *sym, tristate val)
{
	tristate oldval = sym_get_tristate_value(sym);

	if (oldval != val && !sym_tristate_within_range(sym, val))
		return false;

	if (!(sym->flags & SYMBOL_DEF_USER)) {
		sym->flags |= SYMBOL_DEF_USER;
		sym_set_changed(sym);
	}
	/*
	 * setting a choice value also resets the new flag of the choice
	 * symbol and all other choice values.
	 */
	if (sym_is_choice_value(sym) && val == yes) {
		struct symbol *cs = prop_get_symbol(sym_get_choice_prop(sym));
		struct property *prop;
		struct expr *e;

		cs->def[S_DEF_USER].val = sym;
		cs->flags |= SYMBOL_DEF_USER;
		prop = sym_get_choice_prop(cs);
		for (e = prop->expr; e; e = e->left.expr) {
			if (e->right.sym->visible != no)
				e->right.sym->flags |= SYMBOL_DEF_USER;
		}
	}

	sym->def[S_DEF_USER].tri = val;
	if (oldval != val)
		sym_clear_all_valid();

	return true;
}

tristate sym_toggle_tristate_value(struct symbol *sym)
{
	tristate oldval, newval;

	oldval = newval = sym_get_tristate_value(sym);
	do {
		switch (newval) {
		case no:
			newval = mod;
			break;
		case mod:
			newval = yes;
			break;
		case yes:
			newval = no;
			break;
		}
		if (sym_set_tristate_value(sym, newval))
			break;
	} while (oldval != newval);
	return newval;
}

bool sym_string_valid(struct symbol *sym, const char *str)
{
	signed char ch;

	switch (sym->type) {
	case S_STRING:
		return true;
	case S_INT:
		ch = *str++;
		if (ch == '-')
			ch = *str++;
		if (!isdigit(ch))
			return false;
		if (ch == '0' && *str != 0)
			return false;
		while ((ch = *str++)) {
			if (!isdigit(ch))
				return false;
		}
		return true;
	case S_HEX:
		if (str[0] == '0' && (str[1] == 'x' || str[1] == 'X'))
			str += 2;
		ch = *str++;
		do {
			if (!isxdigit(ch))
				return false;
		} while ((ch = *str++));
		return true;
	case S_BOOLEAN:
	case S_TRISTATE:
		switch (str[0]) {
		case 'y': case 'Y':
		case 'm': case 'M':
		case 'n': case 'N':
			return true;
		}
		return false;
	default:
		return false;
	}
}

bool sym_string_within_range(struct symbol *sym, const char *str)
{
	struct property *prop;
	long long val;

	switch (sym->type) {
	case S_STRING:
		return sym_string_valid(sym, str);
	case S_INT:
		if (!sym_string_valid(sym, str))
			return false;
		prop = sym_get_range_prop(sym);
		if (!prop)
			return true;
		val = strtoll(str, NULL, 10);
		return val >= sym_get_range_val(prop->expr->left.sym, 10) &&
		       val <= sym_get_range_val(prop->expr->right.sym, 10);
	case S_HEX:
		if (!sym_string_valid(sym, str))
			return false;
		prop = sym_get_range_prop(sym);
		if (!prop)
			return true;
		val = strtoll(str, NULL, 16);
		return val >= sym_get_range_val(prop->expr->left.sym, 16) &&
		       val <= sym_get_range_val(prop->expr->right.sym, 16);
	case S_BOOLEAN:
	case S_TRISTATE:
		switch (str[0]) {
		case 'y': case 'Y':
			return sym_tristate_within_range(sym, yes);
		case 'm': case 'M':
			return sym_tristate_within_range(sym, mod);
		case 'n': case 'N':
			return sym_tristate_within_range(sym, no);
		}
		return false;
	default:
		return false;
	}
}

bool sym_set_string_value(struct symbol *sym, const char *newval)
{
	const char *oldval;
	char *val;
	int size;

	switch (sym->type) {
	case S_BOOLEAN:
	case S_TRISTATE:
		switch (newval[0]) {
		case 'y': case 'Y':
			return sym_set_tristate_value(sym, yes);
		case 'm': case 'M':
			return sym_set_tristate_value(sym, mod);
		case 'n': case 'N':
			return sym_set_tristate_value(sym, no);
		}
		return false;
	default:
		;
	}

	if (!sym_string_within_range(sym, newval))
		return false;

	if (!(sym->flags & SYMBOL_DEF_USER)) {
		sym->flags |= SYMBOL_DEF_USER;
		sym_set_changed(sym);
	}

	oldval = sym->def[S_DEF_USER].val;
	size = strlen(newval) + 1;
	if (sym->type == S_HEX && (newval[0] != '0' || (newval[1] != 'x' && newval[1] != 'X'))) {
		size += 2;
		sym->def[S_DEF_USER].val = val = xmalloc(size);
		*val++ = '0';
		*val++ = 'x';
	} else if (!oldval || strcmp(oldval, newval))
		sym->def[S_DEF_USER].val = val = xmalloc(size);
	else
		return true;

	strcpy(val, newval);
	free((void *)oldval);
	sym_clear_all_valid();

	return true;
}

/*
 * Find the default value associated to a symbol.
 * For tristate symbol handle the modules=n case
 * in which case "m" becomes "y".
 * If the symbol does not have any default then fallback
 * to the fixed default values.
 */
const char *sym_get_string_default(struct symbol *sym)
{
	struct property *prop;
	struct symbol *ds;
	const char *str;
	tristate val;

	sym_calc_visibility(sym);
	sym_calc_value(modules_sym);
	val = symbol_no.curr.tri;
	str = symbol_empty.curr.val;

	/* If symbol has a default value look it up */
	prop = sym_get_default_prop(sym);
	if (prop != NULL) {
		switch (sym->type) {
		case S_BOOLEAN:
		case S_TRISTATE:
			/* The visibility may limit the value from yes => mod */
			val = EXPR_AND(expr_calc_value(prop->expr), prop->visible.tri);
			break;
		default:
			/*
			 * The following fails to handle the situation
			 * where a default value is further limited by
			 * the valid range.
			 */
			ds = prop_get_symbol(prop);
			if (ds != NULL) {
				sym_calc_value(ds);
				str = (const char *)ds->curr.val;
			}
		}
	}

	/* Handle select statements */
	val = EXPR_OR(val, sym->rev_dep.tri);

	/* transpose mod to yes if modules are not enabled */
	if (val == mod)
		if (!sym_is_choice_value(sym) && modules_sym->curr.tri == no)
			val = yes;

	/* transpose mod to yes if type is bool */
	if (sym->type == S_BOOLEAN && val == mod)
		val = yes;

	/* adjust the default value if this symbol is implied by another */
	if (val < sym->implied.tri)
		val = sym->implied.tri;

	switch (sym->type) {
	case S_BOOLEAN:
	case S_TRISTATE:
		switch (val) {
		case no: return "n";
		case mod: return "m";
		case yes: return "y";
		}
	case S_INT:
	case S_HEX:
		return str;
	case S_STRING:
		return str;
	case S_OTHER:
	case S_UNKNOWN:
		break;
	}
	return "";
}

const char *sym_get_string_value(struct symbol *sym)
{
	tristate val;

	switch (sym->type) {
	case S_BOOLEAN:
	case S_TRISTATE:
		val = sym_get_tristate_value(sym);
		switch (val) {
		case no:
			return "n";
		case mod:
			sym_calc_value(modules_sym);
			return (modules_sym->curr.tri == no) ? "n" : "m";
		case yes:
			return "y";
		}
		break;
	default:
		;
	}
	return (const char *)sym->curr.val;
}

bool sym_is_changable(struct symbol *sym)
{
	return sym->visible > sym->rev_dep.tri;
}

static unsigned strhash(const char *s)
{
	/* fnv32 hash */
	unsigned hash = 2166136261U;
	for (; *s; s++)
		hash = (hash ^ *s) * 0x01000193;
	return hash;
}

struct symbol *sym_lookup(const char *name, int flags)
{
	struct symbol *symbol;
	char *new_name;
	int hash;

	if (name) {
		if (name[0] && !name[1]) {
			switch (name[0]) {
			case 'y': return &symbol_yes;
			case 'm': return &symbol_mod;
			case 'n': return &symbol_no;
			}
		}
		hash = strhash(name) % SYMBOL_HASHSIZE;

		for (symbol = symbol_hash[hash]; symbol; symbol = symbol->next) {
			if (symbol->name &&
			    !strcmp(symbol->name, name) &&
			    (flags ? symbol->flags & flags
				   : !(symbol->flags & (SYMBOL_CONST|SYMBOL_CHOICE))))
				return symbol;
		}
		new_name = strdup(name);
	} else {
		new_name = NULL;
		hash = 0;
	}

	symbol = xmalloc(sizeof(*symbol));
	memset(symbol, 0, sizeof(*symbol));
	symbol->name = new_name;
	symbol->type = S_UNKNOWN;
	symbol->flags |= flags;

	symbol->next = symbol_hash[hash];
	symbol_hash[hash] = symbol;

	return symbol;
}

struct symbol *sym_find(const char *name)
{
	struct symbol *symbol = NULL;
	int hash = 0;

	if (!name)
		return NULL;

	if (name[0] && !name[1]) {
		switch (name[0]) {
		case 'y': return &symbol_yes;
		case 'm': return &symbol_mod;
		case 'n': return &symbol_no;
		}
	}
	hash = strhash(name) % SYMBOL_HASHSIZE;

	for (symbol = symbol_hash[hash]; symbol; symbol = symbol->next) {
		if (symbol->name &&
		    !strcmp(symbol->name, name) &&
		    !(symbol->flags & SYMBOL_CONST))
				break;
	}

	return symbol;
}

/*
 * Expand symbol's names embedded in the string given in argument. Symbols'
 * name to be expanded shall be prefixed by a '$'. Unknown symbol expands to
 * the empty string.
 */
const char *sym_expand_string_value(const char *in)
{
	const char *src;
	char *res;
	size_t reslen;

	reslen = strlen(in) + 1;
	res = xmalloc(reslen);
	res[0] = '\0';

	while ((src = strchr(in, '$'))) {
		char *p, name[SYMBOL_MAXLENGTH];
		const char *symval = "";
		struct symbol *sym;
		size_t newlen;

		strncat(res, in, src - in);
		src++;

		p = name;
		while (isalnum(*src) || *src == '_')
			*p++ = *src++;
		*p = '\0';

		sym = sym_find(name);
		if (sym != NULL) {
			sym_calc_value(sym);
			symval = sym_get_string_value(sym);
		}

		newlen = strlen(res) + strlen(symval) + strlen(src) + 1;
		if (newlen > reslen) {
			reslen = newlen;
			res = realloc(res, reslen);
		}

		strcat(res, symval);
		in = src;
	}
	strcat(res, in);

	return res;
}

const char *sym_escape_string_value(const char *in)
{
	const char *p;
	size_t reslen;
	char *res;
	size_t l;

	reslen = strlen(in) + strlen("\"\"") + 1;

	p = in;
	for (;;) {
		l = strcspn(p, "\"\\");
		p += l;

		if (p[0] == '\0')
			break;

		reslen++;
		p++;
	}

	res = xmalloc(reslen);
	res[0] = '\0';

	strcat(res, "\"");

	p = in;
	for (;;) {
		l = strcspn(p, "\"\\");
		strncat(res, p, l);
		p += l;

		if (p[0] == '\0')
			break;

		strcat(res, "\\");
		strncat(res, p++, 1);
	}

	strcat(res, "\"");
	return res;
}

struct sym_match {
	struct symbol	*sym;
	off_t		so, eo;
};

/* Compare matched symbols as thus:
 * - first, symbols that match exactly
 * - then, alphabetical sort
 */
static int sym_rel_comp(const void *sym1, const void *sym2)
{
	const struct sym_match *s1 = sym1;
	const struct sym_match *s2 = sym2;
	int exact1, exact2;

	/* Exact match:
	 * - if matched length on symbol s1 is the length of that symbol,
	 *   then this symbol should come first;
	 * - if matched length on symbol s2 is the length of that symbol,
	 *   then this symbol should come first.
	 * Note: since the search can be a regexp, both symbols may match
	 * exactly; if this is the case, we can't decide which comes first,
	 * and we fallback to sorting alphabetically.
	 */
	exact1 = (s1->eo - s1->so) == strlen(s1->sym->name);
	exact2 = (s2->eo - s2->so) == strlen(s2->sym->name);
	if (exact1 && !exact2)
		return -1;
	if (!exact1 && exact2)
		return 1;

	/* As a fallback, sort symbols alphabetically */
	return strcmp(s1->sym->name, s2->sym->name);
}

struct symbol **sym_re_search(const char *pattern)
{
	struct symbol *sym, **sym_arr = NULL;
	struct sym_match *sym_match_arr = NULL;
	int i, cnt, size;
	regex_t re;
	regmatch_t match[1];

	cnt = size = 0;
	/* Skip if empty */
	if (strlen(pattern) == 0)
		return NULL;
	if (regcomp(&re, pattern, REG_EXTENDED|REG_ICASE))
		return NULL;

	for_all_symbols(i, sym) {
		if (sym->flags & SYMBOL_CONST || !sym->name)
			continue;
		if (regexec(&re, sym->name, 1, match, 0))
			continue;
		if (cnt >= size) {
			void *tmp;
			size += 16;
			tmp = realloc(sym_match_arr, size * sizeof(struct sym_match));
			if (!tmp)
				goto sym_re_search_free;
			sym_match_arr = tmp;
		}
		sym_calc_value(sym);
		/* As regexec returned 0, we know we have a match, so
		 * we can use match[0].rm_[se]o without further checks
		 */
		sym_match_arr[cnt].so = match[0].rm_so;
		sym_match_arr[cnt].eo = match[0].rm_eo;
		sym_match_arr[cnt++].sym = sym;
	}
	if (sym_match_arr) {
		qsort(sym_match_arr, cnt, sizeof(struct sym_match), sym_rel_comp);
		sym_arr = malloc((cnt+1) * sizeof(struct symbol));
		if (!sym_arr)
			goto sym_re_search_free;
		for (i = 0; i < cnt; i++)
			sym_arr[i] = sym_match_arr[i].sym;
		sym_arr[cnt] = NULL;
	}
sym_re_search_free:
	/* sym_match_arr can be NULL if no match, but free(NULL) is OK */
	free(sym_match_arr);
	regfree(&re);

	return sym_arr;
}

/*
 * When we check for recursive dependencies we use a stack to save
 * current state so we can print out relevant info to user.
 * The entries are located on the call stack so no need to free memory.
 * Note insert() remove() must always match to properly clear the stack.
 */
static struct dep_stack {
	struct dep_stack *prev, *next;
	struct symbol *sym;
	struct property *prop;
	struct expr *expr;
} *check_top;

static void dep_stack_insert(struct dep_stack *stack, struct symbol *sym)
{
	memset(stack, 0, sizeof(*stack));
	if (check_top)
		check_top->next = stack;
	stack->prev = check_top;
	stack->sym = sym;
	check_top = stack;
}

static void dep_stack_remove(void)
{
	check_top = check_top->prev;
	if (check_top)
		check_top->next = NULL;
}

/*
 * Called when we have detected a recursive dependency.
 * check_top point to the top of the stact so we use
 * the ->prev pointer to locate the bottom of the stack.
 */
static void sym_check_print_recursive(struct symbol *last_sym)
{
	struct dep_stack *stack;
	struct symbol *sym, *next_sym;
	struct menu *menu = NULL;
	struct property *prop;
	struct dep_stack cv_stack;

	if (sym_is_choice_value(last_sym)) {
		dep_stack_insert(&cv_stack, last_sym);
		last_sym = prop_get_symbol(sym_get_choice_prop(last_sym));
	}

	for (stack = check_top; stack != NULL; stack = stack->prev)
		if (stack->sym == last_sym)
			break;
	if (!stack) {
		fprintf(stderr, "unexpected recursive dependency error\n");
		return;
	}

	for (; stack; stack = stack->next) {
		sym = stack->sym;
		next_sym = stack->next ? stack->next->sym : last_sym;
		prop = stack->prop;
		if (prop == NULL)
			prop = stack->sym->prop;

		/* for choice values find the menu entry (used below) */
		if (sym_is_choice(sym) || sym_is_choice_value(sym)) {
			for (prop = sym->prop; prop; prop = prop->next) {
				menu = prop->menu;
				if (prop->menu)
					break;
			}
		}
		if (stack->sym == last_sym) {
			fprintf(stderr, "%s:%d:error: recursive dependency detected!\n",
				prop->file->name, prop->lineno);
<<<<<<< HEAD
			fprintf(stderr, "For a resolution refer to Documentation/kbuild/kconfig-language.txt\n");
			fprintf(stderr, "subsection \"Kconfig recursive dependency limitations\"\n");
		}
=======

>>>>>>> 8e45015c
		if (stack->expr) {
			fprintf(stderr, "%s:%d:\tsymbol %s %s value contains %s\n",
				prop->file->name, prop->lineno,
				sym->name ? sym->name : "<choice>",
				prop_get_type_name(prop->type),
				next_sym->name ? next_sym->name : "<choice>");
		} else if (stack->prop) {
			fprintf(stderr, "%s:%d:\tsymbol %s depends on %s\n",
				prop->file->name, prop->lineno,
				sym->name ? sym->name : "<choice>",
				next_sym->name ? next_sym->name : "<choice>");
		} else if (sym_is_choice(sym)) {
			fprintf(stderr, "%s:%d:\tchoice %s contains symbol %s\n",
				menu->file->name, menu->lineno,
				sym->name ? sym->name : "<choice>",
				next_sym->name ? next_sym->name : "<choice>");
		} else if (sym_is_choice_value(sym)) {
			fprintf(stderr, "%s:%d:\tsymbol %s is part of choice %s\n",
				menu->file->name, menu->lineno,
				sym->name ? sym->name : "<choice>",
				next_sym->name ? next_sym->name : "<choice>");
		} else {
			fprintf(stderr, "%s:%d:\tsymbol %s is selected by %s\n",
				prop->file->name, prop->lineno,
				sym->name ? sym->name : "<choice>",
				next_sym->name ? next_sym->name : "<choice>");
		}
	}

	fprintf(stderr,
		"For a resolution refer to Documentation/kbuild/kconfig-language.txt\n"
		"subsection \"Kconfig recursive dependency limitations\"\n"
		"\n");

	if (check_top == &cv_stack)
		dep_stack_remove();
}

static struct symbol *sym_check_expr_deps(struct expr *e)
{
	struct symbol *sym;

	if (!e)
		return NULL;
	switch (e->type) {
	case E_OR:
	case E_AND:
		sym = sym_check_expr_deps(e->left.expr);
		if (sym)
			return sym;
		return sym_check_expr_deps(e->right.expr);
	case E_NOT:
		return sym_check_expr_deps(e->left.expr);
	case E_EQUAL:
	case E_GEQ:
	case E_GTH:
	case E_LEQ:
	case E_LTH:
	case E_UNEQUAL:
		sym = sym_check_deps(e->left.sym);
		if (sym)
			return sym;
		return sym_check_deps(e->right.sym);
	case E_SYMBOL:
		return sym_check_deps(e->left.sym);
	default:
		break;
	}
	printf("Oops! How to check %d?\n", e->type);
	return NULL;
}

/* return NULL when dependencies are OK */
static struct symbol *sym_check_sym_deps(struct symbol *sym)
{
	struct symbol *sym2;
	struct property *prop;
	struct dep_stack stack;

	dep_stack_insert(&stack, sym);

	sym2 = sym_check_expr_deps(sym->rev_dep.expr);
	if (sym2)
		goto out;

	for (prop = sym->prop; prop; prop = prop->next) {
		if (prop->type == P_CHOICE || prop->type == P_SELECT)
			continue;
		stack.prop = prop;
		sym2 = sym_check_expr_deps(prop->visible.expr);
		if (sym2)
			break;
		if (prop->type != P_DEFAULT || sym_is_choice(sym))
			continue;
		stack.expr = prop->expr;
		sym2 = sym_check_expr_deps(prop->expr);
		if (sym2)
			break;
		stack.expr = NULL;
	}

out:
	dep_stack_remove();

	return sym2;
}

static struct symbol *sym_check_choice_deps(struct symbol *choice)
{
	struct symbol *sym, *sym2;
	struct property *prop;
	struct expr *e;
	struct dep_stack stack;

	dep_stack_insert(&stack, choice);

	prop = sym_get_choice_prop(choice);
	expr_list_for_each_sym(prop->expr, e, sym)
		sym->flags |= (SYMBOL_CHECK | SYMBOL_CHECKED);

	choice->flags |= (SYMBOL_CHECK | SYMBOL_CHECKED);
	sym2 = sym_check_sym_deps(choice);
	choice->flags &= ~SYMBOL_CHECK;
	if (sym2)
		goto out;

	expr_list_for_each_sym(prop->expr, e, sym) {
		sym2 = sym_check_sym_deps(sym);
		if (sym2)
			break;
	}
out:
	expr_list_for_each_sym(prop->expr, e, sym)
		sym->flags &= ~SYMBOL_CHECK;

	if (sym2 && sym_is_choice_value(sym2) &&
	    prop_get_symbol(sym_get_choice_prop(sym2)) == choice)
		sym2 = choice;

	dep_stack_remove();

	return sym2;
}

struct symbol *sym_check_deps(struct symbol *sym)
{
	struct symbol *sym2;
	struct property *prop;

	if (sym->flags & SYMBOL_CHECK) {
		sym_check_print_recursive(sym);
		return sym;
	}
	if (sym->flags & SYMBOL_CHECKED)
		return NULL;

	if (sym_is_choice_value(sym)) {
		struct dep_stack stack;

		/* for choice groups start the check with main choice symbol */
		dep_stack_insert(&stack, sym);
		prop = sym_get_choice_prop(sym);
		sym2 = sym_check_deps(prop_get_symbol(prop));
		dep_stack_remove();
	} else if (sym_is_choice(sym)) {
		sym2 = sym_check_choice_deps(sym);
	} else {
		sym->flags |= (SYMBOL_CHECK | SYMBOL_CHECKED);
		sym2 = sym_check_sym_deps(sym);
		sym->flags &= ~SYMBOL_CHECK;
	}

	if (sym2 && sym2 == sym)
		sym2 = NULL;

	return sym2;
}

struct property *prop_alloc(enum prop_type type, struct symbol *sym)
{
	struct property *prop;
	struct property **propp;

	prop = xmalloc(sizeof(*prop));
	memset(prop, 0, sizeof(*prop));
	prop->type = type;
	prop->sym = sym;
	prop->file = current_file;
	prop->lineno = zconf_lineno();

	/* append property to the prop list of symbol */
	if (sym) {
		for (propp = &sym->prop; *propp; propp = &(*propp)->next)
			;
		*propp = prop;
	}

	return prop;
}

struct symbol *prop_get_symbol(struct property *prop)
{
	if (prop->expr && (prop->expr->type == E_SYMBOL ||
			   prop->expr->type == E_LIST))
		return prop->expr->left.sym;
	return NULL;
}

const char *prop_get_type_name(enum prop_type type)
{
	switch (type) {
	case P_PROMPT:
		return "prompt";
	case P_ENV:
		return "env";
	case P_COMMENT:
		return "comment";
	case P_MENU:
		return "menu";
	case P_DEFAULT:
		return "default";
	case P_CHOICE:
		return "choice";
	case P_SELECT:
		return "select";
	case P_IMPLY:
		return "imply";
	case P_RANGE:
		return "range";
	case P_SYMBOL:
		return "symbol";
	case P_UNKNOWN:
		break;
	}
	return "unknown";
}

static void prop_add_env(const char *env)
{
	struct symbol *sym, *sym2;
	struct property *prop;
	char *p;

	sym = current_entry->sym;
	sym->flags |= SYMBOL_AUTO;
	for_all_properties(sym, prop, P_ENV) {
		sym2 = prop_get_symbol(prop);
		if (strcmp(sym2->name, env))
			menu_warn(current_entry, "redefining environment symbol from %s",
				  sym2->name);
		return;
	}

	prop = prop_alloc(P_ENV, sym);
	prop->expr = expr_alloc_symbol(sym_lookup(env, SYMBOL_CONST));

	sym_env_list = expr_alloc_one(E_LIST, sym_env_list);
	sym_env_list->right.sym = sym;

	p = getenv(env);
	if (p)
		sym_add_default(sym, p);
	else
		menu_warn(current_entry, "environment variable %s undefined", env);
}<|MERGE_RESOLUTION|>--- conflicted
+++ resolved
@@ -1147,16 +1147,10 @@
 					break;
 			}
 		}
-		if (stack->sym == last_sym) {
+		if (stack->sym == last_sym)
 			fprintf(stderr, "%s:%d:error: recursive dependency detected!\n",
 				prop->file->name, prop->lineno);
-<<<<<<< HEAD
-			fprintf(stderr, "For a resolution refer to Documentation/kbuild/kconfig-language.txt\n");
-			fprintf(stderr, "subsection \"Kconfig recursive dependency limitations\"\n");
-		}
-=======
-
->>>>>>> 8e45015c
+
 		if (stack->expr) {
 			fprintf(stderr, "%s:%d:\tsymbol %s %s value contains %s\n",
 				prop->file->name, prop->lineno,
