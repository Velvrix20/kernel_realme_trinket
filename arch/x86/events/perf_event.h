/*
 * Performance events x86 architecture header
 *
 *  Copyright (C) 2008 Thomas Gleixner <tglx@linutronix.de>
 *  Copyright (C) 2008-2009 Red Hat, Inc., Ingo Molnar
 *  Copyright (C) 2009 Jaswinder Singh Rajput
 *  Copyright (C) 2009 Advanced Micro Devices, Inc., Robert Richter
 *  Copyright (C) 2008-2009 Red Hat, Inc., Peter Zijlstra
 *  Copyright (C) 2009 Intel Corporation, <markus.t.metzger@intel.com>
 *  Copyright (C) 2009 Google, Inc., Stephane Eranian
 *
 *  For licencing details see kernel-base/COPYING
 */

#include <linux/perf_event.h>

#include <asm/intel_ds.h>

/* To enable MSR tracing please use the generic trace points. */

/*
 *          |   NHM/WSM    |      SNB     |
 * register -------------------------------
 *          |  HT  | no HT |  HT  | no HT |
 *-----------------------------------------
 * offcore  | core | core  | cpu  | core  |
 * lbr_sel  | core | core  | cpu  | core  |
 * ld_lat   | cpu  | core  | cpu  | core  |
 *-----------------------------------------
 *
 * Given that there is a small number of shared regs,
 * we can pre-allocate their slot in the per-cpu
 * per-core reg tables.
 */
enum extra_reg_type {
	EXTRA_REG_NONE  = -1,	/* not used */

	EXTRA_REG_RSP_0 = 0,	/* offcore_response_0 */
	EXTRA_REG_RSP_1 = 1,	/* offcore_response_1 */
	EXTRA_REG_LBR   = 2,	/* lbr_select */
	EXTRA_REG_LDLAT = 3,	/* ld_lat_threshold */
	EXTRA_REG_FE    = 4,    /* fe_* */

	EXTRA_REG_MAX		/* number of entries needed */
};

struct event_constraint {
	union {
		unsigned long	idxmsk[BITS_TO_LONGS(X86_PMC_IDX_MAX)];
		u64		idxmsk64;
	};
	u64	code;
	u64	cmask;
	int	weight;
	int	overlap;
	int	flags;
};
/*
 * struct hw_perf_event.flags flags
 */
#define PERF_X86_EVENT_PEBS_LDLAT	0x0001 /* ld+ldlat data address sampling */
#define PERF_X86_EVENT_PEBS_ST		0x0002 /* st data address sampling */
#define PERF_X86_EVENT_PEBS_ST_HSW	0x0004 /* haswell style datala, store */
#define PERF_X86_EVENT_COMMITTED	0x0008 /* event passed commit_txn */
#define PERF_X86_EVENT_PEBS_LD_HSW	0x0010 /* haswell style datala, load */
#define PERF_X86_EVENT_PEBS_NA_HSW	0x0020 /* haswell style datala, unknown */
#define PERF_X86_EVENT_EXCL		0x0040 /* HT exclusivity on counter */
#define PERF_X86_EVENT_DYNAMIC		0x0080 /* dynamic alloc'd constraint */
#define PERF_X86_EVENT_RDPMC_ALLOWED	0x0100 /* grant rdpmc permission */
#define PERF_X86_EVENT_EXCL_ACCT	0x0200 /* accounted EXCL event */
#define PERF_X86_EVENT_AUTO_RELOAD	0x0400 /* use PEBS auto-reload */
#define PERF_X86_EVENT_FREERUNNING	0x0800 /* use freerunning PEBS */


struct amd_nb {
	int nb_id;  /* NorthBridge id */
	int refcnt; /* reference count */
	struct perf_event *owners[X86_PMC_IDX_MAX];
	struct event_constraint event_constraints[X86_PMC_IDX_MAX];
};

#define PEBS_COUNTER_MASK	((1ULL << MAX_PEBS_EVENTS) - 1)

/*
 * Flags PEBS can handle without an PMI.
 *
 * TID can only be handled by flushing at context switch.
 * REGS_USER can be handled for events limited to ring 3.
 *
 */
#define PEBS_FREERUNNING_FLAGS \
	(PERF_SAMPLE_IP | PERF_SAMPLE_TID | PERF_SAMPLE_ADDR | \
	PERF_SAMPLE_ID | PERF_SAMPLE_CPU | PERF_SAMPLE_STREAM_ID | \
	PERF_SAMPLE_DATA_SRC | PERF_SAMPLE_IDENTIFIER | \
	PERF_SAMPLE_TRANSACTION | PERF_SAMPLE_PHYS_ADDR | \
	PERF_SAMPLE_REGS_INTR | PERF_SAMPLE_REGS_USER)

<<<<<<< HEAD
/*
 * A debug store configuration.
 *
 * We only support architectures that use 64bit fields.
 */
struct debug_store {
	u64	bts_buffer_base;
	u64	bts_index;
	u64	bts_absolute_maximum;
	u64	bts_interrupt_threshold;
	u64	pebs_buffer_base;
	u64	pebs_index;
	u64	pebs_absolute_maximum;
	u64	pebs_interrupt_threshold;
	u64	pebs_event_reset[MAX_PEBS_EVENTS];
};
=======
#define PEBS_REGS \
	(PERF_REG_X86_AX | \
	 PERF_REG_X86_BX | \
	 PERF_REG_X86_CX | \
	 PERF_REG_X86_DX | \
	 PERF_REG_X86_DI | \
	 PERF_REG_X86_SI | \
	 PERF_REG_X86_SP | \
	 PERF_REG_X86_BP | \
	 PERF_REG_X86_IP | \
	 PERF_REG_X86_FLAGS | \
	 PERF_REG_X86_R8 | \
	 PERF_REG_X86_R9 | \
	 PERF_REG_X86_R10 | \
	 PERF_REG_X86_R11 | \
	 PERF_REG_X86_R12 | \
	 PERF_REG_X86_R13 | \
	 PERF_REG_X86_R14 | \
	 PERF_REG_X86_R15)
>>>>>>> 91891413

#define PEBS_REGS \
	(PERF_REG_X86_AX | \
	 PERF_REG_X86_BX | \
	 PERF_REG_X86_CX | \
	 PERF_REG_X86_DX | \
	 PERF_REG_X86_DI | \
	 PERF_REG_X86_SI | \
	 PERF_REG_X86_SP | \
	 PERF_REG_X86_BP | \
	 PERF_REG_X86_IP | \
	 PERF_REG_X86_FLAGS | \
	 PERF_REG_X86_R8 | \
	 PERF_REG_X86_R9 | \
	 PERF_REG_X86_R10 | \
	 PERF_REG_X86_R11 | \
	 PERF_REG_X86_R12 | \
	 PERF_REG_X86_R13 | \
	 PERF_REG_X86_R14 | \
	 PERF_REG_X86_R15)

/*
 * Per register state.
 */
struct er_account {
	raw_spinlock_t      lock;	/* per-core: protect structure */
	u64                 config;	/* extra MSR config */
	u64                 reg;	/* extra MSR number */
	atomic_t            ref;	/* reference count */
};

/*
 * Per core/cpu state
 *
 * Used to coordinate shared registers between HT threads or
 * among events on a single PMU.
 */
struct intel_shared_regs {
	struct er_account       regs[EXTRA_REG_MAX];
	int                     refcnt;		/* per-core: #HT threads */
	unsigned                core_id;	/* per-core: core id */
};

enum intel_excl_state_type {
	INTEL_EXCL_UNUSED    = 0, /* counter is unused */
	INTEL_EXCL_SHARED    = 1, /* counter can be used by both threads */
	INTEL_EXCL_EXCLUSIVE = 2, /* counter can be used by one thread only */
};

struct intel_excl_states {
	enum intel_excl_state_type state[X86_PMC_IDX_MAX];
	bool sched_started; /* true if scheduling has started */
};

struct intel_excl_cntrs {
	raw_spinlock_t	lock;

	struct intel_excl_states states[2];

	union {
		u16	has_exclusive[2];
		u32	exclusive_present;
	};

	int		refcnt;		/* per-core: #HT threads */
	unsigned	core_id;	/* per-core: core id */
};

#define MAX_LBR_ENTRIES		32

enum {
	X86_PERF_KFREE_SHARED = 0,
	X86_PERF_KFREE_EXCL   = 1,
	X86_PERF_KFREE_MAX
};

struct cpu_hw_events {
	/*
	 * Generic x86 PMC bits
	 */
	struct perf_event	*events[X86_PMC_IDX_MAX]; /* in counter order */
	unsigned long		active_mask[BITS_TO_LONGS(X86_PMC_IDX_MAX)];
	unsigned long		running[BITS_TO_LONGS(X86_PMC_IDX_MAX)];
	int			enabled;

	int			n_events; /* the # of events in the below arrays */
	int			n_added;  /* the # last events in the below arrays;
					     they've never been enabled yet */
	int			n_txn;    /* the # last events in the below arrays;
					     added in the current transaction */
	int			assign[X86_PMC_IDX_MAX]; /* event to counter assignment */
	u64			tags[X86_PMC_IDX_MAX];

	struct perf_event	*event_list[X86_PMC_IDX_MAX]; /* in enabled order */
	struct event_constraint	*event_constraint[X86_PMC_IDX_MAX];

	int			n_excl; /* the number of exclusive events */

	unsigned int		txn_flags;
	int			is_fake;

	/*
	 * Intel DebugStore bits
	 */
	struct debug_store	*ds;
	void			*ds_pebs_vaddr;
	void			*ds_bts_vaddr;
	u64			pebs_enabled;
	int			n_pebs;
	int			n_large_pebs;

	/*
	 * Intel LBR bits
	 */
	int				lbr_users;
	struct perf_branch_stack	lbr_stack;
	struct perf_branch_entry	lbr_entries[MAX_LBR_ENTRIES];
	struct er_account		*lbr_sel;
	u64				br_sel;

	/*
	 * Intel host/guest exclude bits
	 */
	u64				intel_ctrl_guest_mask;
	u64				intel_ctrl_host_mask;
	struct perf_guest_switch_msr	guest_switch_msrs[X86_PMC_IDX_MAX];

	/*
	 * Intel checkpoint mask
	 */
	u64				intel_cp_status;

	/*
	 * manage shared (per-core, per-cpu) registers
	 * used on Intel NHM/WSM/SNB
	 */
	struct intel_shared_regs	*shared_regs;
	/*
	 * manage exclusive counter access between hyperthread
	 */
	struct event_constraint *constraint_list; /* in enable order */
	struct intel_excl_cntrs		*excl_cntrs;
	int excl_thread_id; /* 0 or 1 */

	/*
	 * AMD specific bits
	 */
	struct amd_nb			*amd_nb;
	/* Inverted mask of bits to clear in the perf_ctr ctrl registers */
	u64				perf_ctr_virt_mask;

	void				*kfree_on_online[X86_PERF_KFREE_MAX];
};

#define __EVENT_CONSTRAINT(c, n, m, w, o, f) {\
	{ .idxmsk64 = (n) },		\
	.code = (c),			\
	.cmask = (m),			\
	.weight = (w),			\
	.overlap = (o),			\
	.flags = f,			\
}

#define EVENT_CONSTRAINT(c, n, m)	\
	__EVENT_CONSTRAINT(c, n, m, HWEIGHT(n), 0, 0)

#define INTEL_EXCLEVT_CONSTRAINT(c, n)	\
	__EVENT_CONSTRAINT(c, n, ARCH_PERFMON_EVENTSEL_EVENT, HWEIGHT(n),\
			   0, PERF_X86_EVENT_EXCL)

/*
 * The overlap flag marks event constraints with overlapping counter
 * masks. This is the case if the counter mask of such an event is not
 * a subset of any other counter mask of a constraint with an equal or
 * higher weight, e.g.:
 *
 *  c_overlaps = EVENT_CONSTRAINT_OVERLAP(0, 0x09, 0);
 *  c_another1 = EVENT_CONSTRAINT(0, 0x07, 0);
 *  c_another2 = EVENT_CONSTRAINT(0, 0x38, 0);
 *
 * The event scheduler may not select the correct counter in the first
 * cycle because it needs to know which subsequent events will be
 * scheduled. It may fail to schedule the events then. So we set the
 * overlap flag for such constraints to give the scheduler a hint which
 * events to select for counter rescheduling.
 *
 * Care must be taken as the rescheduling algorithm is O(n!) which
 * will increase scheduling cycles for an over-committed system
 * dramatically.  The number of such EVENT_CONSTRAINT_OVERLAP() macros
 * and its counter masks must be kept at a minimum.
 */
#define EVENT_CONSTRAINT_OVERLAP(c, n, m)	\
	__EVENT_CONSTRAINT(c, n, m, HWEIGHT(n), 1, 0)

/*
 * Constraint on the Event code.
 */
#define INTEL_EVENT_CONSTRAINT(c, n)	\
	EVENT_CONSTRAINT(c, n, ARCH_PERFMON_EVENTSEL_EVENT)

/*
 * Constraint on the Event code + UMask + fixed-mask
 *
 * filter mask to validate fixed counter events.
 * the following filters disqualify for fixed counters:
 *  - inv
 *  - edge
 *  - cnt-mask
 *  - in_tx
 *  - in_tx_checkpointed
 *  The other filters are supported by fixed counters.
 *  The any-thread option is supported starting with v3.
 */
#define FIXED_EVENT_FLAGS (X86_RAW_EVENT_MASK|HSW_IN_TX|HSW_IN_TX_CHECKPOINTED)
#define FIXED_EVENT_CONSTRAINT(c, n)	\
	EVENT_CONSTRAINT(c, (1ULL << (32+n)), FIXED_EVENT_FLAGS)

/*
 * Constraint on the Event code + UMask
 */
#define INTEL_UEVENT_CONSTRAINT(c, n)	\
	EVENT_CONSTRAINT(c, n, INTEL_ARCH_EVENT_MASK)

/* Constraint on specific umask bit only + event */
#define INTEL_UBIT_EVENT_CONSTRAINT(c, n)	\
	EVENT_CONSTRAINT(c, n, ARCH_PERFMON_EVENTSEL_EVENT|(c))

/* Like UEVENT_CONSTRAINT, but match flags too */
#define INTEL_FLAGS_UEVENT_CONSTRAINT(c, n)	\
	EVENT_CONSTRAINT(c, n, INTEL_ARCH_EVENT_MASK|X86_ALL_EVENT_FLAGS)

#define INTEL_EXCLUEVT_CONSTRAINT(c, n)	\
	__EVENT_CONSTRAINT(c, n, INTEL_ARCH_EVENT_MASK, \
			   HWEIGHT(n), 0, PERF_X86_EVENT_EXCL)

#define INTEL_PLD_CONSTRAINT(c, n)	\
	__EVENT_CONSTRAINT(c, n, INTEL_ARCH_EVENT_MASK|X86_ALL_EVENT_FLAGS, \
			   HWEIGHT(n), 0, PERF_X86_EVENT_PEBS_LDLAT)

#define INTEL_PST_CONSTRAINT(c, n)	\
	__EVENT_CONSTRAINT(c, n, INTEL_ARCH_EVENT_MASK|X86_ALL_EVENT_FLAGS, \
			  HWEIGHT(n), 0, PERF_X86_EVENT_PEBS_ST)

/* Event constraint, but match on all event flags too. */
#define INTEL_FLAGS_EVENT_CONSTRAINT(c, n) \
	EVENT_CONSTRAINT(c, n, INTEL_ARCH_EVENT_MASK|X86_ALL_EVENT_FLAGS)

/* Check only flags, but allow all event/umask */
#define INTEL_ALL_EVENT_CONSTRAINT(code, n)	\
	EVENT_CONSTRAINT(code, n, X86_ALL_EVENT_FLAGS)

/* Check flags and event code, and set the HSW store flag */
#define INTEL_FLAGS_EVENT_CONSTRAINT_DATALA_ST(code, n) \
	__EVENT_CONSTRAINT(code, n, 			\
			  ARCH_PERFMON_EVENTSEL_EVENT|X86_ALL_EVENT_FLAGS, \
			  HWEIGHT(n), 0, PERF_X86_EVENT_PEBS_ST_HSW)

/* Check flags and event code, and set the HSW load flag */
#define INTEL_FLAGS_EVENT_CONSTRAINT_DATALA_LD(code, n) \
	__EVENT_CONSTRAINT(code, n,			\
			  ARCH_PERFMON_EVENTSEL_EVENT|X86_ALL_EVENT_FLAGS, \
			  HWEIGHT(n), 0, PERF_X86_EVENT_PEBS_LD_HSW)

#define INTEL_FLAGS_EVENT_CONSTRAINT_DATALA_XLD(code, n) \
	__EVENT_CONSTRAINT(code, n,			\
			  ARCH_PERFMON_EVENTSEL_EVENT|X86_ALL_EVENT_FLAGS, \
			  HWEIGHT(n), 0, \
			  PERF_X86_EVENT_PEBS_LD_HSW|PERF_X86_EVENT_EXCL)

/* Check flags and event code/umask, and set the HSW store flag */
#define INTEL_FLAGS_UEVENT_CONSTRAINT_DATALA_ST(code, n) \
	__EVENT_CONSTRAINT(code, n, 			\
			  INTEL_ARCH_EVENT_MASK|X86_ALL_EVENT_FLAGS, \
			  HWEIGHT(n), 0, PERF_X86_EVENT_PEBS_ST_HSW)

#define INTEL_FLAGS_UEVENT_CONSTRAINT_DATALA_XST(code, n) \
	__EVENT_CONSTRAINT(code, n,			\
			  INTEL_ARCH_EVENT_MASK|X86_ALL_EVENT_FLAGS, \
			  HWEIGHT(n), 0, \
			  PERF_X86_EVENT_PEBS_ST_HSW|PERF_X86_EVENT_EXCL)

/* Check flags and event code/umask, and set the HSW load flag */
#define INTEL_FLAGS_UEVENT_CONSTRAINT_DATALA_LD(code, n) \
	__EVENT_CONSTRAINT(code, n, 			\
			  INTEL_ARCH_EVENT_MASK|X86_ALL_EVENT_FLAGS, \
			  HWEIGHT(n), 0, PERF_X86_EVENT_PEBS_LD_HSW)

#define INTEL_FLAGS_UEVENT_CONSTRAINT_DATALA_XLD(code, n) \
	__EVENT_CONSTRAINT(code, n,			\
			  INTEL_ARCH_EVENT_MASK|X86_ALL_EVENT_FLAGS, \
			  HWEIGHT(n), 0, \
			  PERF_X86_EVENT_PEBS_LD_HSW|PERF_X86_EVENT_EXCL)

/* Check flags and event code/umask, and set the HSW N/A flag */
#define INTEL_FLAGS_UEVENT_CONSTRAINT_DATALA_NA(code, n) \
	__EVENT_CONSTRAINT(code, n, 			\
			  INTEL_ARCH_EVENT_MASK|X86_ALL_EVENT_FLAGS, \
			  HWEIGHT(n), 0, PERF_X86_EVENT_PEBS_NA_HSW)


/*
 * We define the end marker as having a weight of -1
 * to enable blacklisting of events using a counter bitmask
 * of zero and thus a weight of zero.
 * The end marker has a weight that cannot possibly be
 * obtained from counting the bits in the bitmask.
 */
#define EVENT_CONSTRAINT_END { .weight = -1 }

/*
 * Check for end marker with weight == -1
 */
#define for_each_event_constraint(e, c)	\
	for ((e) = (c); (e)->weight != -1; (e)++)

/*
 * Extra registers for specific events.
 *
 * Some events need large masks and require external MSRs.
 * Those extra MSRs end up being shared for all events on
 * a PMU and sometimes between PMU of sibling HT threads.
 * In either case, the kernel needs to handle conflicting
 * accesses to those extra, shared, regs. The data structure
 * to manage those registers is stored in cpu_hw_event.
 */
struct extra_reg {
	unsigned int		event;
	unsigned int		msr;
	u64			config_mask;
	u64			valid_mask;
	int			idx;  /* per_xxx->regs[] reg index */
	bool			extra_msr_access;
};

#define EVENT_EXTRA_REG(e, ms, m, vm, i) {	\
	.event = (e),			\
	.msr = (ms),			\
	.config_mask = (m),		\
	.valid_mask = (vm),		\
	.idx = EXTRA_REG_##i,		\
	.extra_msr_access = true,	\
	}

#define INTEL_EVENT_EXTRA_REG(event, msr, vm, idx)	\
	EVENT_EXTRA_REG(event, msr, ARCH_PERFMON_EVENTSEL_EVENT, vm, idx)

#define INTEL_UEVENT_EXTRA_REG(event, msr, vm, idx) \
	EVENT_EXTRA_REG(event, msr, ARCH_PERFMON_EVENTSEL_EVENT | \
			ARCH_PERFMON_EVENTSEL_UMASK, vm, idx)

#define INTEL_UEVENT_PEBS_LDLAT_EXTRA_REG(c) \
	INTEL_UEVENT_EXTRA_REG(c, \
			       MSR_PEBS_LD_LAT_THRESHOLD, \
			       0xffff, \
			       LDLAT)

#define EVENT_EXTRA_END EVENT_EXTRA_REG(0, 0, 0, 0, RSP_0)

union perf_capabilities {
	struct {
		u64	lbr_format:6;
		u64	pebs_trap:1;
		u64	pebs_arch_reg:1;
		u64	pebs_format:4;
		u64	smm_freeze:1;
		/*
		 * PMU supports separate counter range for writing
		 * values > 32bit.
		 */
		u64	full_width_write:1;
	};
	u64	capabilities;
};

struct x86_pmu_quirk {
	struct x86_pmu_quirk *next;
	void (*func)(void);
};

union x86_pmu_config {
	struct {
		u64 event:8,
		    umask:8,
		    usr:1,
		    os:1,
		    edge:1,
		    pc:1,
		    interrupt:1,
		    __reserved1:1,
		    en:1,
		    inv:1,
		    cmask:8,
		    event2:4,
		    __reserved2:4,
		    go:1,
		    ho:1;
	} bits;
	u64 value;
};

#define X86_CONFIG(args...) ((union x86_pmu_config){.bits = {args}}).value

enum {
	x86_lbr_exclusive_lbr,
	x86_lbr_exclusive_bts,
	x86_lbr_exclusive_pt,
	x86_lbr_exclusive_max,
};

/*
 * struct x86_pmu - generic x86 pmu
 */
struct x86_pmu {
	/*
	 * Generic x86 PMC bits
	 */
	const char	*name;
	int		version;
	int		(*handle_irq)(struct pt_regs *);
	void		(*disable_all)(void);
	void		(*enable_all)(int added);
	void		(*enable)(struct perf_event *);
	void		(*disable)(struct perf_event *);
	void		(*add)(struct perf_event *);
	void		(*del)(struct perf_event *);
	int		(*hw_config)(struct perf_event *event);
	int		(*schedule_events)(struct cpu_hw_events *cpuc, int n, int *assign);
	unsigned	eventsel;
	unsigned	perfctr;
	int		(*addr_offset)(int index, bool eventsel);
	int		(*rdpmc_index)(int index);
	u64		(*event_map)(int);
	int		max_events;
	int		num_counters;
	int		num_counters_fixed;
	int		cntval_bits;
	u64		cntval_mask;
	union {
			unsigned long events_maskl;
			unsigned long events_mask[BITS_TO_LONGS(ARCH_PERFMON_EVENTS_COUNT)];
	};
	int		events_mask_len;
	int		apic;
	u64		max_period;
	struct event_constraint *
			(*get_event_constraints)(struct cpu_hw_events *cpuc,
						 int idx,
						 struct perf_event *event);

	void		(*put_event_constraints)(struct cpu_hw_events *cpuc,
						 struct perf_event *event);

	void		(*start_scheduling)(struct cpu_hw_events *cpuc);

	void		(*commit_scheduling)(struct cpu_hw_events *cpuc, int idx, int cntr);

	void		(*stop_scheduling)(struct cpu_hw_events *cpuc);

	struct event_constraint *event_constraints;
	struct x86_pmu_quirk *quirks;
	int		perfctr_second_write;
	bool		late_ack;
	unsigned	(*limit_period)(struct perf_event *event, unsigned l);

	/*
	 * sysfs attrs
	 */
	int		attr_rdpmc_broken;
	int		attr_rdpmc;
	struct attribute **format_attrs;
	struct attribute **event_attrs;
	struct attribute **caps_attrs;

	ssize_t		(*events_sysfs_show)(char *page, u64 config);
	struct attribute **cpu_events;

	unsigned long	attr_freeze_on_smi;
	struct attribute **attrs;

	/*
	 * CPU Hotplug hooks
	 */
	int		(*cpu_prepare)(int cpu);
	void		(*cpu_starting)(int cpu);
	void		(*cpu_dying)(int cpu);
	void		(*cpu_dead)(int cpu);

	void		(*check_microcode)(void);
	void		(*sched_task)(struct perf_event_context *ctx,
				      bool sched_in);

	/*
	 * Intel Arch Perfmon v2+
	 */
	u64			intel_ctrl;
	union perf_capabilities intel_cap;

	/*
	 * Intel DebugStore bits
	 */
	unsigned int	bts		:1,
			bts_active	:1,
			pebs		:1,
			pebs_active	:1,
			pebs_broken	:1,
			pebs_prec_dist	:1,
			pebs_no_tlb	:1;
	int		pebs_record_size;
	int		pebs_buffer_size;
	void		(*drain_pebs)(struct pt_regs *regs);
	struct event_constraint *pebs_constraints;
	void		(*pebs_aliases)(struct perf_event *event);
	int 		max_pebs_events;
	unsigned long	free_running_flags;

	/*
	 * Intel LBR
	 */
	unsigned long	lbr_tos, lbr_from, lbr_to; /* MSR base regs       */
	int		lbr_nr;			   /* hardware stack size */
	u64		lbr_sel_mask;		   /* LBR_SELECT valid bits */
	const int	*lbr_sel_map;		   /* lbr_select mappings */
	bool		lbr_double_abort;	   /* duplicated lbr aborts */
	bool		lbr_pt_coexist;		   /* (LBR|BTS) may coexist with PT */

	/*
	 * Intel PT/LBR/BTS are exclusive
	 */
	atomic_t	lbr_exclusive[x86_lbr_exclusive_max];

	/*
	 * AMD bits
	 */
	unsigned int	amd_nb_constraints : 1;

	/*
	 * Extra registers for events
	 */
	struct extra_reg *extra_regs;
	unsigned int flags;

	/*
	 * Intel host/guest support (KVM)
	 */
	struct perf_guest_switch_msr *(*guest_get_msrs)(int *nr);
};

struct x86_perf_task_context {
	u64 lbr_from[MAX_LBR_ENTRIES];
	u64 lbr_to[MAX_LBR_ENTRIES];
	u64 lbr_info[MAX_LBR_ENTRIES];
	int tos;
	int lbr_callstack_users;
	int lbr_stack_state;
};

#define x86_add_quirk(func_)						\
do {									\
	static struct x86_pmu_quirk __quirk __initdata = {		\
		.func = func_,						\
	};								\
	__quirk.next = x86_pmu.quirks;					\
	x86_pmu.quirks = &__quirk;					\
} while (0)

/*
 * x86_pmu flags
 */
#define PMU_FL_NO_HT_SHARING	0x1 /* no hyper-threading resource sharing */
#define PMU_FL_HAS_RSP_1	0x2 /* has 2 equivalent offcore_rsp regs   */
#define PMU_FL_EXCL_CNTRS	0x4 /* has exclusive counter requirements  */
#define PMU_FL_EXCL_ENABLED	0x8 /* exclusive counter active */

#define EVENT_VAR(_id)  event_attr_##_id
#define EVENT_PTR(_id) &event_attr_##_id.attr.attr

#define EVENT_ATTR(_name, _id)						\
static struct perf_pmu_events_attr EVENT_VAR(_id) = {			\
	.attr		= __ATTR(_name, 0444, events_sysfs_show, NULL),	\
	.id		= PERF_COUNT_HW_##_id,				\
	.event_str	= NULL,						\
};

#define EVENT_ATTR_STR(_name, v, str)					\
static struct perf_pmu_events_attr event_attr_##v = {			\
	.attr		= __ATTR(_name, 0444, events_sysfs_show, NULL),	\
	.id		= 0,						\
	.event_str	= str,						\
};

#define EVENT_ATTR_STR_HT(_name, v, noht, ht)				\
static struct perf_pmu_events_ht_attr event_attr_##v = {		\
	.attr		= __ATTR(_name, 0444, events_ht_sysfs_show, NULL),\
	.id		= 0,						\
	.event_str_noht	= noht,						\
	.event_str_ht	= ht,						\
}

extern struct x86_pmu x86_pmu __read_mostly;

static inline bool x86_pmu_has_lbr_callstack(void)
{
	return  x86_pmu.lbr_sel_map &&
		x86_pmu.lbr_sel_map[PERF_SAMPLE_BRANCH_CALL_STACK_SHIFT] > 0;
}

DECLARE_PER_CPU(struct cpu_hw_events, cpu_hw_events);

int x86_perf_event_set_period(struct perf_event *event);

/*
 * Generalized hw caching related hw_event table, filled
 * in on a per model basis. A value of 0 means
 * 'not supported', -1 means 'hw_event makes no sense on
 * this CPU', any other value means the raw hw_event
 * ID.
 */

#define C(x) PERF_COUNT_HW_CACHE_##x

extern u64 __read_mostly hw_cache_event_ids
				[PERF_COUNT_HW_CACHE_MAX]
				[PERF_COUNT_HW_CACHE_OP_MAX]
				[PERF_COUNT_HW_CACHE_RESULT_MAX];
extern u64 __read_mostly hw_cache_extra_regs
				[PERF_COUNT_HW_CACHE_MAX]
				[PERF_COUNT_HW_CACHE_OP_MAX]
				[PERF_COUNT_HW_CACHE_RESULT_MAX];

u64 x86_perf_event_update(struct perf_event *event);

static inline unsigned int x86_pmu_config_addr(int index)
{
	return x86_pmu.eventsel + (x86_pmu.addr_offset ?
				   x86_pmu.addr_offset(index, true) : index);
}

static inline unsigned int x86_pmu_event_addr(int index)
{
	return x86_pmu.perfctr + (x86_pmu.addr_offset ?
				  x86_pmu.addr_offset(index, false) : index);
}

static inline int x86_pmu_rdpmc_index(int index)
{
	return x86_pmu.rdpmc_index ? x86_pmu.rdpmc_index(index) : index;
}

int x86_add_exclusive(unsigned int what);

void x86_del_exclusive(unsigned int what);

int x86_reserve_hardware(void);

void x86_release_hardware(void);

int x86_pmu_max_precise(void);

void hw_perf_lbr_event_destroy(struct perf_event *event);

int x86_setup_perfctr(struct perf_event *event);

int x86_pmu_hw_config(struct perf_event *event);

void x86_pmu_disable_all(void);

static inline void __x86_pmu_enable_event(struct hw_perf_event *hwc,
					  u64 enable_mask)
{
	u64 disable_mask = __this_cpu_read(cpu_hw_events.perf_ctr_virt_mask);

	if (hwc->extra_reg.reg)
		wrmsrl(hwc->extra_reg.reg, hwc->extra_reg.config);
	wrmsrl(hwc->config_base, (hwc->config | enable_mask) & ~disable_mask);
}

void x86_pmu_enable_all(int added);

int perf_assign_events(struct event_constraint **constraints, int n,
			int wmin, int wmax, int gpmax, int *assign);
int x86_schedule_events(struct cpu_hw_events *cpuc, int n, int *assign);

void x86_pmu_stop(struct perf_event *event, int flags);

static inline void x86_pmu_disable_event(struct perf_event *event)
{
	struct hw_perf_event *hwc = &event->hw;

	wrmsrl(hwc->config_base, hwc->config);
}

void x86_pmu_enable_event(struct perf_event *event);

int x86_pmu_handle_irq(struct pt_regs *regs);

extern struct event_constraint emptyconstraint;

extern struct event_constraint unconstrained;

static inline bool kernel_ip(unsigned long ip)
{
#ifdef CONFIG_X86_32
	return ip > PAGE_OFFSET;
#else
	return (long)ip < 0;
#endif
}

/*
 * Not all PMUs provide the right context information to place the reported IP
 * into full context. Specifically segment registers are typically not
 * supplied.
 *
 * Assuming the address is a linear address (it is for IBS), we fake the CS and
 * vm86 mode using the known zero-based code segment and 'fix up' the registers
 * to reflect this.
 *
 * Intel PEBS/LBR appear to typically provide the effective address, nothing
 * much we can do about that but pray and treat it like a linear address.
 */
static inline void set_linear_ip(struct pt_regs *regs, unsigned long ip)
{
	regs->cs = kernel_ip(ip) ? __KERNEL_CS : __USER_CS;
	if (regs->flags & X86_VM_MASK)
		regs->flags ^= (PERF_EFLAGS_VM | X86_VM_MASK);
	regs->ip = ip;
}

ssize_t x86_event_sysfs_show(char *page, u64 config, u64 event);
ssize_t intel_event_sysfs_show(char *page, u64 config);

struct attribute **merge_attr(struct attribute **a, struct attribute **b);

ssize_t events_sysfs_show(struct device *dev, struct device_attribute *attr,
			  char *page);
ssize_t events_ht_sysfs_show(struct device *dev, struct device_attribute *attr,
			  char *page);

#ifdef CONFIG_CPU_SUP_AMD

int amd_pmu_init(void);

#else /* CONFIG_CPU_SUP_AMD */

static inline int amd_pmu_init(void)
{
	return 0;
}

#endif /* CONFIG_CPU_SUP_AMD */

#ifdef CONFIG_CPU_SUP_INTEL

static inline bool intel_pmu_has_bts(struct perf_event *event)
{
	if (event->attr.config == PERF_COUNT_HW_BRANCH_INSTRUCTIONS &&
	    !event->attr.freq && event->hw.sample_period == 1)
		return true;

	return false;
}

int intel_pmu_save_and_restart(struct perf_event *event);

struct event_constraint *
x86_get_event_constraints(struct cpu_hw_events *cpuc, int idx,
			  struct perf_event *event);

struct intel_shared_regs *allocate_shared_regs(int cpu);

int intel_pmu_init(void);

void init_debug_store_on_cpu(int cpu);

void fini_debug_store_on_cpu(int cpu);

void release_ds_buffers(void);

void reserve_ds_buffers(void);

extern struct event_constraint bts_constraint;

void intel_pmu_enable_bts(u64 config);

void intel_pmu_disable_bts(void);

int intel_pmu_drain_bts_buffer(void);

extern struct event_constraint intel_core2_pebs_event_constraints[];

extern struct event_constraint intel_atom_pebs_event_constraints[];

extern struct event_constraint intel_slm_pebs_event_constraints[];

extern struct event_constraint intel_glm_pebs_event_constraints[];

extern struct event_constraint intel_glp_pebs_event_constraints[];

extern struct event_constraint intel_nehalem_pebs_event_constraints[];

extern struct event_constraint intel_westmere_pebs_event_constraints[];

extern struct event_constraint intel_snb_pebs_event_constraints[];

extern struct event_constraint intel_ivb_pebs_event_constraints[];

extern struct event_constraint intel_hsw_pebs_event_constraints[];

extern struct event_constraint intel_bdw_pebs_event_constraints[];

extern struct event_constraint intel_skl_pebs_event_constraints[];

struct event_constraint *intel_pebs_constraints(struct perf_event *event);

void intel_pmu_pebs_add(struct perf_event *event);

void intel_pmu_pebs_del(struct perf_event *event);

void intel_pmu_pebs_enable(struct perf_event *event);

void intel_pmu_pebs_disable(struct perf_event *event);

void intel_pmu_pebs_enable_all(void);

void intel_pmu_pebs_disable_all(void);

void intel_pmu_pebs_sched_task(struct perf_event_context *ctx, bool sched_in);

void intel_ds_init(void);

void intel_pmu_lbr_sched_task(struct perf_event_context *ctx, bool sched_in);

u64 lbr_from_signext_quirk_wr(u64 val);

void intel_pmu_lbr_reset(void);

void intel_pmu_lbr_add(struct perf_event *event);

void intel_pmu_lbr_del(struct perf_event *event);

void intel_pmu_lbr_enable_all(bool pmi);

void intel_pmu_lbr_disable_all(void);

void intel_pmu_lbr_read(void);

void intel_pmu_lbr_init_core(void);

void intel_pmu_lbr_init_nhm(void);

void intel_pmu_lbr_init_atom(void);

void intel_pmu_lbr_init_slm(void);

void intel_pmu_lbr_init_snb(void);

void intel_pmu_lbr_init_hsw(void);

void intel_pmu_lbr_init_skl(void);

void intel_pmu_lbr_init_knl(void);

void intel_pmu_pebs_data_source_nhm(void);

void intel_pmu_pebs_data_source_skl(bool pmem);

int intel_pmu_setup_lbr_filter(struct perf_event *event);

void intel_pt_interrupt(void);

int intel_bts_interrupt(void);

void intel_bts_enable_local(void);

void intel_bts_disable_local(void);

int p4_pmu_init(void);

int p6_pmu_init(void);

int knc_pmu_init(void);

static inline int is_ht_workaround_enabled(void)
{
	return !!(x86_pmu.flags & PMU_FL_EXCL_ENABLED);
}

#else /* CONFIG_CPU_SUP_INTEL */

static inline void reserve_ds_buffers(void)
{
}

static inline void release_ds_buffers(void)
{
}

static inline int intel_pmu_init(void)
{
	return 0;
}

static inline struct intel_shared_regs *allocate_shared_regs(int cpu)
{
	return NULL;
}

static inline int is_ht_workaround_enabled(void)
{
	return 0;
}
#endif /* CONFIG_CPU_SUP_INTEL */<|MERGE_RESOLUTION|>--- conflicted
+++ resolved
@@ -94,45 +94,6 @@
 	PERF_SAMPLE_DATA_SRC | PERF_SAMPLE_IDENTIFIER | \
 	PERF_SAMPLE_TRANSACTION | PERF_SAMPLE_PHYS_ADDR | \
 	PERF_SAMPLE_REGS_INTR | PERF_SAMPLE_REGS_USER)
-
-<<<<<<< HEAD
-/*
- * A debug store configuration.
- *
- * We only support architectures that use 64bit fields.
- */
-struct debug_store {
-	u64	bts_buffer_base;
-	u64	bts_index;
-	u64	bts_absolute_maximum;
-	u64	bts_interrupt_threshold;
-	u64	pebs_buffer_base;
-	u64	pebs_index;
-	u64	pebs_absolute_maximum;
-	u64	pebs_interrupt_threshold;
-	u64	pebs_event_reset[MAX_PEBS_EVENTS];
-};
-=======
-#define PEBS_REGS \
-	(PERF_REG_X86_AX | \
-	 PERF_REG_X86_BX | \
-	 PERF_REG_X86_CX | \
-	 PERF_REG_X86_DX | \
-	 PERF_REG_X86_DI | \
-	 PERF_REG_X86_SI | \
-	 PERF_REG_X86_SP | \
-	 PERF_REG_X86_BP | \
-	 PERF_REG_X86_IP | \
-	 PERF_REG_X86_FLAGS | \
-	 PERF_REG_X86_R8 | \
-	 PERF_REG_X86_R9 | \
-	 PERF_REG_X86_R10 | \
-	 PERF_REG_X86_R11 | \
-	 PERF_REG_X86_R12 | \
-	 PERF_REG_X86_R13 | \
-	 PERF_REG_X86_R14 | \
-	 PERF_REG_X86_R15)
->>>>>>> 91891413
 
 #define PEBS_REGS \
 	(PERF_REG_X86_AX | \
