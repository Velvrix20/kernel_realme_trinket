--- conflicted
+++ resolved
@@ -511,7 +511,20 @@
 
 	  If unsure, say Y.
 
-<<<<<<< HEAD
+config ARM64_ERRATUM_1188873
+	bool "Cortex-A76: MRC read following MRRC read of specific Generic Timer in AArch32 might give incorrect result"
+	default y
+	depends on COMPAT
+	select ARM_ARCH_TIMER_OOL_WORKAROUND
+	help
+	  This option adds work arounds for ARM Cortex-A76 erratum 1188873
+
+	  Affected Cortex-A76 cores (r0p0, r1p0, r2p0) could cause
+	  register corruption when accessing the timer registers from
+	  AArch32 userspace.
+
+	  If unsure, say Y.
+
 config ARM64_ERRATUM_1286807
 	bool "Cortex-A76: Modification of the translation table for a virtual address might lead to read-after-read ordering violation"
 	default n
@@ -527,25 +540,6 @@
 	  TLBI+DSB completes before a read using the translation being
 	  invalidated has been observed by other observers. The
 	  workaround repeats the TLBI+DSB operation.
-
-config ARM64_ERRATUM_1188873
-	bool "Cortex-A76: MRC read following MRRC read of specific Generic Timer in AArch32 might give incorrect result"
-	default y
-=======
-config ARM64_ERRATUM_1188873
-	bool "Cortex-A76: MRC read following MRRC read of specific Generic Timer in AArch32 might give incorrect result"
-	default y
-	depends on COMPAT
-	select ARM_ARCH_TIMER_OOL_WORKAROUND
->>>>>>> b9e29126
-	help
-	  This option adds work arounds for ARM Cortex-A76 erratum 1188873
-
-	  Affected Cortex-A76 cores (r0p0, r1p0, r2p0) could cause
-	  register corruption when accessing the timer registers from
-	  AArch32 userspace.
-
-	  If unsure, say Y.
 
 config CAVIUM_ERRATUM_22375
 	bool "Cavium erratum 22375, 24313"
@@ -1042,16 +1036,6 @@
 	  to system calls as pointer arguments. For details, see
 	  Documentation/arm64/tagged-address-abi.rst.
 
-config MITIGATE_SPECTRE_BRANCH_HISTORY
-	bool "Mitigate Spectre style attacks against branch history" if EXPERT
-	default y
-	depends on HARDEN_BRANCH_PREDICTOR || !KVM
-	help
-	  Speculation attacks against some high-performance processors can
-	  make use of branch history to influence future speculation.
-	  When taking an exception from user-space, a sequence of branches
-	  or a firmware call overwrites the branch history.
-
 menuconfig ARMV8_DEPRECATED
 	bool "Emulate deprecated/obsolete ARMv8 instructions"
 	depends on COMPAT
