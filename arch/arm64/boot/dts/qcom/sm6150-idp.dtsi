--- conflicted
+++ resolved
@@ -14,10 +14,7 @@
 #include "sm6150-camera-sensor-idp.dtsi"
 #include <dt-bindings/gpio/gpio.h>
 #include <dt-bindings/iio/qcom,spmi-vadc.h>
-<<<<<<< HEAD
-=======
 #include <dt-bindings/input/input.h>
->>>>>>> 753e04cd
 #include "sm6150-sde-display.dtsi"
 
 &qupv3_se3_i2c {
@@ -26,8 +23,6 @@
 	#include "smb1355.dtsi"
 };
 
-<<<<<<< HEAD
-=======
 &pm6150l_gpios {
 	key_vol_up {
 		key_vol_up_default: key_vol_up_default {
@@ -60,7 +55,6 @@
 	};
 };
 
->>>>>>> 753e04cd
 &qupv3_se0_2uart {
 	status = "ok";
 };
@@ -178,8 +172,6 @@
 	qcom,battery-data = <&mtp_batterydata>;
 	qcom,step-charging-enable;
 	qcom,sw-jeita-enable;
-<<<<<<< HEAD
-=======
 	qcom,sec-charger-config = <3>;
 };
 
@@ -205,7 +197,6 @@
 
 &smb1355_charger {
 	status = "ok";
->>>>>>> 753e04cd
 };
 
 &dsi_sim_cmd {
@@ -227,8 +218,6 @@
 	qcom,mdss-dsi-bl-max-level = <4095>;
 	qcom,platform-te-gpio = <&tlmm 90 0>;
 	qcom,platform-reset-gpio = <&tlmm 91 0>;
-<<<<<<< HEAD
-=======
 };
 
 &dsi_td4328_truly_video {
@@ -247,5 +236,4 @@
 	qcom,mdss-dsi-bl-max-level = <4095>;
 	qcom,platform-te-gpio = <&tlmm 90 0>;
 	qcom,platform-reset-gpio = <&tlmm 91 0>;
->>>>>>> 753e04cd
 };