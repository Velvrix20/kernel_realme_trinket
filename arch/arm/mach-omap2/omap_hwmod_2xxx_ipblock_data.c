--- conflicted
+++ resolved
@@ -758,14 +758,6 @@
 };
 
 /* gpmc */
-<<<<<<< HEAD
-static struct omap_hwmod_irq_info omap2xxx_gpmc_irqs[] = {
-	{ .irq = 20 + OMAP_INTC_START, },
-	{ .irq = -1 }
-};
-
-=======
->>>>>>> e41006c2
 struct omap_hwmod omap2xxx_gpmc_hwmod = {
 	.name		= "gpmc",
 	.class		= &omap2xxx_gpmc_hwmod_class,
@@ -805,14 +797,6 @@
 	.sysc		= &omap2_rng_sysc,
 };
 
-<<<<<<< HEAD
-static struct omap_hwmod_irq_info omap2_rng_mpu_irqs[] = {
-	{ .irq = 52 + OMAP_INTC_START, },
-	{ .irq = -1 }
-};
-
-=======
->>>>>>> e41006c2
 struct omap_hwmod omap2xxx_rng_hwmod = {
 	.name		= "rng",
 	.main_clk	= "l4_ck",
