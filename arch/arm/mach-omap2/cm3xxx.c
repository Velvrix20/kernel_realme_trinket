/*
 * OMAP3xxx CM module functions
 *
 * Copyright (C) 2009 Nokia Corporation
 * Copyright (C) 2008-2010, 2012 Texas Instruments, Inc.
 * Paul Walmsley
 * Rajendra Nayak <rnayak@ti.com>
 *
 * This program is free software; you can redistribute it and/or modify
 * it under the terms of the GNU General Public License version 2 as
 * published by the Free Software Foundation.
 */

#include <linux/kernel.h>
#include <linux/types.h>
#include <linux/delay.h>
#include <linux/errno.h>
#include <linux/err.h>
#include <linux/io.h>

#include "prm2xxx_3xxx.h"
#include "cm.h"
#include "cm3xxx.h"
#include "cm-regbits-34xx.h"
#include "clockdomain.h"

static const u8 omap3xxx_cm_idlest_offs[] = {
	CM_IDLEST1, CM_IDLEST2, OMAP2430_CM_IDLEST3
};

/*
 *
 */

static void _write_clktrctrl(u8 c, s16 module, u32 mask)
{
	u32 v;

	v = omap2_cm_read_mod_reg(module, OMAP2_CM_CLKSTCTRL);
	v &= ~mask;
	v |= c << __ffs(mask);
	omap2_cm_write_mod_reg(v, module, OMAP2_CM_CLKSTCTRL);
}

bool omap3xxx_cm_is_clkdm_in_hwsup(s16 module, u32 mask)
{
	u32 v;

	v = omap2_cm_read_mod_reg(module, OMAP2_CM_CLKSTCTRL);
	v &= mask;
	v >>= __ffs(mask);

	return (v == OMAP34XX_CLKSTCTRL_ENABLE_AUTO) ? 1 : 0;
}

void omap3xxx_cm_clkdm_enable_hwsup(s16 module, u32 mask)
{
	_write_clktrctrl(OMAP34XX_CLKSTCTRL_ENABLE_AUTO, module, mask);
}

void omap3xxx_cm_clkdm_disable_hwsup(s16 module, u32 mask)
{
	_write_clktrctrl(OMAP34XX_CLKSTCTRL_DISABLE_AUTO, module, mask);
}

void omap3xxx_cm_clkdm_force_sleep(s16 module, u32 mask)
{
	_write_clktrctrl(OMAP34XX_CLKSTCTRL_FORCE_SLEEP, module, mask);
}

void omap3xxx_cm_clkdm_force_wakeup(s16 module, u32 mask)
{
	_write_clktrctrl(OMAP34XX_CLKSTCTRL_FORCE_WAKEUP, module, mask);
}

/*
 *
 */

/**
 * omap3xxx_cm_wait_module_ready - wait for a module to leave idle or standby
 * @prcm_mod: PRCM module offset
 * @idlest_id: CM_IDLESTx register ID (i.e., x = 1, 2, 3)
 * @idlest_shift: shift of the bit in the CM_IDLEST* register to check
 *
 * Wait for the PRCM to indicate that the module identified by
 * (@prcm_mod, @idlest_id, @idlest_shift) is clocked.  Return 0 upon
 * success or -EBUSY if the module doesn't enable in time.
 */
int omap3xxx_cm_wait_module_ready(s16 prcm_mod, u8 idlest_id, u8 idlest_shift)
{
	int ena = 0, i = 0;
	u8 cm_idlest_reg;
	u32 mask;

	if (!idlest_id || (idlest_id > ARRAY_SIZE(omap3xxx_cm_idlest_offs)))
		return -EINVAL;

	cm_idlest_reg = omap3xxx_cm_idlest_offs[idlest_id - 1];

	mask = 1 << idlest_shift;
	ena = 0;

	omap_test_timeout(((omap2_cm_read_mod_reg(prcm_mod, cm_idlest_reg) &
			    mask) == ena), MAX_MODULE_READY_TIME, i);

	return (i < MAX_MODULE_READY_TIME) ? 0 : -EBUSY;
}

/**
 * omap3xxx_cm_split_idlest_reg - split CM_IDLEST reg addr into its components
 * @idlest_reg: CM_IDLEST* virtual address
 * @prcm_inst: pointer to an s16 to return the PRCM instance offset
 * @idlest_reg_id: pointer to a u8 to return the CM_IDLESTx register ID
 *
 * XXX This function is only needed until absolute register addresses are
 * removed from the OMAP struct clk records.
 */
int omap3xxx_cm_split_idlest_reg(void __iomem *idlest_reg, s16 *prcm_inst,
				 u8 *idlest_reg_id)
{
	unsigned long offs;
	u8 idlest_offs;
	int i;

	if (idlest_reg < (cm_base + OMAP3430_IVA2_MOD) ||
	    idlest_reg > (cm_base + 0x1ffff))
		return -EINVAL;

	idlest_offs = (unsigned long)idlest_reg & 0xff;
	for (i = 0; i < ARRAY_SIZE(omap3xxx_cm_idlest_offs); i++) {
		if (idlest_offs == omap3xxx_cm_idlest_offs[i]) {
			*idlest_reg_id = i + 1;
			break;
		}
	}

	if (i == ARRAY_SIZE(omap3xxx_cm_idlest_offs))
		return -EINVAL;

	offs = idlest_reg - cm_base;
	offs &= 0xff00;
	*prcm_inst = offs;

	return 0;
}

/* Clockdomain low-level operations */

static int omap3xxx_clkdm_add_sleepdep(struct clockdomain *clkdm1,
				       struct clockdomain *clkdm2)
{
	omap2_cm_set_mod_reg_bits((1 << clkdm2->dep_bit),
				  clkdm1->pwrdm.ptr->prcm_offs,
				  OMAP3430_CM_SLEEPDEP);
	return 0;
}

static int omap3xxx_clkdm_del_sleepdep(struct clockdomain *clkdm1,
				       struct clockdomain *clkdm2)
{
	omap2_cm_clear_mod_reg_bits((1 << clkdm2->dep_bit),
				    clkdm1->pwrdm.ptr->prcm_offs,
				    OMAP3430_CM_SLEEPDEP);
	return 0;
}

static int omap3xxx_clkdm_read_sleepdep(struct clockdomain *clkdm1,
					struct clockdomain *clkdm2)
{
	return omap2_cm_read_mod_bits_shift(clkdm1->pwrdm.ptr->prcm_offs,
					    OMAP3430_CM_SLEEPDEP,
					    (1 << clkdm2->dep_bit));
}

static int omap3xxx_clkdm_clear_all_sleepdeps(struct clockdomain *clkdm)
{
	struct clkdm_dep *cd;
	u32 mask = 0;

	for (cd = clkdm->sleepdep_srcs; cd && cd->clkdm_name; cd++) {
		if (!cd->clkdm)
			continue; /* only happens if data is erroneous */

		mask |= 1 << cd->clkdm->dep_bit;
		cd->sleepdep_usecount = 0;
	}
	omap2_cm_clear_mod_reg_bits(mask, clkdm->pwrdm.ptr->prcm_offs,
				    OMAP3430_CM_SLEEPDEP);
	return 0;
}

static int omap3xxx_clkdm_sleep(struct clockdomain *clkdm)
{
	omap3xxx_cm_clkdm_force_sleep(clkdm->pwrdm.ptr->prcm_offs,
				      clkdm->clktrctrl_mask);
	return 0;
}

static int omap3xxx_clkdm_wakeup(struct clockdomain *clkdm)
{
	omap3xxx_cm_clkdm_force_wakeup(clkdm->pwrdm.ptr->prcm_offs,
				       clkdm->clktrctrl_mask);
	return 0;
}

static void omap3xxx_clkdm_allow_idle(struct clockdomain *clkdm)
{
	if (clkdm->usecount > 0)
		clkdm_add_autodeps(clkdm);

	omap3xxx_cm_clkdm_enable_hwsup(clkdm->pwrdm.ptr->prcm_offs,
				       clkdm->clktrctrl_mask);
}

static void omap3xxx_clkdm_deny_idle(struct clockdomain *clkdm)
{
	omap3xxx_cm_clkdm_disable_hwsup(clkdm->pwrdm.ptr->prcm_offs,
					clkdm->clktrctrl_mask);

	if (clkdm->usecount > 0)
		clkdm_del_autodeps(clkdm);
}

static int omap3xxx_clkdm_clk_enable(struct clockdomain *clkdm)
{
	bool hwsup = false;

	if (!clkdm->clktrctrl_mask)
		return 0;

	/*
	 * The CLKDM_MISSING_IDLE_REPORTING flag documentation has
	 * more details on the unpleasant problem this is working
	 * around
	 */
	if ((clkdm->flags & CLKDM_MISSING_IDLE_REPORTING) &&
	    (clkdm->flags & CLKDM_CAN_FORCE_WAKEUP)) {
		omap3xxx_clkdm_wakeup(clkdm);
		return 0;
	}

	hwsup = omap3xxx_cm_is_clkdm_in_hwsup(clkdm->pwrdm.ptr->prcm_offs,
					      clkdm->clktrctrl_mask);

	if (hwsup) {
		/* Disable HW transitions when we are changing deps */
		omap3xxx_cm_clkdm_disable_hwsup(clkdm->pwrdm.ptr->prcm_offs,
						clkdm->clktrctrl_mask);
		clkdm_add_autodeps(clkdm);
		omap3xxx_cm_clkdm_enable_hwsup(clkdm->pwrdm.ptr->prcm_offs,
					       clkdm->clktrctrl_mask);
	} else {
		if (clkdm->flags & CLKDM_CAN_FORCE_WAKEUP)
			omap3xxx_clkdm_wakeup(clkdm);
	}

	return 0;
}

static int omap3xxx_clkdm_clk_disable(struct clockdomain *clkdm)
{
	bool hwsup = false;

	if (!clkdm->clktrctrl_mask)
		return 0;

	/*
	 * The CLKDM_MISSING_IDLE_REPORTING flag documentation has
	 * more details on the unpleasant problem this is working
	 * around
	 */
	if (clkdm->flags & CLKDM_MISSING_IDLE_REPORTING &&
	    !(clkdm->flags & CLKDM_CAN_FORCE_SLEEP)) {
		omap3xxx_cm_clkdm_enable_hwsup(clkdm->pwrdm.ptr->prcm_offs,
					       clkdm->clktrctrl_mask);
		return 0;
	}

	hwsup = omap3xxx_cm_is_clkdm_in_hwsup(clkdm->pwrdm.ptr->prcm_offs,
					      clkdm->clktrctrl_mask);

	if (hwsup) {
		/* Disable HW transitions when we are changing deps */
		omap3xxx_cm_clkdm_disable_hwsup(clkdm->pwrdm.ptr->prcm_offs,
						clkdm->clktrctrl_mask);
		clkdm_del_autodeps(clkdm);
		omap3xxx_cm_clkdm_enable_hwsup(clkdm->pwrdm.ptr->prcm_offs,
					       clkdm->clktrctrl_mask);
	} else {
		if (clkdm->flags & CLKDM_CAN_FORCE_SLEEP)
			omap3xxx_clkdm_sleep(clkdm);
	}

	return 0;
}

struct clkdm_ops omap3_clkdm_operations = {
	.clkdm_add_wkdep	= omap2_clkdm_add_wkdep,
	.clkdm_del_wkdep	= omap2_clkdm_del_wkdep,
	.clkdm_read_wkdep	= omap2_clkdm_read_wkdep,
	.clkdm_clear_all_wkdeps	= omap2_clkdm_clear_all_wkdeps,
	.clkdm_add_sleepdep	= omap3xxx_clkdm_add_sleepdep,
	.clkdm_del_sleepdep	= omap3xxx_clkdm_del_sleepdep,
	.clkdm_read_sleepdep	= omap3xxx_clkdm_read_sleepdep,
	.clkdm_clear_all_sleepdeps	= omap3xxx_clkdm_clear_all_sleepdeps,
	.clkdm_sleep		= omap3xxx_clkdm_sleep,
	.clkdm_wakeup		= omap3xxx_clkdm_wakeup,
	.clkdm_allow_idle	= omap3xxx_clkdm_allow_idle,
	.clkdm_deny_idle	= omap3xxx_clkdm_deny_idle,
	.clkdm_clk_enable	= omap3xxx_clkdm_clk_enable,
	.clkdm_clk_disable	= omap3xxx_clkdm_clk_disable,
};

/*
 * Context save/restore code - OMAP3 only
 */
struct omap3_cm_regs {
	u32 iva2_cm_clksel1;
	u32 iva2_cm_clksel2;
	u32 cm_sysconfig;
	u32 sgx_cm_clksel;
	u32 dss_cm_clksel;
	u32 cam_cm_clksel;
	u32 per_cm_clksel;
	u32 emu_cm_clksel;
	u32 emu_cm_clkstctrl;
	u32 pll_cm_autoidle;
	u32 pll_cm_autoidle2;
	u32 pll_cm_clksel4;
	u32 pll_cm_clksel5;
	u32 pll_cm_clken2;
	u32 cm_polctrl;
	u32 iva2_cm_fclken;
	u32 iva2_cm_clken_pll;
	u32 core_cm_fclken1;
	u32 core_cm_fclken3;
	u32 sgx_cm_fclken;
	u32 wkup_cm_fclken;
	u32 dss_cm_fclken;
	u32 cam_cm_fclken;
	u32 per_cm_fclken;
	u32 usbhost_cm_fclken;
	u32 core_cm_iclken1;
	u32 core_cm_iclken2;
	u32 core_cm_iclken3;
	u32 sgx_cm_iclken;
	u32 wkup_cm_iclken;
	u32 dss_cm_iclken;
	u32 cam_cm_iclken;
	u32 per_cm_iclken;
	u32 usbhost_cm_iclken;
	u32 iva2_cm_autoidle2;
	u32 mpu_cm_autoidle2;
	u32 iva2_cm_clkstctrl;
	u32 mpu_cm_clkstctrl;
	u32 core_cm_clkstctrl;
	u32 sgx_cm_clkstctrl;
	u32 dss_cm_clkstctrl;
	u32 cam_cm_clkstctrl;
	u32 per_cm_clkstctrl;
	u32 neon_cm_clkstctrl;
	u32 usbhost_cm_clkstctrl;
	u32 core_cm_autoidle1;
	u32 core_cm_autoidle2;
	u32 core_cm_autoidle3;
	u32 wkup_cm_autoidle;
	u32 dss_cm_autoidle;
	u32 cam_cm_autoidle;
	u32 per_cm_autoidle;
	u32 usbhost_cm_autoidle;
	u32 sgx_cm_sleepdep;
	u32 dss_cm_sleepdep;
	u32 cam_cm_sleepdep;
	u32 per_cm_sleepdep;
	u32 usbhost_cm_sleepdep;
	u32 cm_clkout_ctrl;
};

static struct omap3_cm_regs cm_context;

void omap3_cm_save_context(void)
{
	cm_context.iva2_cm_clksel1 =
		omap2_cm_read_mod_reg(OMAP3430_IVA2_MOD, CM_CLKSEL1);
	cm_context.iva2_cm_clksel2 =
		omap2_cm_read_mod_reg(OMAP3430_IVA2_MOD, CM_CLKSEL2);
<<<<<<< HEAD
	cm_context.cm_sysconfig = readl_relaxed(OMAP3430_CM_SYSCONFIG);
=======
	cm_context.cm_sysconfig =
		omap2_cm_read_mod_reg(OCP_MOD, OMAP3430_CM_SYSCONFIG);
>>>>>>> 70fcebf1
	cm_context.sgx_cm_clksel =
		omap2_cm_read_mod_reg(OMAP3430ES2_SGX_MOD, CM_CLKSEL);
	cm_context.dss_cm_clksel =
		omap2_cm_read_mod_reg(OMAP3430_DSS_MOD, CM_CLKSEL);
	cm_context.cam_cm_clksel =
		omap2_cm_read_mod_reg(OMAP3430_CAM_MOD, CM_CLKSEL);
	cm_context.per_cm_clksel =
		omap2_cm_read_mod_reg(OMAP3430_PER_MOD, CM_CLKSEL);
	cm_context.emu_cm_clksel =
		omap2_cm_read_mod_reg(OMAP3430_EMU_MOD, CM_CLKSEL1);
	cm_context.emu_cm_clkstctrl =
		omap2_cm_read_mod_reg(OMAP3430_EMU_MOD, OMAP2_CM_CLKSTCTRL);
	/*
	 * As per erratum i671, ROM code does not respect the PER DPLL
	 * programming scheme if CM_AUTOIDLE_PLL.AUTO_PERIPH_DPLL == 1.
	 * In this case, even though this register has been saved in
	 * scratchpad contents, we need to restore AUTO_PERIPH_DPLL
	 * by ourselves. So, we need to save it anyway.
	 */
	cm_context.pll_cm_autoidle =
		omap2_cm_read_mod_reg(PLL_MOD, CM_AUTOIDLE);
	cm_context.pll_cm_autoidle2 =
		omap2_cm_read_mod_reg(PLL_MOD, CM_AUTOIDLE2);
	cm_context.pll_cm_clksel4 =
		omap2_cm_read_mod_reg(PLL_MOD, OMAP3430ES2_CM_CLKSEL4);
	cm_context.pll_cm_clksel5 =
		omap2_cm_read_mod_reg(PLL_MOD, OMAP3430ES2_CM_CLKSEL5);
	cm_context.pll_cm_clken2 =
		omap2_cm_read_mod_reg(PLL_MOD, OMAP3430ES2_CM_CLKEN2);
<<<<<<< HEAD
	cm_context.cm_polctrl = readl_relaxed(OMAP3430_CM_POLCTRL);
=======
	cm_context.cm_polctrl =
		omap2_cm_read_mod_reg(OCP_MOD, OMAP3430_CM_POLCTRL);
>>>>>>> 70fcebf1
	cm_context.iva2_cm_fclken =
		omap2_cm_read_mod_reg(OMAP3430_IVA2_MOD, CM_FCLKEN);
	cm_context.iva2_cm_clken_pll =
		omap2_cm_read_mod_reg(OMAP3430_IVA2_MOD, OMAP3430_CM_CLKEN_PLL);
	cm_context.core_cm_fclken1 =
		omap2_cm_read_mod_reg(CORE_MOD, CM_FCLKEN1);
	cm_context.core_cm_fclken3 =
		omap2_cm_read_mod_reg(CORE_MOD, OMAP3430ES2_CM_FCLKEN3);
	cm_context.sgx_cm_fclken =
		omap2_cm_read_mod_reg(OMAP3430ES2_SGX_MOD, CM_FCLKEN);
	cm_context.wkup_cm_fclken =
		omap2_cm_read_mod_reg(WKUP_MOD, CM_FCLKEN);
	cm_context.dss_cm_fclken =
		omap2_cm_read_mod_reg(OMAP3430_DSS_MOD, CM_FCLKEN);
	cm_context.cam_cm_fclken =
		omap2_cm_read_mod_reg(OMAP3430_CAM_MOD, CM_FCLKEN);
	cm_context.per_cm_fclken =
		omap2_cm_read_mod_reg(OMAP3430_PER_MOD, CM_FCLKEN);
	cm_context.usbhost_cm_fclken =
		omap2_cm_read_mod_reg(OMAP3430ES2_USBHOST_MOD, CM_FCLKEN);
	cm_context.core_cm_iclken1 =
		omap2_cm_read_mod_reg(CORE_MOD, CM_ICLKEN1);
	cm_context.core_cm_iclken2 =
		omap2_cm_read_mod_reg(CORE_MOD, CM_ICLKEN2);
	cm_context.core_cm_iclken3 =
		omap2_cm_read_mod_reg(CORE_MOD, CM_ICLKEN3);
	cm_context.sgx_cm_iclken =
		omap2_cm_read_mod_reg(OMAP3430ES2_SGX_MOD, CM_ICLKEN);
	cm_context.wkup_cm_iclken =
		omap2_cm_read_mod_reg(WKUP_MOD, CM_ICLKEN);
	cm_context.dss_cm_iclken =
		omap2_cm_read_mod_reg(OMAP3430_DSS_MOD, CM_ICLKEN);
	cm_context.cam_cm_iclken =
		omap2_cm_read_mod_reg(OMAP3430_CAM_MOD, CM_ICLKEN);
	cm_context.per_cm_iclken =
		omap2_cm_read_mod_reg(OMAP3430_PER_MOD, CM_ICLKEN);
	cm_context.usbhost_cm_iclken =
		omap2_cm_read_mod_reg(OMAP3430ES2_USBHOST_MOD, CM_ICLKEN);
	cm_context.iva2_cm_autoidle2 =
		omap2_cm_read_mod_reg(OMAP3430_IVA2_MOD, CM_AUTOIDLE2);
	cm_context.mpu_cm_autoidle2 =
		omap2_cm_read_mod_reg(MPU_MOD, CM_AUTOIDLE2);
	cm_context.iva2_cm_clkstctrl =
		omap2_cm_read_mod_reg(OMAP3430_IVA2_MOD, OMAP2_CM_CLKSTCTRL);
	cm_context.mpu_cm_clkstctrl =
		omap2_cm_read_mod_reg(MPU_MOD, OMAP2_CM_CLKSTCTRL);
	cm_context.core_cm_clkstctrl =
		omap2_cm_read_mod_reg(CORE_MOD, OMAP2_CM_CLKSTCTRL);
	cm_context.sgx_cm_clkstctrl =
		omap2_cm_read_mod_reg(OMAP3430ES2_SGX_MOD, OMAP2_CM_CLKSTCTRL);
	cm_context.dss_cm_clkstctrl =
		omap2_cm_read_mod_reg(OMAP3430_DSS_MOD, OMAP2_CM_CLKSTCTRL);
	cm_context.cam_cm_clkstctrl =
		omap2_cm_read_mod_reg(OMAP3430_CAM_MOD, OMAP2_CM_CLKSTCTRL);
	cm_context.per_cm_clkstctrl =
		omap2_cm_read_mod_reg(OMAP3430_PER_MOD, OMAP2_CM_CLKSTCTRL);
	cm_context.neon_cm_clkstctrl =
		omap2_cm_read_mod_reg(OMAP3430_NEON_MOD, OMAP2_CM_CLKSTCTRL);
	cm_context.usbhost_cm_clkstctrl =
		omap2_cm_read_mod_reg(OMAP3430ES2_USBHOST_MOD,
				      OMAP2_CM_CLKSTCTRL);
	cm_context.core_cm_autoidle1 =
		omap2_cm_read_mod_reg(CORE_MOD, CM_AUTOIDLE1);
	cm_context.core_cm_autoidle2 =
		omap2_cm_read_mod_reg(CORE_MOD, CM_AUTOIDLE2);
	cm_context.core_cm_autoidle3 =
		omap2_cm_read_mod_reg(CORE_MOD, CM_AUTOIDLE3);
	cm_context.wkup_cm_autoidle =
		omap2_cm_read_mod_reg(WKUP_MOD, CM_AUTOIDLE);
	cm_context.dss_cm_autoidle =
		omap2_cm_read_mod_reg(OMAP3430_DSS_MOD, CM_AUTOIDLE);
	cm_context.cam_cm_autoidle =
		omap2_cm_read_mod_reg(OMAP3430_CAM_MOD, CM_AUTOIDLE);
	cm_context.per_cm_autoidle =
		omap2_cm_read_mod_reg(OMAP3430_PER_MOD, CM_AUTOIDLE);
	cm_context.usbhost_cm_autoidle =
		omap2_cm_read_mod_reg(OMAP3430ES2_USBHOST_MOD, CM_AUTOIDLE);
	cm_context.sgx_cm_sleepdep =
		omap2_cm_read_mod_reg(OMAP3430ES2_SGX_MOD,
				      OMAP3430_CM_SLEEPDEP);
	cm_context.dss_cm_sleepdep =
		omap2_cm_read_mod_reg(OMAP3430_DSS_MOD, OMAP3430_CM_SLEEPDEP);
	cm_context.cam_cm_sleepdep =
		omap2_cm_read_mod_reg(OMAP3430_CAM_MOD, OMAP3430_CM_SLEEPDEP);
	cm_context.per_cm_sleepdep =
		omap2_cm_read_mod_reg(OMAP3430_PER_MOD, OMAP3430_CM_SLEEPDEP);
	cm_context.usbhost_cm_sleepdep =
		omap2_cm_read_mod_reg(OMAP3430ES2_USBHOST_MOD,
				      OMAP3430_CM_SLEEPDEP);
	cm_context.cm_clkout_ctrl =
		omap2_cm_read_mod_reg(OMAP3430_CCR_MOD,
				      OMAP3_CM_CLKOUT_CTRL_OFFSET);
}

void omap3_cm_restore_context(void)
{
	omap2_cm_write_mod_reg(cm_context.iva2_cm_clksel1, OMAP3430_IVA2_MOD,
			       CM_CLKSEL1);
	omap2_cm_write_mod_reg(cm_context.iva2_cm_clksel2, OMAP3430_IVA2_MOD,
			       CM_CLKSEL2);
<<<<<<< HEAD
	writel_relaxed(cm_context.cm_sysconfig, OMAP3430_CM_SYSCONFIG);
=======
	omap2_cm_write_mod_reg(cm_context.cm_sysconfig, OCP_MOD,
			       OMAP3430_CM_SYSCONFIG);
>>>>>>> 70fcebf1
	omap2_cm_write_mod_reg(cm_context.sgx_cm_clksel, OMAP3430ES2_SGX_MOD,
			       CM_CLKSEL);
	omap2_cm_write_mod_reg(cm_context.dss_cm_clksel, OMAP3430_DSS_MOD,
			       CM_CLKSEL);
	omap2_cm_write_mod_reg(cm_context.cam_cm_clksel, OMAP3430_CAM_MOD,
			       CM_CLKSEL);
	omap2_cm_write_mod_reg(cm_context.per_cm_clksel, OMAP3430_PER_MOD,
			       CM_CLKSEL);
	omap2_cm_write_mod_reg(cm_context.emu_cm_clksel, OMAP3430_EMU_MOD,
			       CM_CLKSEL1);
	omap2_cm_write_mod_reg(cm_context.emu_cm_clkstctrl, OMAP3430_EMU_MOD,
			       OMAP2_CM_CLKSTCTRL);
	/*
	 * As per erratum i671, ROM code does not respect the PER DPLL
	 * programming scheme if CM_AUTOIDLE_PLL.AUTO_PERIPH_DPLL == 1.
	 * In this case, we need to restore AUTO_PERIPH_DPLL by ourselves.
	 */
	omap2_cm_write_mod_reg(cm_context.pll_cm_autoidle, PLL_MOD,
			       CM_AUTOIDLE);
	omap2_cm_write_mod_reg(cm_context.pll_cm_autoidle2, PLL_MOD,
			       CM_AUTOIDLE2);
	omap2_cm_write_mod_reg(cm_context.pll_cm_clksel4, PLL_MOD,
			       OMAP3430ES2_CM_CLKSEL4);
	omap2_cm_write_mod_reg(cm_context.pll_cm_clksel5, PLL_MOD,
			       OMAP3430ES2_CM_CLKSEL5);
	omap2_cm_write_mod_reg(cm_context.pll_cm_clken2, PLL_MOD,
			       OMAP3430ES2_CM_CLKEN2);
<<<<<<< HEAD
	writel_relaxed(cm_context.cm_polctrl, OMAP3430_CM_POLCTRL);
=======
	omap2_cm_write_mod_reg(cm_context.cm_polctrl, OCP_MOD,
			       OMAP3430_CM_POLCTRL);
>>>>>>> 70fcebf1
	omap2_cm_write_mod_reg(cm_context.iva2_cm_fclken, OMAP3430_IVA2_MOD,
			       CM_FCLKEN);
	omap2_cm_write_mod_reg(cm_context.iva2_cm_clken_pll, OMAP3430_IVA2_MOD,
			       OMAP3430_CM_CLKEN_PLL);
	omap2_cm_write_mod_reg(cm_context.core_cm_fclken1, CORE_MOD,
			       CM_FCLKEN1);
	omap2_cm_write_mod_reg(cm_context.core_cm_fclken3, CORE_MOD,
			       OMAP3430ES2_CM_FCLKEN3);
	omap2_cm_write_mod_reg(cm_context.sgx_cm_fclken, OMAP3430ES2_SGX_MOD,
			       CM_FCLKEN);
	omap2_cm_write_mod_reg(cm_context.wkup_cm_fclken, WKUP_MOD, CM_FCLKEN);
	omap2_cm_write_mod_reg(cm_context.dss_cm_fclken, OMAP3430_DSS_MOD,
			       CM_FCLKEN);
	omap2_cm_write_mod_reg(cm_context.cam_cm_fclken, OMAP3430_CAM_MOD,
			       CM_FCLKEN);
	omap2_cm_write_mod_reg(cm_context.per_cm_fclken, OMAP3430_PER_MOD,
			       CM_FCLKEN);
	omap2_cm_write_mod_reg(cm_context.usbhost_cm_fclken,
			       OMAP3430ES2_USBHOST_MOD, CM_FCLKEN);
	omap2_cm_write_mod_reg(cm_context.core_cm_iclken1, CORE_MOD,
			       CM_ICLKEN1);
	omap2_cm_write_mod_reg(cm_context.core_cm_iclken2, CORE_MOD,
			       CM_ICLKEN2);
	omap2_cm_write_mod_reg(cm_context.core_cm_iclken3, CORE_MOD,
			       CM_ICLKEN3);
	omap2_cm_write_mod_reg(cm_context.sgx_cm_iclken, OMAP3430ES2_SGX_MOD,
			       CM_ICLKEN);
	omap2_cm_write_mod_reg(cm_context.wkup_cm_iclken, WKUP_MOD, CM_ICLKEN);
	omap2_cm_write_mod_reg(cm_context.dss_cm_iclken, OMAP3430_DSS_MOD,
			       CM_ICLKEN);
	omap2_cm_write_mod_reg(cm_context.cam_cm_iclken, OMAP3430_CAM_MOD,
			       CM_ICLKEN);
	omap2_cm_write_mod_reg(cm_context.per_cm_iclken, OMAP3430_PER_MOD,
			       CM_ICLKEN);
	omap2_cm_write_mod_reg(cm_context.usbhost_cm_iclken,
			       OMAP3430ES2_USBHOST_MOD, CM_ICLKEN);
	omap2_cm_write_mod_reg(cm_context.iva2_cm_autoidle2, OMAP3430_IVA2_MOD,
			       CM_AUTOIDLE2);
	omap2_cm_write_mod_reg(cm_context.mpu_cm_autoidle2, MPU_MOD,
			       CM_AUTOIDLE2);
	omap2_cm_write_mod_reg(cm_context.iva2_cm_clkstctrl, OMAP3430_IVA2_MOD,
			       OMAP2_CM_CLKSTCTRL);
	omap2_cm_write_mod_reg(cm_context.mpu_cm_clkstctrl, MPU_MOD,
			       OMAP2_CM_CLKSTCTRL);
	omap2_cm_write_mod_reg(cm_context.core_cm_clkstctrl, CORE_MOD,
			       OMAP2_CM_CLKSTCTRL);
	omap2_cm_write_mod_reg(cm_context.sgx_cm_clkstctrl, OMAP3430ES2_SGX_MOD,
			       OMAP2_CM_CLKSTCTRL);
	omap2_cm_write_mod_reg(cm_context.dss_cm_clkstctrl, OMAP3430_DSS_MOD,
			       OMAP2_CM_CLKSTCTRL);
	omap2_cm_write_mod_reg(cm_context.cam_cm_clkstctrl, OMAP3430_CAM_MOD,
			       OMAP2_CM_CLKSTCTRL);
	omap2_cm_write_mod_reg(cm_context.per_cm_clkstctrl, OMAP3430_PER_MOD,
			       OMAP2_CM_CLKSTCTRL);
	omap2_cm_write_mod_reg(cm_context.neon_cm_clkstctrl, OMAP3430_NEON_MOD,
			       OMAP2_CM_CLKSTCTRL);
	omap2_cm_write_mod_reg(cm_context.usbhost_cm_clkstctrl,
			       OMAP3430ES2_USBHOST_MOD, OMAP2_CM_CLKSTCTRL);
	omap2_cm_write_mod_reg(cm_context.core_cm_autoidle1, CORE_MOD,
			       CM_AUTOIDLE1);
	omap2_cm_write_mod_reg(cm_context.core_cm_autoidle2, CORE_MOD,
			       CM_AUTOIDLE2);
	omap2_cm_write_mod_reg(cm_context.core_cm_autoidle3, CORE_MOD,
			       CM_AUTOIDLE3);
	omap2_cm_write_mod_reg(cm_context.wkup_cm_autoidle, WKUP_MOD,
			       CM_AUTOIDLE);
	omap2_cm_write_mod_reg(cm_context.dss_cm_autoidle, OMAP3430_DSS_MOD,
			       CM_AUTOIDLE);
	omap2_cm_write_mod_reg(cm_context.cam_cm_autoidle, OMAP3430_CAM_MOD,
			       CM_AUTOIDLE);
	omap2_cm_write_mod_reg(cm_context.per_cm_autoidle, OMAP3430_PER_MOD,
			       CM_AUTOIDLE);
	omap2_cm_write_mod_reg(cm_context.usbhost_cm_autoidle,
			       OMAP3430ES2_USBHOST_MOD, CM_AUTOIDLE);
	omap2_cm_write_mod_reg(cm_context.sgx_cm_sleepdep, OMAP3430ES2_SGX_MOD,
			       OMAP3430_CM_SLEEPDEP);
	omap2_cm_write_mod_reg(cm_context.dss_cm_sleepdep, OMAP3430_DSS_MOD,
			       OMAP3430_CM_SLEEPDEP);
	omap2_cm_write_mod_reg(cm_context.cam_cm_sleepdep, OMAP3430_CAM_MOD,
			       OMAP3430_CM_SLEEPDEP);
	omap2_cm_write_mod_reg(cm_context.per_cm_sleepdep, OMAP3430_PER_MOD,
			       OMAP3430_CM_SLEEPDEP);
	omap2_cm_write_mod_reg(cm_context.usbhost_cm_sleepdep,
			       OMAP3430ES2_USBHOST_MOD, OMAP3430_CM_SLEEPDEP);
	omap2_cm_write_mod_reg(cm_context.cm_clkout_ctrl, OMAP3430_CCR_MOD,
			       OMAP3_CM_CLKOUT_CTRL_OFFSET);
}

void omap3_cm_save_scratchpad_contents(u32 *ptr)
{
	*ptr++ = omap2_cm_read_mod_reg(CORE_MOD, CM_CLKSEL);
	*ptr++ = omap2_cm_read_mod_reg(WKUP_MOD, CM_CLKSEL);
	*ptr++ = omap2_cm_read_mod_reg(PLL_MOD, CM_CLKEN);

	/*
	 * As per erratum i671, ROM code does not respect the PER DPLL
	 * programming scheme if CM_AUTOIDLE_PLL..AUTO_PERIPH_DPLL == 1.
	 * Then,  in anycase, clear these bits to avoid extra latencies.
	 */
	*ptr++ = omap2_cm_read_mod_reg(PLL_MOD, CM_AUTOIDLE) &
		~OMAP3430_AUTO_PERIPH_DPLL_MASK;
	*ptr++ = omap2_cm_read_mod_reg(PLL_MOD, OMAP3430_CM_CLKSEL1_PLL);
	*ptr++ = omap2_cm_read_mod_reg(PLL_MOD, OMAP3430_CM_CLKSEL2_PLL);
	*ptr++ = omap2_cm_read_mod_reg(PLL_MOD, OMAP3430_CM_CLKSEL3);
	*ptr++ = omap2_cm_read_mod_reg(MPU_MOD, OMAP3430_CM_CLKEN_PLL);
	*ptr++ = omap2_cm_read_mod_reg(MPU_MOD, OMAP3430_CM_AUTOIDLE_PLL);
	*ptr++ = omap2_cm_read_mod_reg(MPU_MOD, OMAP3430_CM_CLKSEL1_PLL);
	*ptr++ = omap2_cm_read_mod_reg(MPU_MOD, OMAP3430_CM_CLKSEL2_PLL);
}

/*
 *
 */

static struct cm_ll_data omap3xxx_cm_ll_data = {
	.split_idlest_reg	= &omap3xxx_cm_split_idlest_reg,
	.wait_module_ready	= &omap3xxx_cm_wait_module_ready,
};

int __init omap3xxx_cm_init(void)
{
	return cm_register(&omap3xxx_cm_ll_data);
}

static void __exit omap3xxx_cm_exit(void)
{
	cm_unregister(&omap3xxx_cm_ll_data);
}
__exitcall(omap3xxx_cm_exit);<|MERGE_RESOLUTION|>--- conflicted
+++ resolved
@@ -385,12 +385,8 @@
 		omap2_cm_read_mod_reg(OMAP3430_IVA2_MOD, CM_CLKSEL1);
 	cm_context.iva2_cm_clksel2 =
 		omap2_cm_read_mod_reg(OMAP3430_IVA2_MOD, CM_CLKSEL2);
-<<<<<<< HEAD
-	cm_context.cm_sysconfig = readl_relaxed(OMAP3430_CM_SYSCONFIG);
-=======
 	cm_context.cm_sysconfig =
 		omap2_cm_read_mod_reg(OCP_MOD, OMAP3430_CM_SYSCONFIG);
->>>>>>> 70fcebf1
 	cm_context.sgx_cm_clksel =
 		omap2_cm_read_mod_reg(OMAP3430ES2_SGX_MOD, CM_CLKSEL);
 	cm_context.dss_cm_clksel =
@@ -420,12 +416,8 @@
 		omap2_cm_read_mod_reg(PLL_MOD, OMAP3430ES2_CM_CLKSEL5);
 	cm_context.pll_cm_clken2 =
 		omap2_cm_read_mod_reg(PLL_MOD, OMAP3430ES2_CM_CLKEN2);
-<<<<<<< HEAD
-	cm_context.cm_polctrl = readl_relaxed(OMAP3430_CM_POLCTRL);
-=======
 	cm_context.cm_polctrl =
 		omap2_cm_read_mod_reg(OCP_MOD, OMAP3430_CM_POLCTRL);
->>>>>>> 70fcebf1
 	cm_context.iva2_cm_fclken =
 		omap2_cm_read_mod_reg(OMAP3430_IVA2_MOD, CM_FCLKEN);
 	cm_context.iva2_cm_clken_pll =
@@ -526,12 +518,8 @@
 			       CM_CLKSEL1);
 	omap2_cm_write_mod_reg(cm_context.iva2_cm_clksel2, OMAP3430_IVA2_MOD,
 			       CM_CLKSEL2);
-<<<<<<< HEAD
-	writel_relaxed(cm_context.cm_sysconfig, OMAP3430_CM_SYSCONFIG);
-=======
 	omap2_cm_write_mod_reg(cm_context.cm_sysconfig, OCP_MOD,
 			       OMAP3430_CM_SYSCONFIG);
->>>>>>> 70fcebf1
 	omap2_cm_write_mod_reg(cm_context.sgx_cm_clksel, OMAP3430ES2_SGX_MOD,
 			       CM_CLKSEL);
 	omap2_cm_write_mod_reg(cm_context.dss_cm_clksel, OMAP3430_DSS_MOD,
@@ -559,12 +547,8 @@
 			       OMAP3430ES2_CM_CLKSEL5);
 	omap2_cm_write_mod_reg(cm_context.pll_cm_clken2, PLL_MOD,
 			       OMAP3430ES2_CM_CLKEN2);
-<<<<<<< HEAD
-	writel_relaxed(cm_context.cm_polctrl, OMAP3430_CM_POLCTRL);
-=======
 	omap2_cm_write_mod_reg(cm_context.cm_polctrl, OCP_MOD,
 			       OMAP3430_CM_POLCTRL);
->>>>>>> 70fcebf1
 	omap2_cm_write_mod_reg(cm_context.iva2_cm_fclken, OMAP3430_IVA2_MOD,
 			       CM_FCLKEN);
 	omap2_cm_write_mod_reg(cm_context.iva2_cm_clken_pll, OMAP3430_IVA2_MOD,
