--- conflicted
+++ resolved
@@ -274,19 +274,7 @@
 	err = 0;
 	__cpu_stop_queue_work(stopper1, work1, &wakeq);
 	__cpu_stop_queue_work(stopper2, work2, &wakeq);
-<<<<<<< HEAD
-	/*
-	 * The waking up of stopper threads has to happen
-	 * in the same scheduling context as the queueing.
-	 * Otherwise, there is a possibility of one of the
-	 * above stoppers being woken up by another CPU,
-	 * and preempting us. This will cause us to not
-	 * wake up the other stopper forever.
-	 */
-	preempt_disable();
-=======
-
->>>>>>> 2c795786
+
 unlock:
 	raw_spin_unlock(&stopper2->lock);
 	raw_spin_unlock_irq(&stopper1->lock);
