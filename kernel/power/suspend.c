--- conflicted
+++ resolved
@@ -396,15 +396,11 @@
 
 	error = dpm_suspend_late(PMSG_SUSPEND);
 	if (error) {
-<<<<<<< HEAD
 		last_dev = suspend_stats.last_failed_dev + REC_FAILED_NUM - 1;
 		last_dev %= REC_FAILED_NUM;
 		pr_err("PM: late suspend of devices failed\n");
 		log_suspend_abort_reason("%s device failed to power down",
 			suspend_stats.failed_devs[last_dev]);
-=======
-		pr_err("late suspend of devices failed\n");
->>>>>>> 2bd6bf03
 		goto Platform_finish;
 	}
 	error = platform_suspend_prepare_late(state);
@@ -418,15 +414,11 @@
 
 	error = dpm_suspend_noirq(PMSG_SUSPEND);
 	if (error) {
-<<<<<<< HEAD
 		last_dev = suspend_stats.last_failed_dev + REC_FAILED_NUM - 1;
 		last_dev %= REC_FAILED_NUM;
 		pr_err("PM: noirq suspend of devices failed\n");
 		log_suspend_abort_reason("noirq suspend of %s device failed",
 			suspend_stats.failed_devs[last_dev]);
-=======
-		pr_err("noirq suspend of devices failed\n");
->>>>>>> 2bd6bf03
 		goto Platform_early_resume;
 	}
 	error = platform_suspend_prepare_noirq(state);
@@ -507,12 +499,8 @@
 	suspend_test_start();
 	error = dpm_suspend_start(PMSG_SUSPEND);
 	if (error) {
-<<<<<<< HEAD
-		pr_err("PM: Some devices failed to suspend, or early wake event detected\n");
+		pr_err("Some devices failed to suspend, or early wake event detected\n");
 		log_suspend_abort_reason("Some devices failed to suspend, or early wake event detected");
-=======
-		pr_err("Some devices failed to suspend, or early wake event detected\n");
->>>>>>> 2bd6bf03
 		goto Recover_platform;
 	}
 	suspend_test_finish("suspend devices");
@@ -640,11 +628,8 @@
 	if (state <= PM_SUSPEND_ON || state >= PM_SUSPEND_MAX)
 		return -EINVAL;
 
-<<<<<<< HEAD
 	pm_suspend_marker("entry");
-=======
 	pr_info("suspend entry (%s)\n", mem_sleep_labels[state]);
->>>>>>> 2bd6bf03
 	error = enter_state(state);
 	if (error) {
 		suspend_stats.fail++;
@@ -652,11 +637,8 @@
 	} else {
 		suspend_stats.success++;
 	}
-<<<<<<< HEAD
 	pm_suspend_marker("exit");
-=======
 	pr_info("suspend exit\n");
->>>>>>> 2bd6bf03
 	return error;
 }
 EXPORT_SYMBOL(pm_suspend);