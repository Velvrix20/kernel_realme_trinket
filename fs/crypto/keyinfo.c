// SPDX-License-Identifier: GPL-2.0
/*
 * key management facility for FS encryption support.
 *
 * Copyright (C) 2015, Google, Inc.
 *
 * This contains encryption key functions.
 *
 * Written by Michael Halcrow, Ildar Muslukhov, and Uday Savagaonkar, 2015.
 */

#include <keys/user-type.h>
#include <linux/scatterlist.h>
#include <linux/ratelimit.h>
#include <crypto/aes.h>
#include <crypto/sha.h>
#include <crypto/skcipher.h>
#include "fscrypt_private.h"
#include "fscrypt_ice.h"

static struct crypto_shash *essiv_hash_tfm;

/*
 * Key derivation function.  This generates the derived key by encrypting the
 * master key with AES-128-ECB using the inode's nonce as the AES key.
 *
 * The master key must be at least as long as the derived key.  If the master
 * key is longer, then only the first 'derived_keysize' bytes are used.
 */
static int derive_key_aes(const u8 *master_key,
			  const struct fscrypt_context *ctx,
			  u8 *derived_key, unsigned int derived_keysize)
{
	int res = 0;
	struct skcipher_request *req = NULL;
	DECLARE_CRYPTO_WAIT(wait);
	struct scatterlist src_sg, dst_sg;
	struct crypto_skcipher *tfm = crypto_alloc_skcipher("ecb(aes)", 0, 0);

	if (IS_ERR(tfm)) {
		res = PTR_ERR(tfm);
		tfm = NULL;
		goto out;
	}
	crypto_skcipher_set_flags(tfm, CRYPTO_TFM_REQ_WEAK_KEY);
	req = skcipher_request_alloc(tfm, GFP_NOFS);
	if (!req) {
		res = -ENOMEM;
		goto out;
	}
	skcipher_request_set_callback(req,
			CRYPTO_TFM_REQ_MAY_BACKLOG | CRYPTO_TFM_REQ_MAY_SLEEP,
			crypto_req_done, &wait);
	res = crypto_skcipher_setkey(tfm, ctx->nonce, sizeof(ctx->nonce));
	if (res < 0)
		goto out;

	sg_init_one(&src_sg, master_key, derived_keysize);
	sg_init_one(&dst_sg, derived_key, derived_keysize);
	skcipher_request_set_crypt(req, &src_sg, &dst_sg, derived_keysize,
				   NULL);
	res = crypto_wait_req(crypto_skcipher_encrypt(req), &wait);
out:
	skcipher_request_free(req);
	crypto_free_skcipher(tfm);
	return res;
}

<<<<<<< HEAD
static int validate_user_key(struct fscrypt_info *crypt_info,
			struct fscrypt_context *ctx,
			const char *prefix, int min_keysize)
=======
/*
 * Search the current task's subscribed keyrings for a "logon" key with
 * description prefix:descriptor, and if found acquire a read lock on it and
 * return a pointer to its validated payload in *payload_ret.
 */
static struct key *
find_and_lock_process_key(const char *prefix,
			  const u8 descriptor[FS_KEY_DESCRIPTOR_SIZE],
			  unsigned int min_keysize,
			  const struct fscrypt_key **payload_ret)
>>>>>>> 38d74d51
{
	char *description;
	struct key *key;
	const struct user_key_payload *ukp;
	const struct fscrypt_key *payload;

	description = kasprintf(GFP_NOFS, "%s%*phN", prefix,
				FS_KEY_DESCRIPTOR_SIZE, descriptor);
	if (!description)
		return ERR_PTR(-ENOMEM);

	key = request_key(&key_type_logon, description, NULL);
	kfree(description);
	if (IS_ERR(key))
		return key;

	down_read(&key->sem);
	ukp = user_key_payload_locked(key);

	if (!ukp) /* was the key revoked before we acquired its semaphore? */
		goto invalid;

	payload = (const struct fscrypt_key *)ukp->data;

	if (ukp->datalen != sizeof(struct fscrypt_key) ||
	    payload->size < 1 || payload->size > FS_MAX_KEY_SIZE) {
		fscrypt_warn(NULL,
			     "key with description '%s' has invalid payload",
			     key->description);
		goto invalid;
	}

	if (payload->size < min_keysize) {
		fscrypt_warn(NULL,
			     "key with description '%s' is too short (got %u bytes, need %u+ bytes)",
			     key->description, payload->size, min_keysize);
		goto invalid;
	}

	*payload_ret = payload;
	return key;

invalid:
	up_read(&key->sem);
	key_put(key);
	return ERR_PTR(-ENOKEY);
}

/* Find the master key, then derive the inode's actual encryption key */
static int find_and_derive_key(const struct inode *inode,
			       const struct fscrypt_context *ctx,
			       u8 *derived_key, unsigned int derived_keysize)
{
	struct key *key;
	const struct fscrypt_key *payload;
	int err;

	key = find_and_lock_process_key(FS_KEY_DESC_PREFIX,
					ctx->master_key_descriptor,
					derived_keysize, &payload);
	if (key == ERR_PTR(-ENOKEY) && inode->i_sb->s_cop->key_prefix) {
		key = find_and_lock_process_key(inode->i_sb->s_cop->key_prefix,
						ctx->master_key_descriptor,
						derived_keysize, &payload);
	}
<<<<<<< HEAD
	/* If we don't need to derive, we still want to do everything
	 * up until now to validate the key. It's cleaner to fail now
	 * than to fail in block I/O.
	 */
	if (!is_private_data_mode(crypt_info)) {
		res = derive_key_aes(ctx->nonce, master_key,
				crypt_info->ci_raw_key);
	} else {
		/* Inline encryption: no key derivation required because IVs are
		 * assigned based on iv_sector.
		 */
		BUILD_BUG_ON(sizeof(crypt_info->ci_raw_key) !=
				sizeof(master_key->raw));
		memcpy(crypt_info->ci_raw_key,
			master_key->raw, sizeof(crypt_info->ci_raw_key));
		res = 0;
	}
out:
	up_read(&keyring_key->sem);
	key_put(keyring_key);
	return res;
=======
	if (IS_ERR(key))
		return PTR_ERR(key);
	err = derive_key_aes(payload->raw, ctx, derived_key, derived_keysize);
	up_read(&key->sem);
	key_put(key);
	return err;
>>>>>>> 38d74d51
}

static struct fscrypt_mode {
	const char *friendly_name;
	const char *cipher_str;
	int keysize;
	bool logged_impl_name;
} available_modes[] = {
<<<<<<< HEAD
	[FS_ENCRYPTION_MODE_AES_256_XTS] = { "xts(aes)",
					     FS_AES_256_XTS_KEY_SIZE },
	[FS_ENCRYPTION_MODE_AES_256_CTS] = { "cts(cbc(aes))",
					     FS_AES_256_CTS_KEY_SIZE },
	[FS_ENCRYPTION_MODE_AES_128_CBC] = { "cbc(aes)",
					     FS_AES_128_CBC_KEY_SIZE },
	[FS_ENCRYPTION_MODE_AES_128_CTS] = { "cts(cbc(aes))",
					     FS_AES_128_CTS_KEY_SIZE },
	[FS_ENCRYPTION_MODE_SPECK128_256_XTS] = { "xts(speck128)",	64 },
	[FS_ENCRYPTION_MODE_SPECK128_256_CTS] = { "cts(cbc(speck128))",	32 },
	[FS_ENCRYPTION_MODE_PRIVATE] = { "bugon",
					 FS_AES_256_XTS_KEY_SIZE },
=======
	[FS_ENCRYPTION_MODE_AES_256_XTS] = {
		.friendly_name = "AES-256-XTS",
		.cipher_str = "xts(aes)",
		.keysize = 64,
	},
	[FS_ENCRYPTION_MODE_AES_256_CTS] = {
		.friendly_name = "AES-256-CTS-CBC",
		.cipher_str = "cts(cbc(aes))",
		.keysize = 32,
	},
	[FS_ENCRYPTION_MODE_AES_128_CBC] = {
		.friendly_name = "AES-128-CBC",
		.cipher_str = "cbc(aes)",
		.keysize = 16,
	},
	[FS_ENCRYPTION_MODE_AES_128_CTS] = {
		.friendly_name = "AES-128-CTS-CBC",
		.cipher_str = "cts(cbc(aes))",
		.keysize = 16,
	},
	[FS_ENCRYPTION_MODE_SPECK128_256_XTS] = {
		.friendly_name = "Speck128/256-XTS",
		.cipher_str = "xts(speck128)",
		.keysize = 64,
	},
	[FS_ENCRYPTION_MODE_SPECK128_256_CTS] = {
		.friendly_name = "Speck128/256-CTS-CBC",
		.cipher_str = "cts(cbc(speck128))",
		.keysize = 32,
	},
>>>>>>> 38d74d51
};

static struct fscrypt_mode *
select_encryption_mode(const struct fscrypt_info *ci, const struct inode *inode)
{
	if (!fscrypt_valid_enc_modes(ci->ci_data_mode, ci->ci_filename_mode)) {
		fscrypt_warn(inode->i_sb,
			     "inode %lu uses unsupported encryption modes (contents mode %d, filenames mode %d)",
			     inode->i_ino, ci->ci_data_mode,
			     ci->ci_filename_mode);
		return ERR_PTR(-EINVAL);
	}

<<<<<<< HEAD
	if (S_ISREG(inode->i_mode)) {
		ci->ci_mode = CI_DATA_MODE;
		mode = ci->ci_data_mode;
	} else if (S_ISDIR(inode->i_mode) || S_ISLNK(inode->i_mode)) {
		ci->ci_mode = CI_FNAME_MODE;
		mode = ci->ci_filename_mode;
	} else {
		WARN_ONCE(1, "fscrypt: filesystem tried to load encryption info for inode %lu, which is not encryptable (file type %d)\n",
			  inode->i_ino, (inode->i_mode & S_IFMT));
		return -EINVAL;
	}
=======
	if (S_ISREG(inode->i_mode))
		return &available_modes[ci->ci_data_mode];

	if (S_ISDIR(inode->i_mode) || S_ISLNK(inode->i_mode))
		return &available_modes[ci->ci_filename_mode];
>>>>>>> 38d74d51

	WARN_ONCE(1, "fscrypt: filesystem tried to load encryption info for inode %lu, which is not encryptable (file type %d)\n",
		  inode->i_ino, (inode->i_mode & S_IFMT));
	return ERR_PTR(-EINVAL);
}

static void put_crypt_info(struct fscrypt_info *ci)
{
	if (!ci)
		return;

	crypto_free_skcipher(ci->ci_ctfm);
	crypto_free_cipher(ci->ci_essiv_tfm);

	memset(ci, 0, sizeof(*ci)); /* sanitizes ->ci_raw_key */
	kmem_cache_free(fscrypt_info_cachep, ci);
}

static int derive_essiv_salt(const u8 *key, int keysize, u8 *salt)
{
	struct crypto_shash *tfm = READ_ONCE(essiv_hash_tfm);

	/* init hash transform on demand */
	if (unlikely(!tfm)) {
		struct crypto_shash *prev_tfm;

		tfm = crypto_alloc_shash("sha256", 0, 0);
		if (IS_ERR(tfm)) {
			fscrypt_warn(NULL,
				     "error allocating SHA-256 transform: %ld",
				     PTR_ERR(tfm));
			return PTR_ERR(tfm);
		}
		prev_tfm = cmpxchg(&essiv_hash_tfm, NULL, tfm);
		if (prev_tfm) {
			crypto_free_shash(tfm);
			tfm = prev_tfm;
		}
	}

	{
		SHASH_DESC_ON_STACK(desc, tfm);
		desc->tfm = tfm;
		desc->flags = 0;

		return crypto_shash_digest(desc, key, keysize, salt);
	}
}

static int init_essiv_generator(struct fscrypt_info *ci, const u8 *raw_key,
				int keysize)
{
	int err;
	struct crypto_cipher *essiv_tfm;
	u8 salt[SHA256_DIGEST_SIZE];

	essiv_tfm = crypto_alloc_cipher("aes", 0, 0);
	if (IS_ERR(essiv_tfm))
		return PTR_ERR(essiv_tfm);

	ci->ci_essiv_tfm = essiv_tfm;

	err = derive_essiv_salt(raw_key, keysize, salt);
	if (err)
		goto out;

	/*
	 * Using SHA256 to derive the salt/key will result in AES-256 being
	 * used for IV generation. File contents encryption will still use the
	 * configured keysize (AES-128) nevertheless.
	 */
	err = crypto_cipher_setkey(essiv_tfm, salt, sizeof(salt));
	if (err)
		goto out;

out:
	memzero_explicit(salt, sizeof(salt));
	return err;
}

void __exit fscrypt_essiv_cleanup(void)
{
	crypto_free_shash(essiv_hash_tfm);
}

static int fscrypt_data_encryption_mode(struct inode *inode)
{
	return fscrypt_should_be_processed_by_ice(inode) ?
	FS_ENCRYPTION_MODE_PRIVATE : FS_ENCRYPTION_MODE_AES_256_XTS;
}

int fscrypt_get_encryption_info(struct inode *inode)
{
	struct fscrypt_info *crypt_info;
	struct fscrypt_context ctx;
	struct crypto_skcipher *ctfm;
	struct fscrypt_mode *mode;
	u8 *raw_key = NULL;
	int res;

	if (inode->i_crypt_info)
		return 0;

	res = fscrypt_initialize(inode->i_sb->s_cop->flags);
	if (res)
		return res;

	res = inode->i_sb->s_cop->get_context(inode, &ctx, sizeof(ctx));
	if (res < 0) {
		if (!fscrypt_dummy_context_enabled(inode) ||
		    IS_ENCRYPTED(inode))
			return res;
		/* Fake up a context for an unencrypted directory */
		memset(&ctx, 0, sizeof(ctx));
		ctx.format = FS_ENCRYPTION_CONTEXT_FORMAT_V1;
		ctx.contents_encryption_mode =
			fscrypt_data_encryption_mode(inode);
		ctx.filenames_encryption_mode = FS_ENCRYPTION_MODE_AES_256_CTS;
		memset(ctx.master_key_descriptor, 0x42, FS_KEY_DESCRIPTOR_SIZE);
	} else if (res != sizeof(ctx)) {
		return -EINVAL;
	}

	if (ctx.format != FS_ENCRYPTION_CONTEXT_FORMAT_V1)
		return -EINVAL;

	if (ctx.flags & ~FS_POLICY_FLAGS_VALID)
		return -EINVAL;

	crypt_info = kmem_cache_alloc(fscrypt_info_cachep, GFP_NOFS);
	if (!crypt_info)
		return -ENOMEM;

	crypt_info->ci_flags = ctx.flags;
	crypt_info->ci_data_mode = ctx.contents_encryption_mode;
	crypt_info->ci_filename_mode = ctx.filenames_encryption_mode;
	crypt_info->ci_ctfm = NULL;
	crypt_info->ci_essiv_tfm = NULL;
	memcpy(crypt_info->ci_master_key, ctx.master_key_descriptor,
				sizeof(crypt_info->ci_master_key));

	mode = select_encryption_mode(crypt_info, inode);
	if (IS_ERR(mode)) {
		res = PTR_ERR(mode);
		goto out;
	}

	/*
	 * This cannot be a stack buffer because it is passed to the scatterlist
	 * crypto API as part of key derivation.
	 */
	res = -ENOMEM;
	raw_key = kmalloc(mode->keysize, GFP_NOFS);
	if (!raw_key)
		goto out;

<<<<<<< HEAD
	res = validate_user_key(crypt_info, &ctx, FS_KEY_DESC_PREFIX,
				keysize);
	if (res && inode->i_sb->s_cop->key_prefix) {
		int res2 = validate_user_key(crypt_info, &ctx,
					     inode->i_sb->s_cop->key_prefix,
					     keysize);
		if (res2) {
			if (res2 == -ENOKEY)
				res = -ENOKEY;
			goto out;
		}
		res = 0;
	} else if (res) {
		goto out;
	}

	if (is_private_data_mode(crypt_info)) {
		if (!fscrypt_is_ice_capable(inode->i_sb)) {
			pr_warn("%s: ICE support not available\n",
					__func__);
			res = -EINVAL;
			goto out;
		}
		/* Let's encrypt/decrypt by ICE */
		goto do_ice;
	}


	ctfm = crypto_alloc_skcipher(cipher_str, 0, 0);
	if (!ctfm || IS_ERR(ctfm)) {
		res = ctfm ? PTR_ERR(ctfm) : -ENOMEM;
		pr_debug("%s: error %d (inode %lu) allocating crypto tfm\n",
			 __func__, res, inode->i_ino);
=======
	res = find_and_derive_key(inode, &ctx, raw_key, mode->keysize);
	if (res)
		goto out;

	ctfm = crypto_alloc_skcipher(mode->cipher_str, 0, 0);
	if (IS_ERR(ctfm)) {
		res = PTR_ERR(ctfm);
		fscrypt_warn(inode->i_sb,
			     "error allocating '%s' transform for inode %lu: %d",
			     mode->cipher_str, inode->i_ino, res);
>>>>>>> 38d74d51
		goto out;
	}
	if (unlikely(!mode->logged_impl_name)) {
		/*
		 * fscrypt performance can vary greatly depending on which
		 * crypto algorithm implementation is used.  Help people debug
		 * performance problems by logging the ->cra_driver_name the
		 * first time a mode is used.  Note that multiple threads can
		 * race here, but it doesn't really matter.
		 */
		mode->logged_impl_name = true;
		pr_info("fscrypt: %s using implementation \"%s\"\n",
			mode->friendly_name,
			crypto_skcipher_alg(ctfm)->base.cra_driver_name);
	}
	crypt_info->ci_ctfm = ctfm;
	crypto_skcipher_set_flags(ctfm, CRYPTO_TFM_REQ_WEAK_KEY);
<<<<<<< HEAD
	/*
	 * if the provided key is longer than keysize, we use the first
	 * keysize bytes of the derived key only
	 */
	res = crypto_skcipher_setkey(ctfm, crypt_info->ci_raw_key, keysize);
=======
	res = crypto_skcipher_setkey(ctfm, raw_key, mode->keysize);
>>>>>>> 38d74d51
	if (res)
		goto out;

	if (S_ISREG(inode->i_mode) &&
	    crypt_info->ci_data_mode == FS_ENCRYPTION_MODE_AES_128_CBC) {
<<<<<<< HEAD
		res = init_essiv_generator(crypt_info, crypt_info->ci_raw_key,
						keysize);
=======
		res = init_essiv_generator(crypt_info, raw_key, mode->keysize);
>>>>>>> 38d74d51
		if (res) {
			fscrypt_warn(inode->i_sb,
				     "error initializing ESSIV generator for inode %lu: %d",
				     inode->i_ino, res);
			goto out;
		}
	}
	memzero_explicit(crypt_info->ci_raw_key,
		sizeof(crypt_info->ci_raw_key));
do_ice:
	if (cmpxchg(&inode->i_crypt_info, NULL, crypt_info) == NULL)
		crypt_info = NULL;
out:
	if (res == -ENOKEY)
		res = 0;
	put_crypt_info(crypt_info);
	kzfree(raw_key);
	return res;
}
EXPORT_SYMBOL(fscrypt_get_encryption_info);

void fscrypt_put_encryption_info(struct inode *inode)
{
	put_crypt_info(inode->i_crypt_info);
	inode->i_crypt_info = NULL;
}
EXPORT_SYMBOL(fscrypt_put_encryption_info);<|MERGE_RESOLUTION|>--- conflicted
+++ resolved
@@ -66,11 +66,6 @@
 	return res;
 }
 
-<<<<<<< HEAD
-static int validate_user_key(struct fscrypt_info *crypt_info,
-			struct fscrypt_context *ctx,
-			const char *prefix, int min_keysize)
-=======
 /*
  * Search the current task's subscribed keyrings for a "logon" key with
  * description prefix:descriptor, and if found acquire a read lock on it and
@@ -81,7 +76,6 @@
 			  const u8 descriptor[FS_KEY_DESCRIPTOR_SIZE],
 			  unsigned int min_keysize,
 			  const struct fscrypt_key **payload_ret)
->>>>>>> 38d74d51
 {
 	char *description;
 	struct key *key;
@@ -147,36 +141,28 @@
 						ctx->master_key_descriptor,
 						derived_keysize, &payload);
 	}
-<<<<<<< HEAD
+	if (IS_ERR(key))
+		return PTR_ERR(key);
 	/* If we don't need to derive, we still want to do everything
 	 * up until now to validate the key. It's cleaner to fail now
 	 * than to fail in block I/O.
 	 */
-	if (!is_private_data_mode(crypt_info)) {
-		res = derive_key_aes(ctx->nonce, master_key,
-				crypt_info->ci_raw_key);
-	} else {
+	if (S_ISREG(inode->i_mode) && is_private_data_mode(ctx)) {
 		/* Inline encryption: no key derivation required because IVs are
 		 * assigned based on iv_sector.
 		 */
-		BUILD_BUG_ON(sizeof(crypt_info->ci_raw_key) !=
-				sizeof(master_key->raw));
-		memcpy(crypt_info->ci_raw_key,
-			master_key->raw, sizeof(crypt_info->ci_raw_key));
-		res = 0;
-	}
-out:
-	up_read(&keyring_key->sem);
-	key_put(keyring_key);
-	return res;
-=======
-	if (IS_ERR(key))
-		return PTR_ERR(key);
-	err = derive_key_aes(payload->raw, ctx, derived_key, derived_keysize);
+		if (derived_keysize != sizeof(payload->raw)) {
+			err = -ENOKEY;
+		} else {
+			memcpy(derived_key, payload->raw, derived_keysize);
+			err = 0;
+		}
+	} else {
+		err = derive_key_aes(payload->raw, ctx, derived_key, derived_keysize);
+	}
 	up_read(&key->sem);
 	key_put(key);
 	return err;
->>>>>>> 38d74d51
 }
 
 static struct fscrypt_mode {
@@ -185,20 +171,6 @@
 	int keysize;
 	bool logged_impl_name;
 } available_modes[] = {
-<<<<<<< HEAD
-	[FS_ENCRYPTION_MODE_AES_256_XTS] = { "xts(aes)",
-					     FS_AES_256_XTS_KEY_SIZE },
-	[FS_ENCRYPTION_MODE_AES_256_CTS] = { "cts(cbc(aes))",
-					     FS_AES_256_CTS_KEY_SIZE },
-	[FS_ENCRYPTION_MODE_AES_128_CBC] = { "cbc(aes)",
-					     FS_AES_128_CBC_KEY_SIZE },
-	[FS_ENCRYPTION_MODE_AES_128_CTS] = { "cts(cbc(aes))",
-					     FS_AES_128_CTS_KEY_SIZE },
-	[FS_ENCRYPTION_MODE_SPECK128_256_XTS] = { "xts(speck128)",	64 },
-	[FS_ENCRYPTION_MODE_SPECK128_256_CTS] = { "cts(cbc(speck128))",	32 },
-	[FS_ENCRYPTION_MODE_PRIVATE] = { "bugon",
-					 FS_AES_256_XTS_KEY_SIZE },
-=======
 	[FS_ENCRYPTION_MODE_AES_256_XTS] = {
 		.friendly_name = "AES-256-XTS",
 		.cipher_str = "xts(aes)",
@@ -229,7 +201,11 @@
 		.cipher_str = "cts(cbc(speck128))",
 		.keysize = 32,
 	},
->>>>>>> 38d74d51
+	[FS_ENCRYPTION_MODE_PRIVATE] = {
+		.friendly_name = "ICE",
+		.cipher_str = "bugon",
+		.keysize = 64,
+	},
 };
 
 static struct fscrypt_mode *
@@ -243,25 +219,11 @@
 		return ERR_PTR(-EINVAL);
 	}
 
-<<<<<<< HEAD
-	if (S_ISREG(inode->i_mode)) {
-		ci->ci_mode = CI_DATA_MODE;
-		mode = ci->ci_data_mode;
-	} else if (S_ISDIR(inode->i_mode) || S_ISLNK(inode->i_mode)) {
-		ci->ci_mode = CI_FNAME_MODE;
-		mode = ci->ci_filename_mode;
-	} else {
-		WARN_ONCE(1, "fscrypt: filesystem tried to load encryption info for inode %lu, which is not encryptable (file type %d)\n",
-			  inode->i_ino, (inode->i_mode & S_IFMT));
-		return -EINVAL;
-	}
-=======
 	if (S_ISREG(inode->i_mode))
 		return &available_modes[ci->ci_data_mode];
 
 	if (S_ISDIR(inode->i_mode) || S_ISLNK(inode->i_mode))
 		return &available_modes[ci->ci_filename_mode];
->>>>>>> 38d74d51
 
 	WARN_ONCE(1, "fscrypt: filesystem tried to load encryption info for inode %lu, which is not encryptable (file type %d)\n",
 		  inode->i_ino, (inode->i_mode & S_IFMT));
@@ -352,6 +314,12 @@
 	return fscrypt_should_be_processed_by_ice(inode) ?
 	FS_ENCRYPTION_MODE_PRIVATE : FS_ENCRYPTION_MODE_AES_256_XTS;
 }
+
+int fscrypt_get_mode_key_size(int mode)
+{
+	return available_modes[mode].keysize;
+}
+EXPORT_SYMBOL(fscrypt_get_mode_key_size);
 
 int fscrypt_get_encryption_info(struct inode *inode)
 {
@@ -418,44 +386,23 @@
 	if (!raw_key)
 		goto out;
 
-<<<<<<< HEAD
-	res = validate_user_key(crypt_info, &ctx, FS_KEY_DESC_PREFIX,
-				keysize);
-	if (res && inode->i_sb->s_cop->key_prefix) {
-		int res2 = validate_user_key(crypt_info, &ctx,
-					     inode->i_sb->s_cop->key_prefix,
-					     keysize);
-		if (res2) {
-			if (res2 == -ENOKEY)
-				res = -ENOKEY;
-			goto out;
-		}
-		res = 0;
-	} else if (res) {
-		goto out;
-	}
-
-	if (is_private_data_mode(crypt_info)) {
+    if (S_ISREG(inode->i_mode) && is_private_data_mode(&ctx)) {
 		if (!fscrypt_is_ice_capable(inode->i_sb)) {
 			pr_warn("%s: ICE support not available\n",
 					__func__);
 			res = -EINVAL;
 			goto out;
 		}
+        res = find_and_derive_key(inode, &ctx, crypt_info->ci_raw_key, mode->keysize);
+	    if (res)
+		   goto out;
 		/* Let's encrypt/decrypt by ICE */
 		goto do_ice;
-	}
-
-
-	ctfm = crypto_alloc_skcipher(cipher_str, 0, 0);
-	if (!ctfm || IS_ERR(ctfm)) {
-		res = ctfm ? PTR_ERR(ctfm) : -ENOMEM;
-		pr_debug("%s: error %d (inode %lu) allocating crypto tfm\n",
-			 __func__, res, inode->i_ino);
-=======
-	res = find_and_derive_key(inode, &ctx, raw_key, mode->keysize);
-	if (res)
-		goto out;
+	} else {
+        res = find_and_derive_key(inode, &ctx, raw_key, mode->keysize);
+	    if (res)
+		   goto out;
+    }
 
 	ctfm = crypto_alloc_skcipher(mode->cipher_str, 0, 0);
 	if (IS_ERR(ctfm)) {
@@ -463,7 +410,6 @@
 		fscrypt_warn(inode->i_sb,
 			     "error allocating '%s' transform for inode %lu: %d",
 			     mode->cipher_str, inode->i_ino, res);
->>>>>>> 38d74d51
 		goto out;
 	}
 	if (unlikely(!mode->logged_impl_name)) {
@@ -481,26 +427,13 @@
 	}
 	crypt_info->ci_ctfm = ctfm;
 	crypto_skcipher_set_flags(ctfm, CRYPTO_TFM_REQ_WEAK_KEY);
-<<<<<<< HEAD
-	/*
-	 * if the provided key is longer than keysize, we use the first
-	 * keysize bytes of the derived key only
-	 */
-	res = crypto_skcipher_setkey(ctfm, crypt_info->ci_raw_key, keysize);
-=======
 	res = crypto_skcipher_setkey(ctfm, raw_key, mode->keysize);
->>>>>>> 38d74d51
 	if (res)
 		goto out;
 
 	if (S_ISREG(inode->i_mode) &&
 	    crypt_info->ci_data_mode == FS_ENCRYPTION_MODE_AES_128_CBC) {
-<<<<<<< HEAD
-		res = init_essiv_generator(crypt_info, crypt_info->ci_raw_key,
-						keysize);
-=======
 		res = init_essiv_generator(crypt_info, raw_key, mode->keysize);
->>>>>>> 38d74d51
 		if (res) {
 			fscrypt_warn(inode->i_sb,
 				     "error initializing ESSIV generator for inode %lu: %d",
@@ -508,8 +441,6 @@
 			goto out;
 		}
 	}
-	memzero_explicit(crypt_info->ci_raw_key,
-		sizeof(crypt_info->ci_raw_key));
 do_ice:
 	if (cmpxchg(&inode->i_crypt_info, NULL, crypt_info) == NULL)
 		crypt_info = NULL;
