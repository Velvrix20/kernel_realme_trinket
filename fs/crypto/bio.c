--- conflicted
+++ resolved
@@ -33,7 +33,6 @@
 
 	bio_for_each_segment_all(bv, bio, i) {
 		struct page *page = bv->bv_page;
-<<<<<<< HEAD
 		if (fscrypt_using_hardware_encryption(page->mapping->host)) {
 			SetPageUptodate(page);
 		} else {
@@ -41,17 +40,7 @@
 						bv->bv_len, bv->bv_offset);
 			if (ret)
 				SetPageError(page);
-			else if (done)
-				SetPageUptodate(page);
 		}
-		if (done)
-			unlock_page(page);
-=======
-		int ret = fscrypt_decrypt_pagecache_blocks(page, bv->bv_len,
-							   bv->bv_offset);
-		if (ret)
-			SetPageError(page);
->>>>>>> 748d7271
 	}
 }
 EXPORT_SYMBOL(fscrypt_decrypt_bio);
