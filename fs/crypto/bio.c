// SPDX-License-Identifier: GPL-2.0
/*
 * This contains encryption functions for per-file encryption.
 *
 * Copyright (C) 2015, Google, Inc.
 * Copyright (C) 2015, Motorola Mobility
 *
 * Written by Michael Halcrow, 2014.
 *
 * Filename encryption additions
 *	Uday Savagaonkar, 2014
 * Encryption policy handling additions
 *	Ildar Muslukhov, 2014
 * Add fscrypt_pullback_bio_page()
 *	Jaegeuk Kim, 2015.
 *
 * This has not yet undergone a rigorous security audit.
 *
 * The usage of AES-XTS should conform to recommendations in NIST
 * Special Publication 800-38E and IEEE P1619/D16.
 */

#include <linux/pagemap.h>
#include <linux/module.h>
#include <linux/bio.h>
#include <linux/namei.h>
#include "fscrypt_private.h"

static void __fscrypt_decrypt_bio(struct bio *bio, bool done)
{
	struct bio_vec *bv;
	int i;

	bio_for_each_segment_all(bv, bio, i) {
		struct page *page = bv->bv_page;
<<<<<<< HEAD
		if (fscrypt_using_hardware_encryption(page->mapping->host)) {
			SetPageUptodate(page);
		} else {
			int ret = fscrypt_decrypt_page(page->mapping->host,
				page, PAGE_SIZE, 0, page->index);
			if (ret) {
				WARN_ON_ONCE(1);
				SetPageError(page);
			} else if (done) {
				SetPageUptodate(page);
			}
		}
		if (done)
			unlock_page(page);
	}
}

void fscrypt_decrypt_bio(struct bio *bio)
{
	__fscrypt_decrypt_bio(bio, false);
}
EXPORT_SYMBOL(fscrypt_decrypt_bio);

static void completion_pages(struct work_struct *work)
{
	struct fscrypt_ctx *ctx =
		container_of(work, struct fscrypt_ctx, r.work);
	struct bio *bio = ctx->r.bio;

	__fscrypt_decrypt_bio(bio, true);
	fscrypt_release_ctx(ctx);
	bio_put(bio);
}

void fscrypt_enqueue_decrypt_bio(struct fscrypt_ctx *ctx, struct bio *bio)
{
	INIT_WORK(&ctx->r.work, completion_pages);
	ctx->r.bio = bio;
	fscrypt_enqueue_decrypt_work(&ctx->r.work);
}
EXPORT_SYMBOL(fscrypt_enqueue_decrypt_bio);
=======
		int ret = fscrypt_decrypt_pagecache_blocks(page, bv->bv_len,
							   bv->bv_offset);
		if (ret)
			SetPageError(page);
		else if (done)
			SetPageUptodate(page);
		if (done)
			unlock_page(page);
	}
}

void fscrypt_decrypt_bio(struct bio *bio)
{
	__fscrypt_decrypt_bio(bio, false);
}
EXPORT_SYMBOL(fscrypt_decrypt_bio);
>>>>>>> 2bb70f40

static void completion_pages(struct work_struct *work)
{
	struct fscrypt_ctx *ctx = container_of(work, struct fscrypt_ctx, work);
	struct bio *bio = ctx->bio;

	__fscrypt_decrypt_bio(bio, true);
	fscrypt_release_ctx(ctx);
	bio_put(bio);
}

void fscrypt_enqueue_decrypt_bio(struct fscrypt_ctx *ctx, struct bio *bio)
{
	INIT_WORK(&ctx->work, completion_pages);
	ctx->bio = bio;
	fscrypt_enqueue_decrypt_work(&ctx->work);
}
EXPORT_SYMBOL(fscrypt_enqueue_decrypt_bio);

int fscrypt_zeroout_range(const struct inode *inode, pgoff_t lblk,
				sector_t pblk, unsigned int len)
{
	const unsigned int blockbits = inode->i_blkbits;
	const unsigned int blocksize = 1 << blockbits;
	struct page *ciphertext_page;
	struct bio *bio;
	int ret, err = 0;

	ciphertext_page = fscrypt_alloc_bounce_page(GFP_NOWAIT);
	if (!ciphertext_page)
		return -ENOMEM;

	while (len--) {
		err = fscrypt_crypt_block(inode, FS_ENCRYPT, lblk,
					  ZERO_PAGE(0), ciphertext_page,
					  blocksize, 0, GFP_NOFS);
		if (err)
			goto errout;

		bio = bio_alloc(GFP_NOWAIT, 1);
		if (!bio) {
			err = -ENOMEM;
			goto errout;
		}
		bio_set_dev(bio, inode->i_sb->s_bdev);
<<<<<<< HEAD
		bio->bi_iter.bi_sector =
			pblk << (inode->i_sb->s_blocksize_bits - 9);
		bio_set_op_attrs(bio, REQ_OP_WRITE, REQ_NOENCRYPT);
		ret = bio_add_page(bio, ciphertext_page,
					inode->i_sb->s_blocksize, 0);
		if (ret != inode->i_sb->s_blocksize) {
=======
		bio->bi_iter.bi_sector = pblk << (blockbits - 9);
		bio_set_op_attrs(bio, REQ_OP_WRITE, 0);
		ret = bio_add_page(bio, ciphertext_page, blocksize, 0);
		if (WARN_ON(ret != blocksize)) {
>>>>>>> 2bb70f40
			/* should never happen! */
			bio_put(bio);
			err = -EIO;
			goto errout;
		}
		err = submit_bio_wait(bio);
		if (err == 0 && bio->bi_status)
			err = -EIO;
		bio_put(bio);
		if (err)
			goto errout;
		lblk++;
		pblk++;
	}
	err = 0;
errout:
	fscrypt_free_bounce_page(ciphertext_page);
	return err;
}
EXPORT_SYMBOL(fscrypt_zeroout_range);<|MERGE_RESOLUTION|>--- conflicted
+++ resolved
@@ -33,18 +33,15 @@
 
 	bio_for_each_segment_all(bv, bio, i) {
 		struct page *page = bv->bv_page;
-<<<<<<< HEAD
 		if (fscrypt_using_hardware_encryption(page->mapping->host)) {
 			SetPageUptodate(page);
 		} else {
-			int ret = fscrypt_decrypt_page(page->mapping->host,
-				page, PAGE_SIZE, 0, page->index);
-			if (ret) {
-				WARN_ON_ONCE(1);
+			int ret = fscrypt_decrypt_pagecache_blocks(page,
+						bv->bv_len, bv->bv_offset);
+			if (ret)
 				SetPageError(page);
-			} else if (done) {
+			else if (done)
 				SetPageUptodate(page);
-			}
 		}
 		if (done)
 			unlock_page(page);
@@ -56,43 +53,6 @@
 	__fscrypt_decrypt_bio(bio, false);
 }
 EXPORT_SYMBOL(fscrypt_decrypt_bio);
-
-static void completion_pages(struct work_struct *work)
-{
-	struct fscrypt_ctx *ctx =
-		container_of(work, struct fscrypt_ctx, r.work);
-	struct bio *bio = ctx->r.bio;
-
-	__fscrypt_decrypt_bio(bio, true);
-	fscrypt_release_ctx(ctx);
-	bio_put(bio);
-}
-
-void fscrypt_enqueue_decrypt_bio(struct fscrypt_ctx *ctx, struct bio *bio)
-{
-	INIT_WORK(&ctx->r.work, completion_pages);
-	ctx->r.bio = bio;
-	fscrypt_enqueue_decrypt_work(&ctx->r.work);
-}
-EXPORT_SYMBOL(fscrypt_enqueue_decrypt_bio);
-=======
-		int ret = fscrypt_decrypt_pagecache_blocks(page, bv->bv_len,
-							   bv->bv_offset);
-		if (ret)
-			SetPageError(page);
-		else if (done)
-			SetPageUptodate(page);
-		if (done)
-			unlock_page(page);
-	}
-}
-
-void fscrypt_decrypt_bio(struct bio *bio)
-{
-	__fscrypt_decrypt_bio(bio, false);
-}
-EXPORT_SYMBOL(fscrypt_decrypt_bio);
->>>>>>> 2bb70f40
 
 static void completion_pages(struct work_struct *work)
 {
@@ -138,19 +98,10 @@
 			goto errout;
 		}
 		bio_set_dev(bio, inode->i_sb->s_bdev);
-<<<<<<< HEAD
-		bio->bi_iter.bi_sector =
-			pblk << (inode->i_sb->s_blocksize_bits - 9);
+		bio->bi_iter.bi_sector = pblk << (blockbits - 9);
 		bio_set_op_attrs(bio, REQ_OP_WRITE, REQ_NOENCRYPT);
-		ret = bio_add_page(bio, ciphertext_page,
-					inode->i_sb->s_blocksize, 0);
-		if (ret != inode->i_sb->s_blocksize) {
-=======
-		bio->bi_iter.bi_sector = pblk << (blockbits - 9);
-		bio_set_op_attrs(bio, REQ_OP_WRITE, 0);
 		ret = bio_add_page(bio, ciphertext_page, blocksize, 0);
 		if (WARN_ON(ret != blocksize)) {
->>>>>>> 2bb70f40
 			/* should never happen! */
 			bio_put(bio);
 			err = -EIO;
