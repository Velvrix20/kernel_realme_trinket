--- conflicted
+++ resolved
@@ -341,14 +341,9 @@
 	union fscrypt_policy policy;
 	int err;
 
-<<<<<<< HEAD
-	if (!IS_ENCRYPTED(inode))
-		return -ENODATA;
-=======
 	err = fscrypt_get_policy(file_inode(filp), &policy);
 	if (err)
 		return err;
->>>>>>> 2bb70f40
 
 	if (policy.version != FSCRYPT_POLICY_V1)
 		return -EINVAL;
@@ -449,21 +444,6 @@
 	err = fscrypt_get_encryption_info(child);
 	if (err)
 		return 0;
-<<<<<<< HEAD
-	parent_ci = parent->i_crypt_info;
-	child_ci = child->i_crypt_info;
-
-	if (parent_ci && child_ci) {
-		return memcmp(parent_ci->ci_master_key_descriptor,
-			      child_ci->ci_master_key_descriptor,
-			      FS_KEY_DESCRIPTOR_SIZE) == 0 &&
-			(parent_ci->ci_data_mode == child_ci->ci_data_mode) &&
-			(parent_ci->ci_filename_mode ==
-			 child_ci->ci_filename_mode) &&
-			(parent_ci->ci_flags == child_ci->ci_flags);
-	}
-=======
->>>>>>> 2bb70f40
 
 	err = fscrypt_get_policy(parent, &parent_policy);
 	if (err)
@@ -502,18 +482,8 @@
 	if (ci == NULL)
 		return -ENOKEY;
 
-<<<<<<< HEAD
-	ctx.format = FS_ENCRYPTION_CONTEXT_FORMAT_V1;
-	ctx.contents_encryption_mode = ci->ci_data_mode;
-	ctx.filenames_encryption_mode = ci->ci_filename_mode;
-	ctx.flags = ci->ci_flags;
-	memcpy(ctx.master_key_descriptor, ci->ci_master_key_descriptor,
-	       FS_KEY_DESCRIPTOR_SIZE);
-	get_random_bytes(ctx.nonce, FS_KEY_DERIVATION_NONCE_SIZE);
-=======
 	ctxsize = fscrypt_new_context_from_policy(&ctx, &ci->ci_policy);
 
->>>>>>> 2bb70f40
 	BUILD_BUG_ON(sizeof(ctx) != FSCRYPT_SET_CONTEXT_MAX_SIZE);
 	res = parent->i_sb->s_cop->set_context(child, &ctx, ctxsize, fs_data);
 	if (res)
