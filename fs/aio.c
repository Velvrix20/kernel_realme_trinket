/*
 *	An async IO implementation for Linux
 *	Written by Benjamin LaHaise <bcrl@kvack.org>
 *
 *	Implements an efficient asynchronous io interface.
 *
 *	Copyright 2000, 2001, 2002 Red Hat, Inc.  All Rights Reserved.
 *
 *	See ../COPYING for licensing terms.
 */
#define pr_fmt(fmt) "%s: " fmt, __func__

#include <linux/kernel.h>
#include <linux/init.h>
#include <linux/errno.h>
#include <linux/time.h>
#include <linux/aio_abi.h>
#include <linux/export.h>
#include <linux/syscalls.h>
#include <linux/backing-dev.h>
#include <linux/uio.h>

#include <linux/sched/signal.h>
#include <linux/fs.h>
#include <linux/file.h>
#include <linux/mm.h>
#include <linux/mman.h>
#include <linux/mmu_context.h>
#include <linux/percpu.h>
#include <linux/slab.h>
#include <linux/timer.h>
#include <linux/aio.h>
#include <linux/highmem.h>
#include <linux/workqueue.h>
#include <linux/security.h>
#include <linux/eventfd.h>
#include <linux/blkdev.h>
#include <linux/compat.h>
#include <linux/migrate.h>
#include <linux/ramfs.h>
#include <linux/percpu-refcount.h>
#include <linux/mount.h>

#include <asm/kmap_types.h>
#include <linux/uaccess.h>
#include <linux/nospec.h>

#include "internal.h"

#define AIO_RING_MAGIC			0xa10a10a1
#define AIO_RING_COMPAT_FEATURES	1
#define AIO_RING_INCOMPAT_FEATURES	0
struct aio_ring {
	unsigned	id;	/* kernel internal index number */
	unsigned	nr;	/* number of io_events */
	unsigned	head;	/* Written to by userland or under ring_lock
				 * mutex by aio_read_events_ring(). */
	unsigned	tail;

	unsigned	magic;
	unsigned	compat_features;
	unsigned	incompat_features;
	unsigned	header_length;	/* size of aio_ring */


	struct io_event		io_events[0];
}; /* 128 bytes + ring size */

#define AIO_RING_PAGES	8

struct kioctx_table {
	struct rcu_head		rcu;
	unsigned		nr;
	struct kioctx __rcu	*table[];
};

struct kioctx_cpu {
	unsigned		reqs_available;
};

struct ctx_rq_wait {
	struct completion comp;
	atomic_t count;
};

struct kioctx {
	struct percpu_ref	users;
	atomic_t		dead;

	struct percpu_ref	reqs;

	unsigned long		user_id;

	struct __percpu kioctx_cpu *cpu;

	/*
	 * For percpu reqs_available, number of slots we move to/from global
	 * counter at a time:
	 */
	unsigned		req_batch;
	/*
	 * This is what userspace passed to io_setup(), it's not used for
	 * anything but counting against the global max_reqs quota.
	 *
	 * The real limit is nr_events - 1, which will be larger (see
	 * aio_setup_ring())
	 */
	unsigned		max_reqs;

	/* Size of ringbuffer, in units of struct io_event */
	unsigned		nr_events;

	unsigned long		mmap_base;
	unsigned long		mmap_size;

	struct page		**ring_pages;
	long			nr_pages;

	struct rcu_head		free_rcu;
	struct work_struct	free_work;	/* see free_ioctx() */

	/*
	 * signals when all in-flight requests are done
	 */
	struct ctx_rq_wait	*rq_wait;

	struct {
		/*
		 * This counts the number of available slots in the ringbuffer,
		 * so we avoid overflowing it: it's decremented (if positive)
		 * when allocating a kiocb and incremented when the resulting
		 * io_event is pulled off the ringbuffer.
		 *
		 * We batch accesses to it with a percpu version.
		 */
		atomic_t	reqs_available;
	} ____cacheline_aligned_in_smp;

	struct {
		spinlock_t	ctx_lock;
		struct list_head active_reqs;	/* used for cancellation */
	} ____cacheline_aligned_in_smp;

	struct {
		struct mutex	ring_lock;
		wait_queue_head_t wait;
	} ____cacheline_aligned_in_smp;

	struct {
		unsigned	tail;
		unsigned	completed_events;
		spinlock_t	completion_lock;
	} ____cacheline_aligned_in_smp;

	struct page		*internal_pages[AIO_RING_PAGES];
	struct file		*aio_ring_file;

	unsigned		id;
};

/*
 * We use ki_cancel == KIOCB_CANCELLED to indicate that a kiocb has been either
 * cancelled or completed (this makes a certain amount of sense because
 * successful cancellation - io_cancel() - does deliver the completion to
 * userspace).
 *
 * And since most things don't implement kiocb cancellation and we'd really like
 * kiocb completion to be lockless when possible, we use ki_cancel to
 * synchronize cancellation and completion - we only set it to KIOCB_CANCELLED
 * with xchg() or cmpxchg(), see batch_complete_aio() and kiocb_cancel().
 */
#define KIOCB_CANCELLED		((void *) (~0ULL))

struct aio_kiocb {
	struct kiocb		common;

	struct kioctx		*ki_ctx;
	kiocb_cancel_fn		*ki_cancel;

	struct iocb __user	*ki_user_iocb;	/* user's aiocb */
	__u64			ki_user_data;	/* user's data for completion */

	struct list_head	ki_list;	/* the aio core uses this
						 * for cancellation */

	/*
	 * If the aio_resfd field of the userspace iocb is not zero,
	 * this is the underlying eventfd context to deliver events to.
	 */
	struct eventfd_ctx	*ki_eventfd;
};

/*------ sysctl variables----*/
static DEFINE_SPINLOCK(aio_nr_lock);
unsigned long aio_nr;		/* current system wide number of aio requests */
unsigned long aio_max_nr = 0x10000; /* system wide maximum number of aio requests */
/*----end sysctl variables---*/

static struct kmem_cache	*kiocb_cachep;
static struct kmem_cache	*kioctx_cachep;

static struct vfsmount *aio_mnt;

static const struct file_operations aio_ring_fops;
static const struct address_space_operations aio_ctx_aops;

static struct file *aio_private_file(struct kioctx *ctx, loff_t nr_pages)
{
	struct qstr this = QSTR_INIT("[aio]", 5);
	struct file *file;
	struct path path;
	struct inode *inode = alloc_anon_inode(aio_mnt->mnt_sb);
	if (IS_ERR(inode))
		return ERR_CAST(inode);

	inode->i_mapping->a_ops = &aio_ctx_aops;
	inode->i_mapping->private_data = ctx;
	inode->i_size = PAGE_SIZE * nr_pages;

	path.dentry = d_alloc_pseudo(aio_mnt->mnt_sb, &this);
	if (!path.dentry) {
		iput(inode);
		return ERR_PTR(-ENOMEM);
	}
	path.mnt = mntget(aio_mnt);

	d_instantiate(path.dentry, inode);
	file = alloc_file(&path, FMODE_READ | FMODE_WRITE, &aio_ring_fops);
	if (IS_ERR(file)) {
		path_put(&path);
		return file;
	}

	file->f_flags = O_RDWR;
	return file;
}

static struct dentry *aio_mount(struct file_system_type *fs_type,
				int flags, const char *dev_name, void *data)
{
	static const struct dentry_operations ops = {
		.d_dname	= simple_dname,
	};
	struct dentry *root = mount_pseudo(fs_type, "aio:", NULL, &ops,
					   AIO_RING_MAGIC);

	if (!IS_ERR(root))
		root->d_sb->s_iflags |= SB_I_NOEXEC;
	return root;
}

/* aio_setup
 *	Creates the slab caches used by the aio routines, panic on
 *	failure as this is done early during the boot sequence.
 */
static int __init aio_setup(void)
{
	static struct file_system_type aio_fs = {
		.name		= "aio",
		.mount		= aio_mount,
		.kill_sb	= kill_anon_super,
	};
	aio_mnt = kern_mount(&aio_fs);
	if (IS_ERR(aio_mnt))
		panic("Failed to create aio fs mount.");

	kiocb_cachep = KMEM_CACHE(aio_kiocb, SLAB_HWCACHE_ALIGN|SLAB_PANIC);
	kioctx_cachep = KMEM_CACHE(kioctx,SLAB_HWCACHE_ALIGN|SLAB_PANIC);

	pr_debug("sizeof(struct page) = %zu\n", sizeof(struct page));

	return 0;
}
__initcall(aio_setup);

static void put_aio_ring_file(struct kioctx *ctx)
{
	struct file *aio_ring_file = ctx->aio_ring_file;
	struct address_space *i_mapping;

	if (aio_ring_file) {
		truncate_setsize(file_inode(aio_ring_file), 0);

		/* Prevent further access to the kioctx from migratepages */
		i_mapping = aio_ring_file->f_mapping;
		spin_lock(&i_mapping->private_lock);
		i_mapping->private_data = NULL;
		ctx->aio_ring_file = NULL;
		spin_unlock(&i_mapping->private_lock);

		fput(aio_ring_file);
	}
}

static void aio_free_ring(struct kioctx *ctx)
{
	int i;

	/* Disconnect the kiotx from the ring file.  This prevents future
	 * accesses to the kioctx from page migration.
	 */
	put_aio_ring_file(ctx);

	for (i = 0; i < ctx->nr_pages; i++) {
		struct page *page;
		pr_debug("pid(%d) [%d] page->count=%d\n", current->pid, i,
				page_count(ctx->ring_pages[i]));
		page = ctx->ring_pages[i];
		if (!page)
			continue;
		ctx->ring_pages[i] = NULL;
		put_page(page);
	}

	if (ctx->ring_pages && ctx->ring_pages != ctx->internal_pages) {
		kfree(ctx->ring_pages);
		ctx->ring_pages = NULL;
	}
}

static int aio_ring_mremap(struct vm_area_struct *vma)
{
	struct file *file = vma->vm_file;
	struct mm_struct *mm = vma->vm_mm;
	struct kioctx_table *table;
	int i, res = -EINVAL;

	spin_lock(&mm->ioctx_lock);
	rcu_read_lock();
	table = rcu_dereference(mm->ioctx_table);
	if (!table)
		goto out_unlock;

	for (i = 0; i < table->nr; i++) {
		struct kioctx *ctx;

		ctx = rcu_dereference(table->table[i]);
		if (ctx && ctx->aio_ring_file == file) {
			if (!atomic_read(&ctx->dead)) {
				ctx->user_id = ctx->mmap_base = vma->vm_start;
				res = 0;
			}
			break;
		}
	}

out_unlock:
	rcu_read_unlock();
	spin_unlock(&mm->ioctx_lock);
	return res;
}

static const struct vm_operations_struct aio_ring_vm_ops = {
	.mremap		= aio_ring_mremap,
#if IS_ENABLED(CONFIG_MMU)
	.fault		= filemap_fault,
	.map_pages	= filemap_map_pages,
	.page_mkwrite	= filemap_page_mkwrite,
#endif
};

static int aio_ring_mmap(struct file *file, struct vm_area_struct *vma)
{
	vma->vm_flags |= VM_DONTEXPAND;
	vma->vm_ops = &aio_ring_vm_ops;
	return 0;
}

static const struct file_operations aio_ring_fops = {
	.mmap = aio_ring_mmap,
};

#if IS_ENABLED(CONFIG_MIGRATION)
static int aio_migratepage(struct address_space *mapping, struct page *new,
			struct page *old, enum migrate_mode mode)
{
	struct kioctx *ctx;
	unsigned long flags;
	pgoff_t idx;
	int rc;

	/*
	 * We cannot support the _NO_COPY case here, because copy needs to
	 * happen under the ctx->completion_lock. That does not work with the
	 * migration workflow of MIGRATE_SYNC_NO_COPY.
	 */
	if (mode == MIGRATE_SYNC_NO_COPY)
		return -EINVAL;

	rc = 0;

	/* mapping->private_lock here protects against the kioctx teardown.  */
	spin_lock(&mapping->private_lock);
	ctx = mapping->private_data;
	if (!ctx) {
		rc = -EINVAL;
		goto out;
	}

	/* The ring_lock mutex.  The prevents aio_read_events() from writing
	 * to the ring's head, and prevents page migration from mucking in
	 * a partially initialized kiotx.
	 */
	if (!mutex_trylock(&ctx->ring_lock)) {
		rc = -EAGAIN;
		goto out;
	}

	idx = old->index;
	if (idx < (pgoff_t)ctx->nr_pages) {
		/* Make sure the old page hasn't already been changed */
		if (ctx->ring_pages[idx] != old)
			rc = -EAGAIN;
	} else
		rc = -EINVAL;

	if (rc != 0)
		goto out_unlock;

	/* Writeback must be complete */
	BUG_ON(PageWriteback(old));
	get_page(new);

	rc = migrate_page_move_mapping(mapping, new, old, NULL, mode, 1);
	if (rc != MIGRATEPAGE_SUCCESS) {
		put_page(new);
		goto out_unlock;
	}

	/* Take completion_lock to prevent other writes to the ring buffer
	 * while the old page is copied to the new.  This prevents new
	 * events from being lost.
	 */
	spin_lock_irqsave(&ctx->completion_lock, flags);
	migrate_page_copy(new, old);
	BUG_ON(ctx->ring_pages[idx] != old);
	ctx->ring_pages[idx] = new;
	spin_unlock_irqrestore(&ctx->completion_lock, flags);

	/* The old page is no longer accessible. */
	put_page(old);

out_unlock:
	mutex_unlock(&ctx->ring_lock);
out:
	spin_unlock(&mapping->private_lock);
	return rc;
}
#endif

static const struct address_space_operations aio_ctx_aops = {
	.set_page_dirty = __set_page_dirty_no_writeback,
#if IS_ENABLED(CONFIG_MIGRATION)
	.migratepage	= aio_migratepage,
#endif
};

static int aio_setup_ring(struct kioctx *ctx, unsigned int nr_events)
{
	struct aio_ring *ring;
	struct mm_struct *mm = current->mm;
	unsigned long size, unused;
	int nr_pages;
	int i;
	struct file *file;

	/* Compensate for the ring buffer's head/tail overlap entry */
	nr_events += 2;	/* 1 is required, 2 for good luck */

	size = sizeof(struct aio_ring);
	size += sizeof(struct io_event) * nr_events;

	nr_pages = PFN_UP(size);
	if (nr_pages < 0)
		return -EINVAL;

	file = aio_private_file(ctx, nr_pages);
	if (IS_ERR(file)) {
		ctx->aio_ring_file = NULL;
		return -ENOMEM;
	}

	ctx->aio_ring_file = file;
	nr_events = (PAGE_SIZE * nr_pages - sizeof(struct aio_ring))
			/ sizeof(struct io_event);

	ctx->ring_pages = ctx->internal_pages;
	if (nr_pages > AIO_RING_PAGES) {
		ctx->ring_pages = kcalloc(nr_pages, sizeof(struct page *),
					  GFP_KERNEL);
		if (!ctx->ring_pages) {
			put_aio_ring_file(ctx);
			return -ENOMEM;
		}
	}

	for (i = 0; i < nr_pages; i++) {
		struct page *page;
		page = find_or_create_page(file->f_mapping,
					   i, GFP_HIGHUSER | __GFP_ZERO);
		if (!page)
			break;
		pr_debug("pid(%d) page[%d]->count=%d\n",
			 current->pid, i, page_count(page));
		SetPageUptodate(page);
		unlock_page(page);

		ctx->ring_pages[i] = page;
	}
	ctx->nr_pages = i;

	if (unlikely(i != nr_pages)) {
		aio_free_ring(ctx);
		return -ENOMEM;
	}

	ctx->mmap_size = nr_pages * PAGE_SIZE;
	pr_debug("attempting mmap of %lu bytes\n", ctx->mmap_size);

	if (down_write_killable(&mm->mmap_sem)) {
		ctx->mmap_size = 0;
		aio_free_ring(ctx);
		return -EINTR;
	}

	ctx->mmap_base = do_mmap_pgoff(ctx->aio_ring_file, 0, ctx->mmap_size,
				       PROT_READ | PROT_WRITE,
				       MAP_SHARED, 0, &unused, NULL);
	up_write(&mm->mmap_sem);
	if (IS_ERR((void *)ctx->mmap_base)) {
		ctx->mmap_size = 0;
		aio_free_ring(ctx);
		return -ENOMEM;
	}

	pr_debug("mmap address: 0x%08lx\n", ctx->mmap_base);

	ctx->user_id = ctx->mmap_base;
	ctx->nr_events = nr_events; /* trusted copy */

	ring = kmap_atomic(ctx->ring_pages[0]);
	ring->nr = nr_events;	/* user copy */
	ring->id = ~0U;
	ring->head = ring->tail = 0;
	ring->magic = AIO_RING_MAGIC;
	ring->compat_features = AIO_RING_COMPAT_FEATURES;
	ring->incompat_features = AIO_RING_INCOMPAT_FEATURES;
	ring->header_length = sizeof(struct aio_ring);
	kunmap_atomic(ring);
	flush_dcache_page(ctx->ring_pages[0]);

	return 0;
}

#define AIO_EVENTS_PER_PAGE	(PAGE_SIZE / sizeof(struct io_event))
#define AIO_EVENTS_FIRST_PAGE	((PAGE_SIZE - sizeof(struct aio_ring)) / sizeof(struct io_event))
#define AIO_EVENTS_OFFSET	(AIO_EVENTS_PER_PAGE - AIO_EVENTS_FIRST_PAGE)

void kiocb_set_cancel_fn(struct kiocb *iocb, kiocb_cancel_fn *cancel)
{
	struct aio_kiocb *req = container_of(iocb, struct aio_kiocb, common);
	struct kioctx *ctx = req->ki_ctx;
	unsigned long flags;

<<<<<<< HEAD
	if (WARN_ON_ONCE(!list_empty(&req->ki_list)))
		return;
=======
	/*
	 * kiocb didn't come from aio or is neither a read nor a write, hence
	 * ignore it.
	 */
	if (!(iocb->ki_flags & IOCB_AIO_RW))
		return;

	spin_lock_irqsave(&ctx->ctx_lock, flags);

	if (!req->ki_list.next)
		list_add(&req->ki_list, &ctx->active_reqs);
>>>>>>> 9b7ef274

	spin_lock_irqsave(&ctx->ctx_lock, flags);
	list_add_tail(&req->ki_list, &ctx->active_reqs);
	req->ki_cancel = cancel;
	spin_unlock_irqrestore(&ctx->ctx_lock, flags);
}
EXPORT_SYMBOL(kiocb_set_cancel_fn);

static int kiocb_cancel(struct aio_kiocb *kiocb)
{
	kiocb_cancel_fn *old, *cancel;

	/*
	 * Don't want to set kiocb->ki_cancel = KIOCB_CANCELLED unless it
	 * actually has a cancel function, hence the cmpxchg()
	 */

	cancel = ACCESS_ONCE(kiocb->ki_cancel);
	do {
		if (!cancel || cancel == KIOCB_CANCELLED)
			return -EINVAL;

		old = cancel;
		cancel = cmpxchg(&kiocb->ki_cancel, old, KIOCB_CANCELLED);
	} while (cancel != old);

	return cancel(&kiocb->common);
}

/*
 * free_ioctx() should be RCU delayed to synchronize against the RCU
 * protected lookup_ioctx() and also needs process context to call
 * aio_free_ring(), so the double bouncing through kioctx->free_rcu and
 * ->free_work.
 */
static void free_ioctx(struct work_struct *work)
{
	struct kioctx *ctx = container_of(work, struct kioctx, free_work);

	pr_debug("freeing %p\n", ctx);

	aio_free_ring(ctx);
	free_percpu(ctx->cpu);
	percpu_ref_exit(&ctx->reqs);
	percpu_ref_exit(&ctx->users);
	kmem_cache_free(kioctx_cachep, ctx);
}

static void free_ioctx_rcufn(struct rcu_head *head)
{
	struct kioctx *ctx = container_of(head, struct kioctx, free_rcu);

	INIT_WORK(&ctx->free_work, free_ioctx);
	schedule_work(&ctx->free_work);
}

static void free_ioctx_reqs(struct percpu_ref *ref)
{
	struct kioctx *ctx = container_of(ref, struct kioctx, reqs);

	/* At this point we know that there are no any in-flight requests */
	if (ctx->rq_wait && atomic_dec_and_test(&ctx->rq_wait->count))
		complete(&ctx->rq_wait->comp);

	/* Synchronize against RCU protected table->table[] dereferences */
	call_rcu(&ctx->free_rcu, free_ioctx_rcufn);
}

/*
 * When this function runs, the kioctx has been removed from the "hash table"
 * and ctx->users has dropped to 0, so we know no more kiocbs can be submitted -
 * now it's safe to cancel any that need to be.
 */
static void free_ioctx_users(struct percpu_ref *ref)
{
	struct kioctx *ctx = container_of(ref, struct kioctx, users);
	struct aio_kiocb *req;

	spin_lock_irq(&ctx->ctx_lock);

	while (!list_empty(&ctx->active_reqs)) {
		req = list_first_entry(&ctx->active_reqs,
				       struct aio_kiocb, ki_list);
		kiocb_cancel(req);
		list_del_init(&req->ki_list);
	}

	spin_unlock_irq(&ctx->ctx_lock);

	percpu_ref_kill(&ctx->reqs);
	percpu_ref_put(&ctx->reqs);
}

static int ioctx_add_table(struct kioctx *ctx, struct mm_struct *mm)
{
	unsigned i, new_nr;
	struct kioctx_table *table, *old;
	struct aio_ring *ring;

	spin_lock(&mm->ioctx_lock);
	table = rcu_dereference_raw(mm->ioctx_table);

	while (1) {
		if (table)
			for (i = 0; i < table->nr; i++)
				if (!rcu_access_pointer(table->table[i])) {
					ctx->id = i;
					rcu_assign_pointer(table->table[i], ctx);
					spin_unlock(&mm->ioctx_lock);

					/* While kioctx setup is in progress,
					 * we are protected from page migration
					 * changes ring_pages by ->ring_lock.
					 */
					ring = kmap_atomic(ctx->ring_pages[0]);
					ring->id = ctx->id;
					kunmap_atomic(ring);
					return 0;
				}

		new_nr = (table ? table->nr : 1) * 4;
		spin_unlock(&mm->ioctx_lock);

		table = kzalloc(sizeof(*table) + sizeof(struct kioctx *) *
				new_nr, GFP_KERNEL);
		if (!table)
			return -ENOMEM;

		table->nr = new_nr;

		spin_lock(&mm->ioctx_lock);
		old = rcu_dereference_raw(mm->ioctx_table);

		if (!old) {
			rcu_assign_pointer(mm->ioctx_table, table);
		} else if (table->nr > old->nr) {
			memcpy(table->table, old->table,
			       old->nr * sizeof(struct kioctx *));

			rcu_assign_pointer(mm->ioctx_table, table);
			kfree_rcu(old, rcu);
		} else {
			kfree(table);
			table = old;
		}
	}
}

static void aio_nr_sub(unsigned nr)
{
	spin_lock(&aio_nr_lock);
	if (WARN_ON(aio_nr - nr > aio_nr))
		aio_nr = 0;
	else
		aio_nr -= nr;
	spin_unlock(&aio_nr_lock);
}

/* ioctx_alloc
 *	Allocates and initializes an ioctx.  Returns an ERR_PTR if it failed.
 */
static struct kioctx *ioctx_alloc(unsigned nr_events)
{
	struct mm_struct *mm = current->mm;
	struct kioctx *ctx;
	int err = -ENOMEM;

	/*
	 * Store the original nr_events -- what userspace passed to io_setup(),
	 * for counting against the global limit -- before it changes.
	 */
	unsigned int max_reqs = nr_events;

	/*
	 * We keep track of the number of available ringbuffer slots, to prevent
	 * overflow (reqs_available), and we also use percpu counters for this.
	 *
	 * So since up to half the slots might be on other cpu's percpu counters
	 * and unavailable, double nr_events so userspace sees what they
	 * expected: additionally, we move req_batch slots to/from percpu
	 * counters at a time, so make sure that isn't 0:
	 */
	nr_events = max(nr_events, num_possible_cpus() * 4);
	nr_events *= 2;

	/* Prevent overflows */
	if (nr_events > (0x10000000U / sizeof(struct io_event))) {
		pr_debug("ENOMEM: nr_events too high\n");
		return ERR_PTR(-EINVAL);
	}

	if (!nr_events || (unsigned long)max_reqs > aio_max_nr)
		return ERR_PTR(-EAGAIN);

	ctx = kmem_cache_zalloc(kioctx_cachep, GFP_KERNEL);
	if (!ctx)
		return ERR_PTR(-ENOMEM);

	ctx->max_reqs = max_reqs;

	spin_lock_init(&ctx->ctx_lock);
	spin_lock_init(&ctx->completion_lock);
	mutex_init(&ctx->ring_lock);
	/* Protect against page migration throughout kiotx setup by keeping
	 * the ring_lock mutex held until setup is complete. */
	mutex_lock(&ctx->ring_lock);
	init_waitqueue_head(&ctx->wait);

	INIT_LIST_HEAD(&ctx->active_reqs);

	if (percpu_ref_init(&ctx->users, free_ioctx_users, 0, GFP_KERNEL))
		goto err;

	if (percpu_ref_init(&ctx->reqs, free_ioctx_reqs, 0, GFP_KERNEL))
		goto err;

	ctx->cpu = alloc_percpu(struct kioctx_cpu);
	if (!ctx->cpu)
		goto err;

	err = aio_setup_ring(ctx, nr_events);
	if (err < 0)
		goto err;

	atomic_set(&ctx->reqs_available, ctx->nr_events - 1);
	ctx->req_batch = (ctx->nr_events - 1) / (num_possible_cpus() * 4);
	if (ctx->req_batch < 1)
		ctx->req_batch = 1;

	/* limit the number of system wide aios */
	spin_lock(&aio_nr_lock);
	if (aio_nr + ctx->max_reqs > aio_max_nr ||
	    aio_nr + ctx->max_reqs < aio_nr) {
		spin_unlock(&aio_nr_lock);
		err = -EAGAIN;
		goto err_ctx;
	}
	aio_nr += ctx->max_reqs;
	spin_unlock(&aio_nr_lock);

	percpu_ref_get(&ctx->users);	/* io_setup() will drop this ref */
	percpu_ref_get(&ctx->reqs);	/* free_ioctx_users() will drop this */

	err = ioctx_add_table(ctx, mm);
	if (err)
		goto err_cleanup;

	/* Release the ring_lock mutex now that all setup is complete. */
	mutex_unlock(&ctx->ring_lock);

	pr_debug("allocated ioctx %p[%ld]: mm=%p mask=0x%x\n",
		 ctx, ctx->user_id, mm, ctx->nr_events);
	return ctx;

err_cleanup:
	aio_nr_sub(ctx->max_reqs);
err_ctx:
	atomic_set(&ctx->dead, 1);
	if (ctx->mmap_size)
		vm_munmap(ctx->mmap_base, ctx->mmap_size);
	aio_free_ring(ctx);
err:
	mutex_unlock(&ctx->ring_lock);
	free_percpu(ctx->cpu);
	percpu_ref_exit(&ctx->reqs);
	percpu_ref_exit(&ctx->users);
	kmem_cache_free(kioctx_cachep, ctx);
	pr_debug("error allocating ioctx %d\n", err);
	return ERR_PTR(err);
}

/* kill_ioctx
 *	Cancels all outstanding aio requests on an aio context.  Used
 *	when the processes owning a context have all exited to encourage
 *	the rapid destruction of the kioctx.
 */
static int kill_ioctx(struct mm_struct *mm, struct kioctx *ctx,
		      struct ctx_rq_wait *wait)
{
	struct kioctx_table *table;

	spin_lock(&mm->ioctx_lock);
	if (atomic_xchg(&ctx->dead, 1)) {
		spin_unlock(&mm->ioctx_lock);
		return -EINVAL;
	}

	table = rcu_dereference_raw(mm->ioctx_table);
	WARN_ON(ctx != rcu_access_pointer(table->table[ctx->id]));
	RCU_INIT_POINTER(table->table[ctx->id], NULL);
	spin_unlock(&mm->ioctx_lock);

	/* free_ioctx_reqs() will do the necessary RCU synchronization */
	wake_up_all(&ctx->wait);

	/*
	 * It'd be more correct to do this in free_ioctx(), after all
	 * the outstanding kiocbs have finished - but by then io_destroy
	 * has already returned, so io_setup() could potentially return
	 * -EAGAIN with no ioctxs actually in use (as far as userspace
	 *  could tell).
	 */
	aio_nr_sub(ctx->max_reqs);

	if (ctx->mmap_size)
		vm_munmap(ctx->mmap_base, ctx->mmap_size);

	ctx->rq_wait = wait;
	percpu_ref_kill(&ctx->users);
	return 0;
}

/*
 * exit_aio: called when the last user of mm goes away.  At this point, there is
 * no way for any new requests to be submited or any of the io_* syscalls to be
 * called on the context.
 *
 * There may be outstanding kiocbs, but free_ioctx() will explicitly wait on
 * them.
 */
void exit_aio(struct mm_struct *mm)
{
	struct kioctx_table *table = rcu_dereference_raw(mm->ioctx_table);
	struct ctx_rq_wait wait;
	int i, skipped;

	if (!table)
		return;

	atomic_set(&wait.count, table->nr);
	init_completion(&wait.comp);

	skipped = 0;
	for (i = 0; i < table->nr; ++i) {
		struct kioctx *ctx =
			rcu_dereference_protected(table->table[i], true);

		if (!ctx) {
			skipped++;
			continue;
		}

		/*
		 * We don't need to bother with munmap() here - exit_mmap(mm)
		 * is coming and it'll unmap everything. And we simply can't,
		 * this is not necessarily our ->mm.
		 * Since kill_ioctx() uses non-zero ->mmap_size as indicator
		 * that it needs to unmap the area, just set it to 0.
		 */
		ctx->mmap_size = 0;
		kill_ioctx(mm, ctx, &wait);
	}

	if (!atomic_sub_and_test(skipped, &wait.count)) {
		/* Wait until all IO for the context are done. */
		wait_for_completion(&wait.comp);
	}

	RCU_INIT_POINTER(mm->ioctx_table, NULL);
	kfree(table);
}

static void put_reqs_available(struct kioctx *ctx, unsigned nr)
{
	struct kioctx_cpu *kcpu;
	unsigned long flags;

	local_irq_save(flags);
	kcpu = this_cpu_ptr(ctx->cpu);
	kcpu->reqs_available += nr;

	while (kcpu->reqs_available >= ctx->req_batch * 2) {
		kcpu->reqs_available -= ctx->req_batch;
		atomic_add(ctx->req_batch, &ctx->reqs_available);
	}

	local_irq_restore(flags);
}

static bool get_reqs_available(struct kioctx *ctx)
{
	struct kioctx_cpu *kcpu;
	bool ret = false;
	unsigned long flags;

	local_irq_save(flags);
	kcpu = this_cpu_ptr(ctx->cpu);
	if (!kcpu->reqs_available) {
		int old, avail = atomic_read(&ctx->reqs_available);

		do {
			if (avail < ctx->req_batch)
				goto out;

			old = avail;
			avail = atomic_cmpxchg(&ctx->reqs_available,
					       avail, avail - ctx->req_batch);
		} while (avail != old);

		kcpu->reqs_available += ctx->req_batch;
	}

	ret = true;
	kcpu->reqs_available--;
out:
	local_irq_restore(flags);
	return ret;
}

/* refill_reqs_available
 *	Updates the reqs_available reference counts used for tracking the
 *	number of free slots in the completion ring.  This can be called
 *	from aio_complete() (to optimistically update reqs_available) or
 *	from aio_get_req() (the we're out of events case).  It must be
 *	called holding ctx->completion_lock.
 */
static void refill_reqs_available(struct kioctx *ctx, unsigned head,
                                  unsigned tail)
{
	unsigned events_in_ring, completed;

	/* Clamp head since userland can write to it. */
	head %= ctx->nr_events;
	if (head <= tail)
		events_in_ring = tail - head;
	else
		events_in_ring = ctx->nr_events - (head - tail);

	completed = ctx->completed_events;
	if (events_in_ring < completed)
		completed -= events_in_ring;
	else
		completed = 0;

	if (!completed)
		return;

	ctx->completed_events -= completed;
	put_reqs_available(ctx, completed);
}

/* user_refill_reqs_available
 *	Called to refill reqs_available when aio_get_req() encounters an
 *	out of space in the completion ring.
 */
static void user_refill_reqs_available(struct kioctx *ctx)
{
	spin_lock_irq(&ctx->completion_lock);
	if (ctx->completed_events) {
		struct aio_ring *ring;
		unsigned head;

		/* Access of ring->head may race with aio_read_events_ring()
		 * here, but that's okay since whether we read the old version
		 * or the new version, and either will be valid.  The important
		 * part is that head cannot pass tail since we prevent
		 * aio_complete() from updating tail by holding
		 * ctx->completion_lock.  Even if head is invalid, the check
		 * against ctx->completed_events below will make sure we do the
		 * safe/right thing.
		 */
		ring = kmap_atomic(ctx->ring_pages[0]);
		head = ring->head;
		kunmap_atomic(ring);

		refill_reqs_available(ctx, head, ctx->tail);
	}

	spin_unlock_irq(&ctx->completion_lock);
}

/* aio_get_req
 *	Allocate a slot for an aio request.
 * Returns NULL if no requests are free.
 */
static inline struct aio_kiocb *aio_get_req(struct kioctx *ctx)
{
	struct aio_kiocb *req;

	if (!get_reqs_available(ctx)) {
		user_refill_reqs_available(ctx);
		if (!get_reqs_available(ctx))
			return NULL;
	}

	req = kmem_cache_alloc(kiocb_cachep, GFP_KERNEL|__GFP_ZERO);
	if (unlikely(!req))
		goto out_put;

	percpu_ref_get(&ctx->reqs);
	INIT_LIST_HEAD(&req->ki_list);
	req->ki_ctx = ctx;
	return req;
out_put:
	put_reqs_available(ctx, 1);
	return NULL;
}

static void kiocb_free(struct aio_kiocb *req)
{
	if (req->common.ki_filp)
		fput(req->common.ki_filp);
	if (req->ki_eventfd != NULL)
		eventfd_ctx_put(req->ki_eventfd);
	kmem_cache_free(kiocb_cachep, req);
}

static struct kioctx *lookup_ioctx(unsigned long ctx_id)
{
	struct aio_ring __user *ring  = (void __user *)ctx_id;
	struct mm_struct *mm = current->mm;
	struct kioctx *ctx, *ret = NULL;
	struct kioctx_table *table;
	unsigned id;

	if (get_user(id, &ring->id))
		return NULL;

	rcu_read_lock();
	table = rcu_dereference(mm->ioctx_table);

	if (!table || id >= table->nr)
		goto out;

	id = array_index_nospec(id, table->nr);
	ctx = rcu_dereference(table->table[id]);
	if (ctx && ctx->user_id == ctx_id) {
		if (percpu_ref_tryget_live(&ctx->users))
			ret = ctx;
	}
out:
	rcu_read_unlock();
	return ret;
}

/* aio_complete
 *	Called when the io request on the given iocb is complete.
 */
static void aio_complete(struct kiocb *kiocb, long res, long res2)
{
	struct aio_kiocb *iocb = container_of(kiocb, struct aio_kiocb, common);
	struct kioctx	*ctx = iocb->ki_ctx;
	struct aio_ring	*ring;
	struct io_event	*ev_page, *event;
	unsigned tail, pos, head;
	unsigned long	flags;

	if (kiocb->ki_flags & IOCB_WRITE) {
		struct file *file = kiocb->ki_filp;

		/*
		 * Tell lockdep we inherited freeze protection from submission
		 * thread.
		 */
		if (S_ISREG(file_inode(file)->i_mode))
			__sb_writers_acquired(file_inode(file)->i_sb, SB_FREEZE_WRITE);
		file_end_write(file);
	}

	if (!list_empty_careful(&iocb->ki_list)) {
		unsigned long flags;

		spin_lock_irqsave(&ctx->ctx_lock, flags);
		list_del(&iocb->ki_list);
		spin_unlock_irqrestore(&ctx->ctx_lock, flags);
	}

	/*
	 * Add a completion event to the ring buffer. Must be done holding
	 * ctx->completion_lock to prevent other code from messing with the tail
	 * pointer since we might be called from irq context.
	 */
	spin_lock_irqsave(&ctx->completion_lock, flags);

	tail = ctx->tail;
	pos = tail + AIO_EVENTS_OFFSET;

	if (++tail >= ctx->nr_events)
		tail = 0;

	ev_page = kmap_atomic(ctx->ring_pages[pos / AIO_EVENTS_PER_PAGE]);
	event = ev_page + pos % AIO_EVENTS_PER_PAGE;

	event->obj = (u64)(unsigned long)iocb->ki_user_iocb;
	event->data = iocb->ki_user_data;
	event->res = res;
	event->res2 = res2;

	kunmap_atomic(ev_page);
	flush_dcache_page(ctx->ring_pages[pos / AIO_EVENTS_PER_PAGE]);

	pr_debug("%p[%u]: %p: %p %Lx %lx %lx\n",
		 ctx, tail, iocb, iocb->ki_user_iocb, iocb->ki_user_data,
		 res, res2);

	/* after flagging the request as done, we
	 * must never even look at it again
	 */
	smp_wmb();	/* make event visible before updating tail */

	ctx->tail = tail;

	ring = kmap_atomic(ctx->ring_pages[0]);
	head = ring->head;
	ring->tail = tail;
	kunmap_atomic(ring);
	flush_dcache_page(ctx->ring_pages[0]);

	ctx->completed_events++;
	if (ctx->completed_events > 1)
		refill_reqs_available(ctx, head, tail);
	spin_unlock_irqrestore(&ctx->completion_lock, flags);

	pr_debug("added to ring %p at [%u]\n", iocb, tail);

	/*
	 * Check if the user asked us to deliver the result through an
	 * eventfd. The eventfd_signal() function is safe to be called
	 * from IRQ context.
	 */
	if (iocb->ki_eventfd != NULL)
		eventfd_signal(iocb->ki_eventfd, 1);

	/* everything turned out well, dispose of the aiocb. */
	kiocb_free(iocb);

	/*
	 * We have to order our ring_info tail store above and test
	 * of the wait list below outside the wait lock.  This is
	 * like in wake_up_bit() where clearing a bit has to be
	 * ordered with the unlocked test.
	 */
	smp_mb();

	if (waitqueue_active(&ctx->wait))
		wake_up(&ctx->wait);

	percpu_ref_put(&ctx->reqs);
}

/* aio_read_events_ring
 *	Pull an event off of the ioctx's event ring.  Returns the number of
 *	events fetched
 */
static long aio_read_events_ring(struct kioctx *ctx,
				 struct io_event __user *event, long nr)
{
	struct aio_ring *ring;
	unsigned head, tail, pos;
	long ret = 0;
	int copy_ret;

	/*
	 * The mutex can block and wake us up and that will cause
	 * wait_event_interruptible_hrtimeout() to schedule without sleeping
	 * and repeat. This should be rare enough that it doesn't cause
	 * peformance issues. See the comment in read_events() for more detail.
	 */
	sched_annotate_sleep();
	mutex_lock(&ctx->ring_lock);

	/* Access to ->ring_pages here is protected by ctx->ring_lock. */
	ring = kmap_atomic(ctx->ring_pages[0]);
	head = ring->head;
	tail = ring->tail;
	kunmap_atomic(ring);

	/*
	 * Ensure that once we've read the current tail pointer, that
	 * we also see the events that were stored up to the tail.
	 */
	smp_rmb();

	pr_debug("h%u t%u m%u\n", head, tail, ctx->nr_events);

	if (head == tail)
		goto out;

	head %= ctx->nr_events;
	tail %= ctx->nr_events;

	while (ret < nr) {
		long avail;
		struct io_event *ev;
		struct page *page;

		avail = (head <= tail ?  tail : ctx->nr_events) - head;
		if (head == tail)
			break;

		avail = min(avail, nr - ret);
		avail = min_t(long, avail, AIO_EVENTS_PER_PAGE -
			    ((head + AIO_EVENTS_OFFSET) % AIO_EVENTS_PER_PAGE));

		pos = head + AIO_EVENTS_OFFSET;
		page = ctx->ring_pages[pos / AIO_EVENTS_PER_PAGE];
		pos %= AIO_EVENTS_PER_PAGE;

		ev = kmap(page);
		copy_ret = copy_to_user(event + ret, ev + pos,
					sizeof(*ev) * avail);
		kunmap(page);

		if (unlikely(copy_ret)) {
			ret = -EFAULT;
			goto out;
		}

		ret += avail;
		head += avail;
		head %= ctx->nr_events;
	}

	ring = kmap_atomic(ctx->ring_pages[0]);
	ring->head = head;
	kunmap_atomic(ring);
	flush_dcache_page(ctx->ring_pages[0]);

	pr_debug("%li  h%u t%u\n", ret, head, tail);
out:
	mutex_unlock(&ctx->ring_lock);

	return ret;
}

static bool aio_read_events(struct kioctx *ctx, long min_nr, long nr,
			    struct io_event __user *event, long *i)
{
	long ret = aio_read_events_ring(ctx, event + *i, nr - *i);

	if (ret > 0)
		*i += ret;

	if (unlikely(atomic_read(&ctx->dead)))
		ret = -EINVAL;

	if (!*i)
		*i = ret;

	return ret < 0 || *i >= min_nr;
}

static long read_events(struct kioctx *ctx, long min_nr, long nr,
			struct io_event __user *event,
			struct timespec __user *timeout)
{
	ktime_t until = KTIME_MAX;
	long ret = 0;

	if (timeout) {
		struct timespec	ts;

		if (unlikely(copy_from_user(&ts, timeout, sizeof(ts))))
			return -EFAULT;

		until = timespec_to_ktime(ts);
	}

	/*
	 * Note that aio_read_events() is being called as the conditional - i.e.
	 * we're calling it after prepare_to_wait() has set task state to
	 * TASK_INTERRUPTIBLE.
	 *
	 * But aio_read_events() can block, and if it blocks it's going to flip
	 * the task state back to TASK_RUNNING.
	 *
	 * This should be ok, provided it doesn't flip the state back to
	 * TASK_RUNNING and return 0 too much - that causes us to spin. That
	 * will only happen if the mutex_lock() call blocks, and we then find
	 * the ringbuffer empty. So in practice we should be ok, but it's
	 * something to be aware of when touching this code.
	 */
	if (until == 0)
		aio_read_events(ctx, min_nr, nr, event, &ret);
	else
		wait_event_interruptible_hrtimeout(ctx->wait,
				aio_read_events(ctx, min_nr, nr, event, &ret),
				until);

	if (!ret && signal_pending(current))
		ret = -EINTR;

	return ret;
}

/* sys_io_setup:
 *	Create an aio_context capable of receiving at least nr_events.
 *	ctxp must not point to an aio_context that already exists, and
 *	must be initialized to 0 prior to the call.  On successful
 *	creation of the aio_context, *ctxp is filled in with the resulting 
 *	handle.  May fail with -EINVAL if *ctxp is not initialized,
 *	if the specified nr_events exceeds internal limits.  May fail 
 *	with -EAGAIN if the specified nr_events exceeds the user's limit 
 *	of available events.  May fail with -ENOMEM if insufficient kernel
 *	resources are available.  May fail with -EFAULT if an invalid
 *	pointer is passed for ctxp.  Will fail with -ENOSYS if not
 *	implemented.
 */
SYSCALL_DEFINE2(io_setup, unsigned, nr_events, aio_context_t __user *, ctxp)
{
	struct kioctx *ioctx = NULL;
	unsigned long ctx;
	long ret;

	ret = get_user(ctx, ctxp);
	if (unlikely(ret))
		goto out;

	ret = -EINVAL;
	if (unlikely(ctx || nr_events == 0)) {
		pr_debug("EINVAL: ctx %lu nr_events %u\n",
		         ctx, nr_events);
		goto out;
	}

	ioctx = ioctx_alloc(nr_events);
	ret = PTR_ERR(ioctx);
	if (!IS_ERR(ioctx)) {
		ret = put_user(ioctx->user_id, ctxp);
		if (ret)
			kill_ioctx(current->mm, ioctx, NULL);
		percpu_ref_put(&ioctx->users);
	}

out:
	return ret;
}

#ifdef CONFIG_COMPAT
COMPAT_SYSCALL_DEFINE2(io_setup, unsigned, nr_events, u32 __user *, ctx32p)
{
	struct kioctx *ioctx = NULL;
	unsigned long ctx;
	long ret;

	ret = get_user(ctx, ctx32p);
	if (unlikely(ret))
		goto out;

	ret = -EINVAL;
	if (unlikely(ctx || nr_events == 0)) {
		pr_debug("EINVAL: ctx %lu nr_events %u\n",
		         ctx, nr_events);
		goto out;
	}

	ioctx = ioctx_alloc(nr_events);
	ret = PTR_ERR(ioctx);
	if (!IS_ERR(ioctx)) {
		/* truncating is ok because it's a user address */
		ret = put_user((u32)ioctx->user_id, ctx32p);
		if (ret)
			kill_ioctx(current->mm, ioctx, NULL);
		percpu_ref_put(&ioctx->users);
	}

out:
	return ret;
}
#endif

/* sys_io_destroy:
 *	Destroy the aio_context specified.  May cancel any outstanding 
 *	AIOs and block on completion.  Will fail with -ENOSYS if not
 *	implemented.  May fail with -EINVAL if the context pointed to
 *	is invalid.
 */
SYSCALL_DEFINE1(io_destroy, aio_context_t, ctx)
{
	struct kioctx *ioctx = lookup_ioctx(ctx);
	if (likely(NULL != ioctx)) {
		struct ctx_rq_wait wait;
		int ret;

		init_completion(&wait.comp);
		atomic_set(&wait.count, 1);

		/* Pass requests_done to kill_ioctx() where it can be set
		 * in a thread-safe way. If we try to set it here then we have
		 * a race condition if two io_destroy() called simultaneously.
		 */
		ret = kill_ioctx(current->mm, ioctx, &wait);
		percpu_ref_put(&ioctx->users);

		/* Wait until all IO for the context are done. Otherwise kernel
		 * keep using user-space buffers even if user thinks the context
		 * is destroyed.
		 */
		if (!ret)
			wait_for_completion(&wait.comp);

		return ret;
	}
	pr_debug("EINVAL: invalid context id\n");
	return -EINVAL;
}

static int aio_setup_rw(int rw, struct iocb *iocb, struct iovec **iovec,
		bool vectored, bool compat, struct iov_iter *iter)
{
	void __user *buf = (void __user *)(uintptr_t)iocb->aio_buf;
	size_t len = iocb->aio_nbytes;

	if (!vectored) {
		ssize_t ret = import_single_range(rw, buf, len, *iovec, iter);
		*iovec = NULL;
		return ret;
	}
#ifdef CONFIG_COMPAT
	if (compat)
		return compat_import_iovec(rw, buf, len, UIO_FASTIOV, iovec,
				iter);
#endif
	return import_iovec(rw, buf, len, UIO_FASTIOV, iovec, iter);
}

static inline ssize_t aio_ret(struct kiocb *req, ssize_t ret)
{
	switch (ret) {
	case -EIOCBQUEUED:
		return ret;
	case -ERESTARTSYS:
	case -ERESTARTNOINTR:
	case -ERESTARTNOHAND:
	case -ERESTART_RESTARTBLOCK:
		/*
		 * There's no easy way to restart the syscall since other AIO's
		 * may be already running. Just fail this IO with EINTR.
		 */
		ret = -EINTR;
		/*FALLTHRU*/
	default:
		aio_complete(req, ret, 0);
		return 0;
	}
}

static ssize_t aio_read(struct kiocb *req, struct iocb *iocb, bool vectored,
		bool compat)
{
	struct file *file = req->ki_filp;
	struct iovec inline_vecs[UIO_FASTIOV], *iovec = inline_vecs;
	struct iov_iter iter;
	ssize_t ret;

	if (unlikely(!(file->f_mode & FMODE_READ)))
		return -EBADF;
	if (unlikely(!file->f_op->read_iter))
		return -EINVAL;

	ret = aio_setup_rw(READ, iocb, &iovec, vectored, compat, &iter);
	if (ret)
		return ret;
	ret = rw_verify_area(READ, file, &req->ki_pos, iov_iter_count(&iter));
	if (!ret)
		ret = aio_ret(req, call_read_iter(file, req, &iter));
	kfree(iovec);
	return ret;
}

static ssize_t aio_write(struct kiocb *req, struct iocb *iocb, bool vectored,
		bool compat)
{
	struct file *file = req->ki_filp;
	struct iovec inline_vecs[UIO_FASTIOV], *iovec = inline_vecs;
	struct iov_iter iter;
	ssize_t ret;

	if (unlikely(!(file->f_mode & FMODE_WRITE)))
		return -EBADF;
	if (unlikely(!file->f_op->write_iter))
		return -EINVAL;

	ret = aio_setup_rw(WRITE, iocb, &iovec, vectored, compat, &iter);
	if (ret)
		return ret;
	ret = rw_verify_area(WRITE, file, &req->ki_pos, iov_iter_count(&iter));
	if (!ret) {
		req->ki_flags |= IOCB_WRITE;
		file_start_write(file);
		ret = aio_ret(req, call_write_iter(file, req, &iter));
		/*
		 * We release freeze protection in aio_complete().  Fool lockdep
		 * by telling it the lock got released so that it doesn't
		 * complain about held lock when we return to userspace.
		 */
		if (S_ISREG(file_inode(file)->i_mode))
			__sb_writers_release(file_inode(file)->i_sb, SB_FREEZE_WRITE);
	}
	kfree(iovec);
	return ret;
}

static int io_submit_one(struct kioctx *ctx, struct iocb __user *user_iocb,
			 struct iocb *iocb, bool compat)
{
	struct aio_kiocb *req;
	struct file *file;
	ssize_t ret;

	/* enforce forwards compatibility on users */
	if (unlikely(iocb->aio_reserved2)) {
		pr_debug("EINVAL: reserve field set\n");
		return -EINVAL;
	}

	/* prevent overflows */
	if (unlikely(
	    (iocb->aio_buf != (unsigned long)iocb->aio_buf) ||
	    (iocb->aio_nbytes != (size_t)iocb->aio_nbytes) ||
	    ((ssize_t)iocb->aio_nbytes < 0)
	   )) {
		pr_debug("EINVAL: overflow check\n");
		return -EINVAL;
	}

	req = aio_get_req(ctx);
	if (unlikely(!req))
		return -EAGAIN;

	req->common.ki_filp = file = fget(iocb->aio_fildes);
	if (unlikely(!req->common.ki_filp)) {
		ret = -EBADF;
		goto out_put_req;
	}
	req->common.ki_pos = iocb->aio_offset;
	req->common.ki_complete = aio_complete;
	req->common.ki_flags = iocb_flags(req->common.ki_filp) | IOCB_AIO_RW;
	req->common.ki_hint = file_write_hint(file);

	if (iocb->aio_flags & IOCB_FLAG_RESFD) {
		/*
		 * If the IOCB_FLAG_RESFD flag of aio_flags is set, get an
		 * instance of the file* now. The file descriptor must be
		 * an eventfd() fd, and will be signaled for each completed
		 * event using the eventfd_signal() function.
		 */
		req->ki_eventfd = eventfd_ctx_fdget((int) iocb->aio_resfd);
		if (IS_ERR(req->ki_eventfd)) {
			ret = PTR_ERR(req->ki_eventfd);
			req->ki_eventfd = NULL;
			goto out_put_req;
		}

		req->common.ki_flags |= IOCB_EVENTFD;
	}

	ret = kiocb_set_rw_flags(&req->common, iocb->aio_rw_flags);
	if (unlikely(ret)) {
		pr_debug("EINVAL: aio_rw_flags\n");
		goto out_put_req;
	}

	ret = put_user(KIOCB_KEY, &user_iocb->aio_key);
	if (unlikely(ret)) {
		pr_debug("EFAULT: aio_key\n");
		goto out_put_req;
	}

	req->ki_user_iocb = user_iocb;
	req->ki_user_data = iocb->aio_data;

	get_file(file);
	switch (iocb->aio_lio_opcode) {
	case IOCB_CMD_PREAD:
		ret = aio_read(&req->common, iocb, false, compat);
		break;
	case IOCB_CMD_PWRITE:
		ret = aio_write(&req->common, iocb, false, compat);
		break;
	case IOCB_CMD_PREADV:
		ret = aio_read(&req->common, iocb, true, compat);
		break;
	case IOCB_CMD_PWRITEV:
		ret = aio_write(&req->common, iocb, true, compat);
		break;
	default:
		pr_debug("invalid aio operation %d\n", iocb->aio_lio_opcode);
		ret = -EINVAL;
		break;
	}
	fput(file);

	if (ret && ret != -EIOCBQUEUED)
		goto out_put_req;
	return 0;
out_put_req:
	put_reqs_available(ctx, 1);
	percpu_ref_put(&ctx->reqs);
	kiocb_free(req);
	return ret;
}

static long do_io_submit(aio_context_t ctx_id, long nr,
			  struct iocb __user *__user *iocbpp, bool compat)
{
	struct kioctx *ctx;
	long ret = 0;
	int i = 0;
	struct blk_plug plug;

	if (unlikely(nr < 0))
		return -EINVAL;

	if (unlikely(nr > LONG_MAX/sizeof(*iocbpp)))
		nr = LONG_MAX/sizeof(*iocbpp);

	if (unlikely(!access_ok(VERIFY_READ, iocbpp, (nr*sizeof(*iocbpp)))))
		return -EFAULT;

	ctx = lookup_ioctx(ctx_id);
	if (unlikely(!ctx)) {
		pr_debug("EINVAL: invalid context id\n");
		return -EINVAL;
	}

	blk_start_plug(&plug);

	/*
	 * AKPM: should this return a partial result if some of the IOs were
	 * successfully submitted?
	 */
	for (i=0; i<nr; i++) {
		struct iocb __user *user_iocb;
		struct iocb tmp;

		if (unlikely(__get_user(user_iocb, iocbpp + i))) {
			ret = -EFAULT;
			break;
		}

		if (unlikely(copy_from_user(&tmp, user_iocb, sizeof(tmp)))) {
			ret = -EFAULT;
			break;
		}

		ret = io_submit_one(ctx, user_iocb, &tmp, compat);
		if (ret)
			break;
	}
	blk_finish_plug(&plug);

	percpu_ref_put(&ctx->users);
	return i ? i : ret;
}

/* sys_io_submit:
 *	Queue the nr iocbs pointed to by iocbpp for processing.  Returns
 *	the number of iocbs queued.  May return -EINVAL if the aio_context
 *	specified by ctx_id is invalid, if nr is < 0, if the iocb at
 *	*iocbpp[0] is not properly initialized, if the operation specified
 *	is invalid for the file descriptor in the iocb.  May fail with
 *	-EFAULT if any of the data structures point to invalid data.  May
 *	fail with -EBADF if the file descriptor specified in the first
 *	iocb is invalid.  May fail with -EAGAIN if insufficient resources
 *	are available to queue any iocbs.  Will return 0 if nr is 0.  Will
 *	fail with -ENOSYS if not implemented.
 */
SYSCALL_DEFINE3(io_submit, aio_context_t, ctx_id, long, nr,
		struct iocb __user * __user *, iocbpp)
{
	return do_io_submit(ctx_id, nr, iocbpp, 0);
}

#ifdef CONFIG_COMPAT
static inline long
copy_iocb(long nr, u32 __user *ptr32, struct iocb __user * __user *ptr64)
{
	compat_uptr_t uptr;
	int i;

	for (i = 0; i < nr; ++i) {
		if (get_user(uptr, ptr32 + i))
			return -EFAULT;
		if (put_user(compat_ptr(uptr), ptr64 + i))
			return -EFAULT;
	}
	return 0;
}

#define MAX_AIO_SUBMITS 	(PAGE_SIZE/sizeof(struct iocb *))

COMPAT_SYSCALL_DEFINE3(io_submit, compat_aio_context_t, ctx_id,
		       int, nr, u32 __user *, iocb)
{
	struct iocb __user * __user *iocb64;
	long ret;

	if (unlikely(nr < 0))
		return -EINVAL;

	if (nr > MAX_AIO_SUBMITS)
		nr = MAX_AIO_SUBMITS;

	iocb64 = compat_alloc_user_space(nr * sizeof(*iocb64));
	ret = copy_iocb(nr, iocb, iocb64);
	if (!ret)
		ret = do_io_submit(ctx_id, nr, iocb64, 1);
	return ret;
}
#endif

/* lookup_kiocb
 *	Finds a given iocb for cancellation.
 */
static struct aio_kiocb *
lookup_kiocb(struct kioctx *ctx, struct iocb __user *iocb, u32 key)
{
	struct aio_kiocb *kiocb;

	assert_spin_locked(&ctx->ctx_lock);

	if (key != KIOCB_KEY)
		return NULL;

	/* TODO: use a hash or array, this sucks. */
	list_for_each_entry(kiocb, &ctx->active_reqs, ki_list) {
		if (kiocb->ki_user_iocb == iocb)
			return kiocb;
	}
	return NULL;
}

/* sys_io_cancel:
 *	Attempts to cancel an iocb previously passed to io_submit.  If
 *	the operation is successfully cancelled, the resulting event is
 *	copied into the memory pointed to by result without being placed
 *	into the completion queue and 0 is returned.  May fail with
 *	-EFAULT if any of the data structures pointed to are invalid.
 *	May fail with -EINVAL if aio_context specified by ctx_id is
 *	invalid.  May fail with -EAGAIN if the iocb specified was not
 *	cancelled.  Will fail with -ENOSYS if not implemented.
 */
SYSCALL_DEFINE3(io_cancel, aio_context_t, ctx_id, struct iocb __user *, iocb,
		struct io_event __user *, result)
{
	struct kioctx *ctx;
	struct aio_kiocb *kiocb;
	u32 key;
	int ret;

	ret = get_user(key, &iocb->aio_key);
	if (unlikely(ret))
		return -EFAULT;

	ctx = lookup_ioctx(ctx_id);
	if (unlikely(!ctx))
		return -EINVAL;

	spin_lock_irq(&ctx->ctx_lock);

	kiocb = lookup_kiocb(ctx, iocb, key);
	if (kiocb)
		ret = kiocb_cancel(kiocb);
	else
		ret = -EINVAL;

	spin_unlock_irq(&ctx->ctx_lock);

	if (!ret) {
		/*
		 * The result argument is no longer used - the io_event is
		 * always delivered via the ring buffer. -EINPROGRESS indicates
		 * cancellation is progress:
		 */
		ret = -EINPROGRESS;
	}

	percpu_ref_put(&ctx->users);

	return ret;
}

/* io_getevents:
 *	Attempts to read at least min_nr events and up to nr events from
 *	the completion queue for the aio_context specified by ctx_id. If
 *	it succeeds, the number of read events is returned. May fail with
 *	-EINVAL if ctx_id is invalid, if min_nr is out of range, if nr is
 *	out of range, if timeout is out of range.  May fail with -EFAULT
 *	if any of the memory specified is invalid.  May return 0 or
 *	< min_nr if the timeout specified by timeout has elapsed
 *	before sufficient events are available, where timeout == NULL
 *	specifies an infinite timeout. Note that the timeout pointed to by
 *	timeout is relative.  Will fail with -ENOSYS if not implemented.
 */
SYSCALL_DEFINE5(io_getevents, aio_context_t, ctx_id,
		long, min_nr,
		long, nr,
		struct io_event __user *, events,
		struct timespec __user *, timeout)
{
	struct kioctx *ioctx = lookup_ioctx(ctx_id);
	long ret = -EINVAL;

	if (likely(ioctx)) {
		if (likely(min_nr <= nr && min_nr >= 0))
			ret = read_events(ioctx, min_nr, nr, events, timeout);
		percpu_ref_put(&ioctx->users);
	}
	return ret;
}

#ifdef CONFIG_COMPAT
COMPAT_SYSCALL_DEFINE5(io_getevents, compat_aio_context_t, ctx_id,
		       compat_long_t, min_nr,
		       compat_long_t, nr,
		       struct io_event __user *, events,
		       struct compat_timespec __user *, timeout)
{
	struct timespec t;
	struct timespec __user *ut = NULL;

	if (timeout) {
		if (compat_get_timespec(&t, timeout))
			return -EFAULT;

		ut = compat_alloc_user_space(sizeof(*ut));
		if (copy_to_user(ut, &t, sizeof(t)))
			return -EFAULT;
	}
	return sys_io_getevents(ctx_id, min_nr, nr, events, ut);
}
#endif<|MERGE_RESOLUTION|>--- conflicted
+++ resolved
@@ -562,10 +562,6 @@
 	struct kioctx *ctx = req->ki_ctx;
 	unsigned long flags;
 
-<<<<<<< HEAD
-	if (WARN_ON_ONCE(!list_empty(&req->ki_list)))
-		return;
-=======
 	/*
 	 * kiocb didn't come from aio or is neither a read nor a write, hence
 	 * ignore it.
@@ -573,11 +569,8 @@
 	if (!(iocb->ki_flags & IOCB_AIO_RW))
 		return;
 
-	spin_lock_irqsave(&ctx->ctx_lock, flags);
-
-	if (!req->ki_list.next)
-		list_add(&req->ki_list, &ctx->active_reqs);
->>>>>>> 9b7ef274
+	if (WARN_ON_ONCE(!list_empty(&req->ki_list)))
+		return;
 
 	spin_lock_irqsave(&ctx->ctx_lock, flags);
 	list_add_tail(&req->ki_list, &ctx->active_reqs);
