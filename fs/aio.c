/*
 *	An async IO implementation for Linux
 *	Written by Benjamin LaHaise <bcrl@kvack.org>
 *
 *	Implements an efficient asynchronous io interface.
 *
 *	Copyright 2000, 2001, 2002 Red Hat, Inc.  All Rights Reserved.
 *
 *	See ../COPYING for licensing terms.
 */
#define pr_fmt(fmt) "%s: " fmt, __func__

#include <linux/kernel.h>
#include <linux/init.h>
#include <linux/errno.h>
#include <linux/time.h>
#include <linux/aio_abi.h>
#include <linux/export.h>
#include <linux/syscalls.h>
#include <linux/backing-dev.h>
#include <linux/uio.h>

#include <linux/sched/signal.h>
#include <linux/fs.h>
#include <linux/file.h>
#include <linux/mm.h>
#include <linux/mman.h>
#include <linux/mmu_context.h>
#include <linux/percpu.h>
#include <linux/slab.h>
#include <linux/timer.h>
#include <linux/aio.h>
#include <linux/highmem.h>
#include <linux/workqueue.h>
#include <linux/security.h>
#include <linux/eventfd.h>
#include <linux/blkdev.h>
#include <linux/compat.h>
#include <linux/migrate.h>
#include <linux/ramfs.h>
#include <linux/percpu-refcount.h>
#include <linux/mount.h>

#include <asm/kmap_types.h>
#include <linux/uaccess.h>
#include <linux/nospec.h>

#include "internal.h"

#define AIO_RING_MAGIC			0xa10a10a1
#define AIO_RING_COMPAT_FEATURES	1
#define AIO_RING_INCOMPAT_FEATURES	0
struct aio_ring {
	unsigned	id;	/* kernel internal index number */
	unsigned	nr;	/* number of io_events */
	unsigned	head;	/* Written to by userland or under ring_lock
				 * mutex by aio_read_events_ring(). */
	unsigned	tail;

	unsigned	magic;
	unsigned	compat_features;
	unsigned	incompat_features;
	unsigned	header_length;	/* size of aio_ring */


	struct io_event		io_events[0];
}; /* 128 bytes + ring size */

#define AIO_RING_PAGES	8

struct kioctx_table {
	struct rcu_head		rcu;
	unsigned		nr;
	struct kioctx __rcu	*table[];
};

struct kioctx_cpu {
	unsigned		reqs_available;
};

struct ctx_rq_wait {
	struct completion comp;
	atomic_t count;
};

struct kioctx {
	struct percpu_ref	users;
	atomic_t		dead;

	struct percpu_ref	reqs;

	unsigned long		user_id;

	struct __percpu kioctx_cpu *cpu;

	/*
	 * For percpu reqs_available, number of slots we move to/from global
	 * counter at a time:
	 */
	unsigned		req_batch;
	/*
	 * This is what userspace passed to io_setup(), it's not used for
	 * anything but counting against the global max_reqs quota.
	 *
	 * The real limit is nr_events - 1, which will be larger (see
	 * aio_setup_ring())
	 */
	unsigned		max_reqs;

	/* Size of ringbuffer, in units of struct io_event */
	unsigned		nr_events;

	unsigned long		mmap_base;
	unsigned long		mmap_size;

	struct page		**ring_pages;
	long			nr_pages;

	struct rcu_head		free_rcu;
	struct work_struct	free_work;	/* see free_ioctx() */

	/*
	 * signals when all in-flight requests are done
	 */
	struct ctx_rq_wait	*rq_wait;

	struct {
		/*
		 * This counts the number of available slots in the ringbuffer,
		 * so we avoid overflowing it: it's decremented (if positive)
		 * when allocating a kiocb and incremented when the resulting
		 * io_event is pulled off the ringbuffer.
		 *
		 * We batch accesses to it with a percpu version.
		 */
		atomic_t	reqs_available;
	} ____cacheline_aligned_in_smp;

	struct {
		spinlock_t	ctx_lock;
		struct list_head active_reqs;	/* used for cancellation */
	} ____cacheline_aligned_in_smp;

	struct {
		struct mutex	ring_lock;
		wait_queue_head_t wait;
	} ____cacheline_aligned_in_smp;

	struct {
		unsigned	tail;
		unsigned	completed_events;
		spinlock_t	completion_lock;
	} ____cacheline_aligned_in_smp;

	struct page		*internal_pages[AIO_RING_PAGES];
	struct file		*aio_ring_file;

	unsigned		id;
};

/*
 * We use ki_cancel == KIOCB_CANCELLED to indicate that a kiocb has been either
 * cancelled or completed (this makes a certain amount of sense because
 * successful cancellation - io_cancel() - does deliver the completion to
 * userspace).
 *
 * And since most things don't implement kiocb cancellation and we'd really like
 * kiocb completion to be lockless when possible, we use ki_cancel to
 * synchronize cancellation and completion - we only set it to KIOCB_CANCELLED
 * with xchg() or cmpxchg(), see batch_complete_aio() and kiocb_cancel().
 */
#define KIOCB_CANCELLED		((void *) (~0ULL))

struct aio_kiocb {
	struct kiocb		common;

	struct kioctx		*ki_ctx;
	kiocb_cancel_fn		*ki_cancel;

	struct iocb __user	*ki_user_iocb;	/* user's aiocb */
	__u64			ki_user_data;	/* user's data for completion */

	struct list_head	ki_list;	/* the aio core uses this
						 * for cancellation */

	/*
	 * If the aio_resfd field of the userspace iocb is not zero,
	 * this is the underlying eventfd context to deliver events to.
	 */
	struct eventfd_ctx	*ki_eventfd;
};

/*------ sysctl variables----*/
static DEFINE_SPINLOCK(aio_nr_lock);
unsigned long aio_nr;		/* current system wide number of aio requests */
unsigned long aio_max_nr = 0x10000; /* system wide maximum number of aio requests */
/*----end sysctl variables---*/

static struct kmem_cache	*kiocb_cachep;
static struct kmem_cache	*kioctx_cachep;

static struct vfsmount *aio_mnt;

static const struct file_operations aio_ring_fops;
static const struct address_space_operations aio_ctx_aops;

static struct file *aio_private_file(struct kioctx *ctx, loff_t nr_pages)
{
	struct qstr this = QSTR_INIT("[aio]", 5);
	struct file *file;
	struct path path;
	struct inode *inode = alloc_anon_inode(aio_mnt->mnt_sb);
	if (IS_ERR(inode))
		return ERR_CAST(inode);

	inode->i_mapping->a_ops = &aio_ctx_aops;
	inode->i_mapping->private_data = ctx;
	inode->i_size = PAGE_SIZE * nr_pages;

	path.dentry = d_alloc_pseudo(aio_mnt->mnt_sb, &this);
	if (!path.dentry) {
		iput(inode);
		return ERR_PTR(-ENOMEM);
	}
	path.mnt = mntget(aio_mnt);

	d_instantiate(path.dentry, inode);
	file = alloc_file(&path, FMODE_READ | FMODE_WRITE, &aio_ring_fops);
	if (IS_ERR(file)) {
		path_put(&path);
		return file;
	}

	file->f_flags = O_RDWR;
	return file;
}

static struct dentry *aio_mount(struct file_system_type *fs_type,
				int flags, const char *dev_name, void *data)
{
	static const struct dentry_operations ops = {
		.d_dname	= simple_dname,
	};
	struct dentry *root = mount_pseudo(fs_type, "aio:", NULL, &ops,
					   AIO_RING_MAGIC);

	if (!IS_ERR(root))
		root->d_sb->s_iflags |= SB_I_NOEXEC;
	return root;
}

/* aio_setup
 *	Creates the slab caches used by the aio routines, panic on
 *	failure as this is done early during the boot sequence.
 */
static int __init aio_setup(void)
{
	static struct file_system_type aio_fs = {
		.name		= "aio",
		.mount		= aio_mount,
		.kill_sb	= kill_anon_super,
	};
	aio_mnt = kern_mount(&aio_fs);
	if (IS_ERR(aio_mnt))
		panic("Failed to create aio fs mount.");

	kiocb_cachep = KMEM_CACHE(aio_kiocb, SLAB_HWCACHE_ALIGN|SLAB_PANIC);
	kioctx_cachep = KMEM_CACHE(kioctx,SLAB_HWCACHE_ALIGN|SLAB_PANIC);

	pr_debug("sizeof(struct page) = %zu\n", sizeof(struct page));

	return 0;
}
__initcall(aio_setup);

static void put_aio_ring_file(struct kioctx *ctx)
{
	struct file *aio_ring_file = ctx->aio_ring_file;
	struct address_space *i_mapping;

	if (aio_ring_file) {
		truncate_setsize(file_inode(aio_ring_file), 0);

		/* Prevent further access to the kioctx from migratepages */
		i_mapping = aio_ring_file->f_mapping;
		spin_lock(&i_mapping->private_lock);
		i_mapping->private_data = NULL;
		ctx->aio_ring_file = NULL;
		spin_unlock(&i_mapping->private_lock);

		fput(aio_ring_file);
	}
}

static void aio_free_ring(struct kioctx *ctx)
{
	int i;

	/* Disconnect the kiotx from the ring file.  This prevents future
	 * accesses to the kioctx from page migration.
	 */
	put_aio_ring_file(ctx);

	for (i = 0; i < ctx->nr_pages; i++) {
		struct page *page;
		pr_debug("pid(%d) [%d] page->count=%d\n", current->pid, i,
				page_count(ctx->ring_pages[i]));
		page = ctx->ring_pages[i];
		if (!page)
			continue;
		ctx->ring_pages[i] = NULL;
		put_page(page);
	}

	if (ctx->ring_pages && ctx->ring_pages != ctx->internal_pages) {
		kfree(ctx->ring_pages);
		ctx->ring_pages = NULL;
	}
}

static int aio_ring_mremap(struct vm_area_struct *vma)
{
	struct file *file = vma->vm_file;
	struct mm_struct *mm = vma->vm_mm;
	struct kioctx_table *table;
	int i, res = -EINVAL;

	spin_lock(&mm->ioctx_lock);
	rcu_read_lock();
	table = rcu_dereference(mm->ioctx_table);
	if (!table)
		goto out_unlock;

	for (i = 0; i < table->nr; i++) {
		struct kioctx *ctx;

		ctx = rcu_dereference(table->table[i]);
		if (ctx && ctx->aio_ring_file == file) {
			if (!atomic_read(&ctx->dead)) {
				ctx->user_id = ctx->mmap_base = vma->vm_start;
				res = 0;
			}
			break;
		}
	}

out_unlock:
	rcu_read_unlock();
	spin_unlock(&mm->ioctx_lock);
	return res;
}

static const struct vm_operations_struct aio_ring_vm_ops = {
	.mremap		= aio_ring_mremap,
#if IS_ENABLED(CONFIG_MMU)
	.fault		= filemap_fault,
	.map_pages	= filemap_map_pages,
	.page_mkwrite	= filemap_page_mkwrite,
#endif
};

static int aio_ring_mmap(struct file *file, struct vm_area_struct *vma)
{
	vma->vm_flags |= VM_DONTEXPAND;
	vma->vm_ops = &aio_ring_vm_ops;
	return 0;
}

static const struct file_operations aio_ring_fops = {
	.mmap = aio_ring_mmap,
};

#if IS_ENABLED(CONFIG_MIGRATION)
static int aio_migratepage(struct address_space *mapping, struct page *new,
			struct page *old, enum migrate_mode mode)
{
	struct kioctx *ctx;
	unsigned long flags;
	pgoff_t idx;
	int rc;

	/*
	 * We cannot support the _NO_COPY case here, because copy needs to
	 * happen under the ctx->completion_lock. That does not work with the
	 * migration workflow of MIGRATE_SYNC_NO_COPY.
	 */
	if (mode == MIGRATE_SYNC_NO_COPY)
		return -EINVAL;

	rc = 0;

	/* mapping->private_lock here protects against the kioctx teardown.  */
	spin_lock(&mapping->private_lock);
	ctx = mapping->private_data;
	if (!ctx) {
		rc = -EINVAL;
		goto out;
	}

	/* The ring_lock mutex.  The prevents aio_read_events() from writing
	 * to the ring's head, and prevents page migration from mucking in
	 * a partially initialized kiotx.
	 */
	if (!mutex_trylock(&ctx->ring_lock)) {
		rc = -EAGAIN;
		goto out;
	}

	idx = old->index;
	if (idx < (pgoff_t)ctx->nr_pages) {
		/* Make sure the old page hasn't already been changed */
		if (ctx->ring_pages[idx] != old)
			rc = -EAGAIN;
	} else
		rc = -EINVAL;

	if (rc != 0)
		goto out_unlock;

	/* Writeback must be complete */
	BUG_ON(PageWriteback(old));
	get_page(new);

	rc = migrate_page_move_mapping(mapping, new, old, NULL, mode, 1);
	if (rc != MIGRATEPAGE_SUCCESS) {
		put_page(new);
		goto out_unlock;
	}

	/* Take completion_lock to prevent other writes to the ring buffer
	 * while the old page is copied to the new.  This prevents new
	 * events from being lost.
	 */
	spin_lock_irqsave(&ctx->completion_lock, flags);
	migrate_page_copy(new, old);
	BUG_ON(ctx->ring_pages[idx] != old);
	ctx->ring_pages[idx] = new;
	spin_unlock_irqrestore(&ctx->completion_lock, flags);

	/* The old page is no longer accessible. */
	put_page(old);

out_unlock:
	mutex_unlock(&ctx->ring_lock);
out:
	spin_unlock(&mapping->private_lock);
	return rc;
}
#endif

static const struct address_space_operations aio_ctx_aops = {
	.set_page_dirty = __set_page_dirty_no_writeback,
#if IS_ENABLED(CONFIG_MIGRATION)
	.migratepage	= aio_migratepage,
#endif
};

static int aio_setup_ring(struct kioctx *ctx, unsigned int nr_events)
{
	struct aio_ring *ring;
	struct mm_struct *mm = current->mm;
	unsigned long size, unused;
	int nr_pages;
	int i;
	struct file *file;

	/* Compensate for the ring buffer's head/tail overlap entry */
	nr_events += 2;	/* 1 is required, 2 for good luck */

	size = sizeof(struct aio_ring);
	size += sizeof(struct io_event) * nr_events;

	nr_pages = PFN_UP(size);
	if (nr_pages < 0)
		return -EINVAL;

	file = aio_private_file(ctx, nr_pages);
	if (IS_ERR(file)) {
		ctx->aio_ring_file = NULL;
		return -ENOMEM;
	}

	ctx->aio_ring_file = file;
	nr_events = (PAGE_SIZE * nr_pages - sizeof(struct aio_ring))
			/ sizeof(struct io_event);

	ctx->ring_pages = ctx->internal_pages;
	if (nr_pages > AIO_RING_PAGES) {
		ctx->ring_pages = kcalloc(nr_pages, sizeof(struct page *),
					  GFP_KERNEL);
		if (!ctx->ring_pages) {
			put_aio_ring_file(ctx);
			return -ENOMEM;
		}
	}

	for (i = 0; i < nr_pages; i++) {
		struct page *page;
		page = find_or_create_page(file->f_mapping,
					   i, GFP_HIGHUSER | __GFP_ZERO);
		if (!page)
			break;
		pr_debug("pid(%d) page[%d]->count=%d\n",
			 current->pid, i, page_count(page));
		SetPageUptodate(page);
		unlock_page(page);

		ctx->ring_pages[i] = page;
	}
	ctx->nr_pages = i;

	if (unlikely(i != nr_pages)) {
		aio_free_ring(ctx);
		return -ENOMEM;
	}

	ctx->mmap_size = nr_pages * PAGE_SIZE;
	pr_debug("attempting mmap of %lu bytes\n", ctx->mmap_size);

	if (down_write_killable(&mm->mmap_sem)) {
		ctx->mmap_size = 0;
		aio_free_ring(ctx);
		return -EINTR;
	}

	ctx->mmap_base = do_mmap_pgoff(ctx->aio_ring_file, 0, ctx->mmap_size,
				       PROT_READ | PROT_WRITE,
				       MAP_SHARED, 0, &unused, NULL);
	up_write(&mm->mmap_sem);
	if (IS_ERR((void *)ctx->mmap_base)) {
		ctx->mmap_size = 0;
		aio_free_ring(ctx);
		return -ENOMEM;
	}

	pr_debug("mmap address: 0x%08lx\n", ctx->mmap_base);

	ctx->user_id = ctx->mmap_base;
	ctx->nr_events = nr_events; /* trusted copy */

	ring = kmap_atomic(ctx->ring_pages[0]);
	ring->nr = nr_events;	/* user copy */
	ring->id = ~0U;
	ring->head = ring->tail = 0;
	ring->magic = AIO_RING_MAGIC;
	ring->compat_features = AIO_RING_COMPAT_FEATURES;
	ring->incompat_features = AIO_RING_INCOMPAT_FEATURES;
	ring->header_length = sizeof(struct aio_ring);
	kunmap_atomic(ring);
	flush_dcache_page(ctx->ring_pages[0]);

	return 0;
}

#define AIO_EVENTS_PER_PAGE	(PAGE_SIZE / sizeof(struct io_event))
#define AIO_EVENTS_FIRST_PAGE	((PAGE_SIZE - sizeof(struct aio_ring)) / sizeof(struct io_event))
#define AIO_EVENTS_OFFSET	(AIO_EVENTS_PER_PAGE - AIO_EVENTS_FIRST_PAGE)

void kiocb_set_cancel_fn(struct kiocb *iocb, kiocb_cancel_fn *cancel)
{
	struct aio_kiocb *req;
	struct kioctx *ctx;
	unsigned long flags;

	/*
	 * kiocb didn't come from aio or is neither a read nor a write, hence
	 * ignore it.
	 */
	if (!(iocb->ki_flags & IOCB_AIO_RW))
		return;

<<<<<<< HEAD
	if (WARN_ON_ONCE(!list_empty(&req->ki_list)))
		return;
=======
	req = container_of(iocb, struct aio_kiocb, common);
	ctx = req->ki_ctx;

	spin_lock_irqsave(&ctx->ctx_lock, flags);

	if (!req->ki_list.next)
		list_add(&req->ki_list, &ctx->active_reqs);
>>>>>>> ef4cb0aa

	spin_lock_irqsave(&ctx->ctx_lock, flags);
	list_add_tail(&req->ki_list, &ctx->active_reqs);
	req->ki_cancel = cancel;
	spin_unlock_irqrestore(&ctx->ctx_lock, flags);
}
EXPORT_SYMBOL(kiocb_set_cancel_fn);

static int kiocb_cancel(struct aio_kiocb *kiocb)
{
	kiocb_cancel_fn *old, *cancel;

	/*
	 * Don't want to set kiocb->ki_cancel = KIOCB_CANCELLED unless it
	 * actually has a cancel function, hence the cmpxchg()
	 */

	cancel = ACCESS_ONCE(kiocb->ki_cancel);
	do {
		if (!cancel || cancel == KIOCB_CANCELLED)
			return -EINVAL;

		old = cancel;
		cancel = cmpxchg(&kiocb->ki_cancel, old, KIOCB_CANCELLED);
	} while (cancel != old);

	return cancel(&kiocb->common);
}

/*
 * free_ioctx() should be RCU delayed to synchronize against the RCU
 * protected lookup_ioctx() and also needs process context to call
 * aio_free_ring(), so the double bouncing through kioctx->free_rcu and
 * ->free_work.
 */
static void free_ioctx(struct work_struct *work)
{
	struct kioctx *ctx = container_of(work, struct kioctx, free_work);

	pr_debug("freeing %p\n", ctx);

	aio_free_ring(ctx);
	free_percpu(ctx->cpu);
	percpu_ref_exit(&ctx->reqs);
	percpu_ref_exit(&ctx->users);
	kmem_cache_free(kioctx_cachep, ctx);
}

static void free_ioctx_rcufn(struct rcu_head *head)
{
	struct kioctx *ctx = container_of(head, struct kioctx, free_rcu);

	INIT_WORK(&ctx->free_work, free_ioctx);
	schedule_work(&ctx->free_work);
}

static void free_ioctx_reqs(struct percpu_ref *ref)
{
	struct kioctx *ctx = container_of(ref, struct kioctx, reqs);

	/* At this point we know that there are no any in-flight requests */
	if (ctx->rq_wait && atomic_dec_and_test(&ctx->rq_wait->count))
		complete(&ctx->rq_wait->comp);

	/* Synchronize against RCU protected table->table[] dereferences */
	call_rcu(&ctx->free_rcu, free_ioctx_rcufn);
}

/*
 * When this function runs, the kioctx has been removed from the "hash table"
 * and ctx->users has dropped to 0, so we know no more kiocbs can be submitted -
 * now it's safe to cancel any that need to be.
 */
static void free_ioctx_users(struct percpu_ref *ref)
{
	struct kioctx *ctx = container_of(ref, struct kioctx, users);
	struct aio_kiocb *req;

	spin_lock_irq(&ctx->ctx_lock);

	while (!list_empty(&ctx->active_reqs)) {
		req = list_first_entry(&ctx->active_reqs,
				       struct aio_kiocb, ki_list);
		kiocb_cancel(req);
		list_del_init(&req->ki_list);
	}

	spin_unlock_irq(&ctx->ctx_lock);

	percpu_ref_kill(&ctx->reqs);
	percpu_ref_put(&ctx->reqs);
}

static int ioctx_add_table(struct kioctx *ctx, struct mm_struct *mm)
{
	unsigned i, new_nr;
	struct kioctx_table *table, *old;
	struct aio_ring *ring;

	spin_lock(&mm->ioctx_lock);
	table = rcu_dereference_raw(mm->ioctx_table);

	while (1) {
		if (table)
			for (i = 0; i < table->nr; i++)
				if (!rcu_access_pointer(table->table[i])) {
					ctx->id = i;
					rcu_assign_pointer(table->table[i], ctx);
					spin_unlock(&mm->ioctx_lock);

					/* While kioctx setup is in progress,
					 * we are protected from page migration
					 * changes ring_pages by ->ring_lock.
					 */
					ring = kmap_atomic(ctx->ring_pages[0]);
					ring->id = ctx->id;
					kunmap_atomic(ring);
					return 0;
				}

		new_nr = (table ? table->nr : 1) * 4;
		spin_unlock(&mm->ioctx_lock);

		table = kzalloc(sizeof(*table) + sizeof(struct kioctx *) *
				new_nr, GFP_KERNEL);
		if (!table)
			return -ENOMEM;

		table->nr = new_nr;

		spin_lock(&mm->ioctx_lock);
		old = rcu_dereference_raw(mm->ioctx_table);

		if (!old) {
			rcu_assign_pointer(mm->ioctx_table, table);
		} else if (table->nr > old->nr) {
			memcpy(table->table, old->table,
			       old->nr * sizeof(struct kioctx *));

			rcu_assign_pointer(mm->ioctx_table, table);
			kfree_rcu(old, rcu);
		} else {
			kfree(table);
			table = old;
		}
	}
}

static void aio_nr_sub(unsigned nr)
{
	spin_lock(&aio_nr_lock);
	if (WARN_ON(aio_nr - nr > aio_nr))
		aio_nr = 0;
	else
		aio_nr -= nr;
	spin_unlock(&aio_nr_lock);
}

/* ioctx_alloc
 *	Allocates and initializes an ioctx.  Returns an ERR_PTR if it failed.
 */
static struct kioctx *ioctx_alloc(unsigned nr_events)
{
	struct mm_struct *mm = current->mm;
	struct kioctx *ctx;
	int err = -ENOMEM;

	/*
	 * Store the original nr_events -- what userspace passed to io_setup(),
	 * for counting against the global limit -- before it changes.
	 */
	unsigned int max_reqs = nr_events;

	/*
	 * We keep track of the number of available ringbuffer slots, to prevent
	 * overflow (reqs_available), and we also use percpu counters for this.
	 *
	 * So since up to half the slots might be on other cpu's percpu counters
	 * and unavailable, double nr_events so userspace sees what they
	 * expected: additionally, we move req_batch slots to/from percpu
	 * counters at a time, so make sure that isn't 0:
	 */
	nr_events = max(nr_events, num_possible_cpus() * 4);
	nr_events *= 2;

	/* Prevent overflows */
	if (nr_events > (0x10000000U / sizeof(struct io_event))) {
		pr_debug("ENOMEM: nr_events too high\n");
		return ERR_PTR(-EINVAL);
	}

	if (!nr_events || (unsigned long)max_reqs > aio_max_nr)
		return ERR_PTR(-EAGAIN);

	ctx = kmem_cache_zalloc(kioctx_cachep, GFP_KERNEL);
	if (!ctx)
		return ERR_PTR(-ENOMEM);

	ctx->max_reqs = max_reqs;

	spin_lock_init(&ctx->ctx_lock);
	spin_lock_init(&ctx->completion_lock);
	mutex_init(&ctx->ring_lock);
	/* Protect against page migration throughout kiotx setup by keeping
	 * the ring_lock mutex held until setup is complete. */
	mutex_lock(&ctx->ring_lock);
	init_waitqueue_head(&ctx->wait);

	INIT_LIST_HEAD(&ctx->active_reqs);

	if (percpu_ref_init(&ctx->users, free_ioctx_users, 0, GFP_KERNEL))
		goto err;

	if (percpu_ref_init(&ctx->reqs, free_ioctx_reqs, 0, GFP_KERNEL))
		goto err;

	ctx->cpu = alloc_percpu(struct kioctx_cpu);
	if (!ctx->cpu)
		goto err;

	err = aio_setup_ring(ctx, nr_events);
	if (err < 0)
		goto err;

	atomic_set(&ctx->reqs_available, ctx->nr_events - 1);
	ctx->req_batch = (ctx->nr_events - 1) / (num_possible_cpus() * 4);
	if (ctx->req_batch < 1)
		ctx->req_batch = 1;

	/* limit the number of system wide aios */
	spin_lock(&aio_nr_lock);
	if (aio_nr + ctx->max_reqs > aio_max_nr ||
	    aio_nr + ctx->max_reqs < aio_nr) {
		spin_unlock(&aio_nr_lock);
		err = -EAGAIN;
		goto err_ctx;
	}
	aio_nr += ctx->max_reqs;
	spin_unlock(&aio_nr_lock);

	percpu_ref_get(&ctx->users);	/* io_setup() will drop this ref */
	percpu_ref_get(&ctx->reqs);	/* free_ioctx_users() will drop this */

	err = ioctx_add_table(ctx, mm);
	if (err)
		goto err_cleanup;

	/* Release the ring_lock mutex now that all setup is complete. */
	mutex_unlock(&ctx->ring_lock);

	pr_debug("allocated ioctx %p[%ld]: mm=%p mask=0x%x\n",
		 ctx, ctx->user_id, mm, ctx->nr_events);
	return ctx;

err_cleanup:
	aio_nr_sub(ctx->max_reqs);
err_ctx:
	atomic_set(&ctx->dead, 1);
	if (ctx->mmap_size)
		vm_munmap(ctx->mmap_base, ctx->mmap_size);
	aio_free_ring(ctx);
err:
	mutex_unlock(&ctx->ring_lock);
	free_percpu(ctx->cpu);
	percpu_ref_exit(&ctx->reqs);
	percpu_ref_exit(&ctx->users);
	kmem_cache_free(kioctx_cachep, ctx);
	pr_debug("error allocating ioctx %d\n", err);
	return ERR_PTR(err);
}

/* kill_ioctx
 *	Cancels all outstanding aio requests on an aio context.  Used
 *	when the processes owning a context have all exited to encourage
 *	the rapid destruction of the kioctx.
 */
static int kill_ioctx(struct mm_struct *mm, struct kioctx *ctx,
		      struct ctx_rq_wait *wait)
{
	struct kioctx_table *table;

	spin_lock(&mm->ioctx_lock);
	if (atomic_xchg(&ctx->dead, 1)) {
		spin_unlock(&mm->ioctx_lock);
		return -EINVAL;
	}

	table = rcu_dereference_raw(mm->ioctx_table);
	WARN_ON(ctx != rcu_access_pointer(table->table[ctx->id]));
	RCU_INIT_POINTER(table->table[ctx->id], NULL);
	spin_unlock(&mm->ioctx_lock);

	/* free_ioctx_reqs() will do the necessary RCU synchronization */
	wake_up_all(&ctx->wait);

	/*
	 * It'd be more correct to do this in free_ioctx(), after all
	 * the outstanding kiocbs have finished - but by then io_destroy
	 * has already returned, so io_setup() could potentially return
	 * -EAGAIN with no ioctxs actually in use (as far as userspace
	 *  could tell).
	 */
	aio_nr_sub(ctx->max_reqs);

	if (ctx->mmap_size)
		vm_munmap(ctx->mmap_base, ctx->mmap_size);

	ctx->rq_wait = wait;
	percpu_ref_kill(&ctx->users);
	return 0;
}

/*
 * exit_aio: called when the last user of mm goes away.  At this point, there is
 * no way for any new requests to be submited or any of the io_* syscalls to be
 * called on the context.
 *
 * There may be outstanding kiocbs, but free_ioctx() will explicitly wait on
 * them.
 */
void exit_aio(struct mm_struct *mm)
{
	struct kioctx_table *table = rcu_dereference_raw(mm->ioctx_table);
	struct ctx_rq_wait wait;
	int i, skipped;

	if (!table)
		return;

	atomic_set(&wait.count, table->nr);
	init_completion(&wait.comp);

	skipped = 0;
	for (i = 0; i < table->nr; ++i) {
		struct kioctx *ctx =
			rcu_dereference_protected(table->table[i], true);

		if (!ctx) {
			skipped++;
			continue;
		}

		/*
		 * We don't need to bother with munmap() here - exit_mmap(mm)
		 * is coming and it'll unmap everything. And we simply can't,
		 * this is not necessarily our ->mm.
		 * Since kill_ioctx() uses non-zero ->mmap_size as indicator
		 * that it needs to unmap the area, just set it to 0.
		 */
		ctx->mmap_size = 0;
		kill_ioctx(mm, ctx, &wait);
	}

	if (!atomic_sub_and_test(skipped, &wait.count)) {
		/* Wait until all IO for the context are done. */
		wait_for_completion(&wait.comp);
	}

	RCU_INIT_POINTER(mm->ioctx_table, NULL);
	kfree(table);
}

static void put_reqs_available(struct kioctx *ctx, unsigned nr)
{
	struct kioctx_cpu *kcpu;
	unsigned long flags;

	local_irq_save(flags);
	kcpu = this_cpu_ptr(ctx->cpu);
	kcpu->reqs_available += nr;

	while (kcpu->reqs_available >= ctx->req_batch * 2) {
		kcpu->reqs_available -= ctx->req_batch;
		atomic_add(ctx->req_batch, &ctx->reqs_available);
	}

	local_irq_restore(flags);
}

static bool get_reqs_available(struct kioctx *ctx)
{
	struct kioctx_cpu *kcpu;
	bool ret = false;
	unsigned long flags;

	local_irq_save(flags);
	kcpu = this_cpu_ptr(ctx->cpu);
	if (!kcpu->reqs_available) {
		int old, avail = atomic_read(&ctx->reqs_available);

		do {
			if (avail < ctx->req_batch)
				goto out;

			old = avail;
			avail = atomic_cmpxchg(&ctx->reqs_available,
					       avail, avail - ctx->req_batch);
		} while (avail != old);

		kcpu->reqs_available += ctx->req_batch;
	}

	ret = true;
	kcpu->reqs_available--;
out:
	local_irq_restore(flags);
	return ret;
}

/* refill_reqs_available
 *	Updates the reqs_available reference counts used for tracking the
 *	number of free slots in the completion ring.  This can be called
 *	from aio_complete() (to optimistically update reqs_available) or
 *	from aio_get_req() (the we're out of events case).  It must be
 *	called holding ctx->completion_lock.
 */
static void refill_reqs_available(struct kioctx *ctx, unsigned head,
                                  unsigned tail)
{
	unsigned events_in_ring, completed;

	/* Clamp head since userland can write to it. */
	head %= ctx->nr_events;
	if (head <= tail)
		events_in_ring = tail - head;
	else
		events_in_ring = ctx->nr_events - (head - tail);

	completed = ctx->completed_events;
	if (events_in_ring < completed)
		completed -= events_in_ring;
	else
		completed = 0;

	if (!completed)
		return;

	ctx->completed_events -= completed;
	put_reqs_available(ctx, completed);
}

/* user_refill_reqs_available
 *	Called to refill reqs_available when aio_get_req() encounters an
 *	out of space in the completion ring.
 */
static void user_refill_reqs_available(struct kioctx *ctx)
{
	spin_lock_irq(&ctx->completion_lock);
	if (ctx->completed_events) {
		struct aio_ring *ring;
		unsigned head;

		/* Access of ring->head may race with aio_read_events_ring()
		 * here, but that's okay since whether we read the old version
		 * or the new version, and either will be valid.  The important
		 * part is that head cannot pass tail since we prevent
		 * aio_complete() from updating tail by holding
		 * ctx->completion_lock.  Even if head is invalid, the check
		 * against ctx->completed_events below will make sure we do the
		 * safe/right thing.
		 */
		ring = kmap_atomic(ctx->ring_pages[0]);
		head = ring->head;
		kunmap_atomic(ring);

		refill_reqs_available(ctx, head, ctx->tail);
	}

	spin_unlock_irq(&ctx->completion_lock);
}

/* aio_get_req
 *	Allocate a slot for an aio request.
 * Returns NULL if no requests are free.
 */
static inline struct aio_kiocb *aio_get_req(struct kioctx *ctx)
{
	struct aio_kiocb *req;

	if (!get_reqs_available(ctx)) {
		user_refill_reqs_available(ctx);
		if (!get_reqs_available(ctx))
			return NULL;
	}

	req = kmem_cache_alloc(kiocb_cachep, GFP_KERNEL|__GFP_ZERO);
	if (unlikely(!req))
		goto out_put;

	percpu_ref_get(&ctx->reqs);
	INIT_LIST_HEAD(&req->ki_list);
	req->ki_ctx = ctx;
	return req;
out_put:
	put_reqs_available(ctx, 1);
	return NULL;
}

static void kiocb_free(struct aio_kiocb *req)
{
	if (req->common.ki_filp)
		fput(req->common.ki_filp);
	if (req->ki_eventfd != NULL)
		eventfd_ctx_put(req->ki_eventfd);
	kmem_cache_free(kiocb_cachep, req);
}

static struct kioctx *lookup_ioctx(unsigned long ctx_id)
{
	struct aio_ring __user *ring  = (void __user *)ctx_id;
	struct mm_struct *mm = current->mm;
	struct kioctx *ctx, *ret = NULL;
	struct kioctx_table *table;
	unsigned id;

	if (get_user(id, &ring->id))
		return NULL;

	rcu_read_lock();
	table = rcu_dereference(mm->ioctx_table);

	if (!table || id >= table->nr)
		goto out;

	id = array_index_nospec(id, table->nr);
	ctx = rcu_dereference(table->table[id]);
	if (ctx && ctx->user_id == ctx_id) {
		if (percpu_ref_tryget_live(&ctx->users))
			ret = ctx;
	}
out:
	rcu_read_unlock();
	return ret;
}

/* aio_complete
 *	Called when the io request on the given iocb is complete.
 */
static void aio_complete(struct kiocb *kiocb, long res, long res2)
{
	struct aio_kiocb *iocb = container_of(kiocb, struct aio_kiocb, common);
	struct kioctx	*ctx = iocb->ki_ctx;
	struct aio_ring	*ring;
	struct io_event	*ev_page, *event;
	unsigned tail, pos, head;
	unsigned long	flags;

	if (kiocb->ki_flags & IOCB_WRITE) {
		struct file *file = kiocb->ki_filp;

		/*
		 * Tell lockdep we inherited freeze protection from submission
		 * thread.
		 */
		if (S_ISREG(file_inode(file)->i_mode))
			__sb_writers_acquired(file_inode(file)->i_sb, SB_FREEZE_WRITE);
		file_end_write(file);
	}

	if (!list_empty_careful(&iocb->ki_list)) {
		unsigned long flags;

		spin_lock_irqsave(&ctx->ctx_lock, flags);
		list_del(&iocb->ki_list);
		spin_unlock_irqrestore(&ctx->ctx_lock, flags);
	}

	/*
	 * Add a completion event to the ring buffer. Must be done holding
	 * ctx->completion_lock to prevent other code from messing with the tail
	 * pointer since we might be called from irq context.
	 */
	spin_lock_irqsave(&ctx->completion_lock, flags);

	tail = ctx->tail;
	pos = tail + AIO_EVENTS_OFFSET;

	if (++tail >= ctx->nr_events)
		tail = 0;

	ev_page = kmap_atomic(ctx->ring_pages[pos / AIO_EVENTS_PER_PAGE]);
	event = ev_page + pos % AIO_EVENTS_PER_PAGE;

	event->obj = (u64)(unsigned long)iocb->ki_user_iocb;
	event->data = iocb->ki_user_data;
	event->res = res;
	event->res2 = res2;

	kunmap_atomic(ev_page);
	flush_dcache_page(ctx->ring_pages[pos / AIO_EVENTS_PER_PAGE]);

	pr_debug("%p[%u]: %p: %p %Lx %lx %lx\n",
		 ctx, tail, iocb, iocb->ki_user_iocb, iocb->ki_user_data,
		 res, res2);

	/* after flagging the request as done, we
	 * must never even look at it again
	 */
	smp_wmb();	/* make event visible before updating tail */

	ctx->tail = tail;

	ring = kmap_atomic(ctx->ring_pages[0]);
	head = ring->head;
	ring->tail = tail;
	kunmap_atomic(ring);
	flush_dcache_page(ctx->ring_pages[0]);

	ctx->completed_events++;
	if (ctx->completed_events > 1)
		refill_reqs_available(ctx, head, tail);
	spin_unlock_irqrestore(&ctx->completion_lock, flags);

	pr_debug("added to ring %p at [%u]\n", iocb, tail);

	/*
	 * Check if the user asked us to deliver the result through an
	 * eventfd. The eventfd_signal() function is safe to be called
	 * from IRQ context.
	 */
	if (iocb->ki_eventfd != NULL)
		eventfd_signal(iocb->ki_eventfd, 1);

	/* everything turned out well, dispose of the aiocb. */
	kiocb_free(iocb);

	/*
	 * We have to order our ring_info tail store above and test
	 * of the wait list below outside the wait lock.  This is
	 * like in wake_up_bit() where clearing a bit has to be
	 * ordered with the unlocked test.
	 */
	smp_mb();

	if (waitqueue_active(&ctx->wait))
		wake_up(&ctx->wait);

	percpu_ref_put(&ctx->reqs);
}

/* aio_read_events_ring
 *	Pull an event off of the ioctx's event ring.  Returns the number of
 *	events fetched
 */
static long aio_read_events_ring(struct kioctx *ctx,
				 struct io_event __user *event, long nr)
{
	struct aio_ring *ring;
	unsigned head, tail, pos;
	long ret = 0;
	int copy_ret;

	/*
	 * The mutex can block and wake us up and that will cause
	 * wait_event_interruptible_hrtimeout() to schedule without sleeping
	 * and repeat. This should be rare enough that it doesn't cause
	 * peformance issues. See the comment in read_events() for more detail.
	 */
	sched_annotate_sleep();
	mutex_lock(&ctx->ring_lock);

	/* Access to ->ring_pages here is protected by ctx->ring_lock. */
	ring = kmap_atomic(ctx->ring_pages[0]);
	head = ring->head;
	tail = ring->tail;
	kunmap_atomic(ring);

	/*
	 * Ensure that once we've read the current tail pointer, that
	 * we also see the events that were stored up to the tail.
	 */
	smp_rmb();

	pr_debug("h%u t%u m%u\n", head, tail, ctx->nr_events);

	if (head == tail)
		goto out;

	head %= ctx->nr_events;
	tail %= ctx->nr_events;

	while (ret < nr) {
		long avail;
		struct io_event *ev;
		struct page *page;

		avail = (head <= tail ?  tail : ctx->nr_events) - head;
		if (head == tail)
			break;

		avail = min(avail, nr - ret);
		avail = min_t(long, avail, AIO_EVENTS_PER_PAGE -
			    ((head + AIO_EVENTS_OFFSET) % AIO_EVENTS_PER_PAGE));

		pos = head + AIO_EVENTS_OFFSET;
		page = ctx->ring_pages[pos / AIO_EVENTS_PER_PAGE];
		pos %= AIO_EVENTS_PER_PAGE;

		ev = kmap(page);
		copy_ret = copy_to_user(event + ret, ev + pos,
					sizeof(*ev) * avail);
		kunmap(page);

		if (unlikely(copy_ret)) {
			ret = -EFAULT;
			goto out;
		}

		ret += avail;
		head += avail;
		head %= ctx->nr_events;
	}

	ring = kmap_atomic(ctx->ring_pages[0]);
	ring->head = head;
	kunmap_atomic(ring);
	flush_dcache_page(ctx->ring_pages[0]);

	pr_debug("%li  h%u t%u\n", ret, head, tail);
out:
	mutex_unlock(&ctx->ring_lock);

	return ret;
}

static bool aio_read_events(struct kioctx *ctx, long min_nr, long nr,
			    struct io_event __user *event, long *i)
{
	long ret = aio_read_events_ring(ctx, event + *i, nr - *i);

	if (ret > 0)
		*i += ret;

	if (unlikely(atomic_read(&ctx->dead)))
		ret = -EINVAL;

	if (!*i)
		*i = ret;

	return ret < 0 || *i >= min_nr;
}

static long read_events(struct kioctx *ctx, long min_nr, long nr,
			struct io_event __user *event,
			struct timespec __user *timeout)
{
	ktime_t until = KTIME_MAX;
	long ret = 0;

	if (timeout) {
		struct timespec	ts;

		if (unlikely(copy_from_user(&ts, timeout, sizeof(ts))))
			return -EFAULT;

		until = timespec_to_ktime(ts);
	}

	/*
	 * Note that aio_read_events() is being called as the conditional - i.e.
	 * we're calling it after prepare_to_wait() has set task state to
	 * TASK_INTERRUPTIBLE.
	 *
	 * But aio_read_events() can block, and if it blocks it's going to flip
	 * the task state back to TASK_RUNNING.
	 *
	 * This should be ok, provided it doesn't flip the state back to
	 * TASK_RUNNING and return 0 too much - that causes us to spin. That
	 * will only happen if the mutex_lock() call blocks, and we then find
	 * the ringbuffer empty. So in practice we should be ok, but it's
	 * something to be aware of when touching this code.
	 */
	if (until == 0)
		aio_read_events(ctx, min_nr, nr, event, &ret);
	else
		wait_event_interruptible_hrtimeout(ctx->wait,
				aio_read_events(ctx, min_nr, nr, event, &ret),
				until);

	if (!ret && signal_pending(current))
		ret = -EINTR;

	return ret;
}

/* sys_io_setup:
 *	Create an aio_context capable of receiving at least nr_events.
 *	ctxp must not point to an aio_context that already exists, and
 *	must be initialized to 0 prior to the call.  On successful
 *	creation of the aio_context, *ctxp is filled in with the resulting 
 *	handle.  May fail with -EINVAL if *ctxp is not initialized,
 *	if the specified nr_events exceeds internal limits.  May fail 
 *	with -EAGAIN if the specified nr_events exceeds the user's limit 
 *	of available events.  May fail with -ENOMEM if insufficient kernel
 *	resources are available.  May fail with -EFAULT if an invalid
 *	pointer is passed for ctxp.  Will fail with -ENOSYS if not
 *	implemented.
 */
SYSCALL_DEFINE2(io_setup, unsigned, nr_events, aio_context_t __user *, ctxp)
{
	struct kioctx *ioctx = NULL;
	unsigned long ctx;
	long ret;

	ret = get_user(ctx, ctxp);
	if (unlikely(ret))
		goto out;

	ret = -EINVAL;
	if (unlikely(ctx || nr_events == 0)) {
		pr_debug("EINVAL: ctx %lu nr_events %u\n",
		         ctx, nr_events);
		goto out;
	}

	ioctx = ioctx_alloc(nr_events);
	ret = PTR_ERR(ioctx);
	if (!IS_ERR(ioctx)) {
		ret = put_user(ioctx->user_id, ctxp);
		if (ret)
			kill_ioctx(current->mm, ioctx, NULL);
		percpu_ref_put(&ioctx->users);
	}

out:
	return ret;
}

#ifdef CONFIG_COMPAT
COMPAT_SYSCALL_DEFINE2(io_setup, unsigned, nr_events, u32 __user *, ctx32p)
{
	struct kioctx *ioctx = NULL;
	unsigned long ctx;
	long ret;

	ret = get_user(ctx, ctx32p);
	if (unlikely(ret))
		goto out;

	ret = -EINVAL;
	if (unlikely(ctx || nr_events == 0)) {
		pr_debug("EINVAL: ctx %lu nr_events %u\n",
		         ctx, nr_events);
		goto out;
	}

	ioctx = ioctx_alloc(nr_events);
	ret = PTR_ERR(ioctx);
	if (!IS_ERR(ioctx)) {
		/* truncating is ok because it's a user address */
		ret = put_user((u32)ioctx->user_id, ctx32p);
		if (ret)
			kill_ioctx(current->mm, ioctx, NULL);
		percpu_ref_put(&ioctx->users);
	}

out:
	return ret;
}
#endif

/* sys_io_destroy:
 *	Destroy the aio_context specified.  May cancel any outstanding 
 *	AIOs and block on completion.  Will fail with -ENOSYS if not
 *	implemented.  May fail with -EINVAL if the context pointed to
 *	is invalid.
 */
SYSCALL_DEFINE1(io_destroy, aio_context_t, ctx)
{
	struct kioctx *ioctx = lookup_ioctx(ctx);
	if (likely(NULL != ioctx)) {
		struct ctx_rq_wait wait;
		int ret;

		init_completion(&wait.comp);
		atomic_set(&wait.count, 1);

		/* Pass requests_done to kill_ioctx() where it can be set
		 * in a thread-safe way. If we try to set it here then we have
		 * a race condition if two io_destroy() called simultaneously.
		 */
		ret = kill_ioctx(current->mm, ioctx, &wait);
		percpu_ref_put(&ioctx->users);

		/* Wait until all IO for the context are done. Otherwise kernel
		 * keep using user-space buffers even if user thinks the context
		 * is destroyed.
		 */
		if (!ret)
			wait_for_completion(&wait.comp);

		return ret;
	}
	pr_debug("EINVAL: invalid context id\n");
	return -EINVAL;
}

static int aio_setup_rw(int rw, struct iocb *iocb, struct iovec **iovec,
		bool vectored, bool compat, struct iov_iter *iter)
{
	void __user *buf = (void __user *)(uintptr_t)iocb->aio_buf;
	size_t len = iocb->aio_nbytes;

	if (!vectored) {
		ssize_t ret = import_single_range(rw, buf, len, *iovec, iter);
		*iovec = NULL;
		return ret;
	}
#ifdef CONFIG_COMPAT
	if (compat)
		return compat_import_iovec(rw, buf, len, UIO_FASTIOV, iovec,
				iter);
#endif
	return import_iovec(rw, buf, len, UIO_FASTIOV, iovec, iter);
}

static inline ssize_t aio_ret(struct kiocb *req, ssize_t ret)
{
	switch (ret) {
	case -EIOCBQUEUED:
		return ret;
	case -ERESTARTSYS:
	case -ERESTARTNOINTR:
	case -ERESTARTNOHAND:
	case -ERESTART_RESTARTBLOCK:
		/*
		 * There's no easy way to restart the syscall since other AIO's
		 * may be already running. Just fail this IO with EINTR.
		 */
		ret = -EINTR;
		/*FALLTHRU*/
	default:
		aio_complete(req, ret, 0);
		return 0;
	}
}

static ssize_t aio_read(struct kiocb *req, struct iocb *iocb, bool vectored,
		bool compat)
{
	struct file *file = req->ki_filp;
	struct iovec inline_vecs[UIO_FASTIOV], *iovec = inline_vecs;
	struct iov_iter iter;
	ssize_t ret;

	if (unlikely(!(file->f_mode & FMODE_READ)))
		return -EBADF;
	if (unlikely(!file->f_op->read_iter))
		return -EINVAL;

	ret = aio_setup_rw(READ, iocb, &iovec, vectored, compat, &iter);
	if (ret)
		return ret;
	ret = rw_verify_area(READ, file, &req->ki_pos, iov_iter_count(&iter));
	if (!ret)
		ret = aio_ret(req, call_read_iter(file, req, &iter));
	kfree(iovec);
	return ret;
}

static ssize_t aio_write(struct kiocb *req, struct iocb *iocb, bool vectored,
		bool compat)
{
	struct file *file = req->ki_filp;
	struct iovec inline_vecs[UIO_FASTIOV], *iovec = inline_vecs;
	struct iov_iter iter;
	ssize_t ret;

	if (unlikely(!(file->f_mode & FMODE_WRITE)))
		return -EBADF;
	if (unlikely(!file->f_op->write_iter))
		return -EINVAL;

	ret = aio_setup_rw(WRITE, iocb, &iovec, vectored, compat, &iter);
	if (ret)
		return ret;
	ret = rw_verify_area(WRITE, file, &req->ki_pos, iov_iter_count(&iter));
	if (!ret) {
		req->ki_flags |= IOCB_WRITE;
		file_start_write(file);
		ret = aio_ret(req, call_write_iter(file, req, &iter));
		/*
		 * We release freeze protection in aio_complete().  Fool lockdep
		 * by telling it the lock got released so that it doesn't
		 * complain about held lock when we return to userspace.
		 */
		if (S_ISREG(file_inode(file)->i_mode))
			__sb_writers_release(file_inode(file)->i_sb, SB_FREEZE_WRITE);
	}
	kfree(iovec);
	return ret;
}

static int io_submit_one(struct kioctx *ctx, struct iocb __user *user_iocb,
			 struct iocb *iocb, bool compat)
{
	struct aio_kiocb *req;
	struct file *file;
	ssize_t ret;

	/* enforce forwards compatibility on users */
	if (unlikely(iocb->aio_reserved2)) {
		pr_debug("EINVAL: reserve field set\n");
		return -EINVAL;
	}

	/* prevent overflows */
	if (unlikely(
	    (iocb->aio_buf != (unsigned long)iocb->aio_buf) ||
	    (iocb->aio_nbytes != (size_t)iocb->aio_nbytes) ||
	    ((ssize_t)iocb->aio_nbytes < 0)
	   )) {
		pr_debug("EINVAL: overflow check\n");
		return -EINVAL;
	}

	req = aio_get_req(ctx);
	if (unlikely(!req))
		return -EAGAIN;

	req->common.ki_filp = file = fget(iocb->aio_fildes);
	if (unlikely(!req->common.ki_filp)) {
		ret = -EBADF;
		goto out_put_req;
	}
	req->common.ki_pos = iocb->aio_offset;
	req->common.ki_complete = aio_complete;
	req->common.ki_flags = iocb_flags(req->common.ki_filp) | IOCB_AIO_RW;
	req->common.ki_hint = file_write_hint(file);

	if (iocb->aio_flags & IOCB_FLAG_RESFD) {
		/*
		 * If the IOCB_FLAG_RESFD flag of aio_flags is set, get an
		 * instance of the file* now. The file descriptor must be
		 * an eventfd() fd, and will be signaled for each completed
		 * event using the eventfd_signal() function.
		 */
		req->ki_eventfd = eventfd_ctx_fdget((int) iocb->aio_resfd);
		if (IS_ERR(req->ki_eventfd)) {
			ret = PTR_ERR(req->ki_eventfd);
			req->ki_eventfd = NULL;
			goto out_put_req;
		}

		req->common.ki_flags |= IOCB_EVENTFD;
	}

	ret = kiocb_set_rw_flags(&req->common, iocb->aio_rw_flags);
	if (unlikely(ret)) {
		pr_debug("EINVAL: aio_rw_flags\n");
		goto out_put_req;
	}

	ret = put_user(KIOCB_KEY, &user_iocb->aio_key);
	if (unlikely(ret)) {
		pr_debug("EFAULT: aio_key\n");
		goto out_put_req;
	}

	req->ki_user_iocb = user_iocb;
	req->ki_user_data = iocb->aio_data;

	get_file(file);
	switch (iocb->aio_lio_opcode) {
	case IOCB_CMD_PREAD:
		ret = aio_read(&req->common, iocb, false, compat);
		break;
	case IOCB_CMD_PWRITE:
		ret = aio_write(&req->common, iocb, false, compat);
		break;
	case IOCB_CMD_PREADV:
		ret = aio_read(&req->common, iocb, true, compat);
		break;
	case IOCB_CMD_PWRITEV:
		ret = aio_write(&req->common, iocb, true, compat);
		break;
	default:
		pr_debug("invalid aio operation %d\n", iocb->aio_lio_opcode);
		ret = -EINVAL;
		break;
	}
	fput(file);

	if (ret && ret != -EIOCBQUEUED)
		goto out_put_req;
	return 0;
out_put_req:
	put_reqs_available(ctx, 1);
	percpu_ref_put(&ctx->reqs);
	kiocb_free(req);
	return ret;
}

static long do_io_submit(aio_context_t ctx_id, long nr,
			  struct iocb __user *__user *iocbpp, bool compat)
{
	struct kioctx *ctx;
	long ret = 0;
	int i = 0;
	struct blk_plug plug;

	if (unlikely(nr < 0))
		return -EINVAL;

	if (unlikely(nr > LONG_MAX/sizeof(*iocbpp)))
		nr = LONG_MAX/sizeof(*iocbpp);

	if (unlikely(!access_ok(VERIFY_READ, iocbpp, (nr*sizeof(*iocbpp)))))
		return -EFAULT;

	ctx = lookup_ioctx(ctx_id);
	if (unlikely(!ctx)) {
		pr_debug("EINVAL: invalid context id\n");
		return -EINVAL;
	}

	blk_start_plug(&plug);

	/*
	 * AKPM: should this return a partial result if some of the IOs were
	 * successfully submitted?
	 */
	for (i=0; i<nr; i++) {
		struct iocb __user *user_iocb;
		struct iocb tmp;

		if (unlikely(__get_user(user_iocb, iocbpp + i))) {
			ret = -EFAULT;
			break;
		}

		if (unlikely(copy_from_user(&tmp, user_iocb, sizeof(tmp)))) {
			ret = -EFAULT;
			break;
		}

		ret = io_submit_one(ctx, user_iocb, &tmp, compat);
		if (ret)
			break;
	}
	blk_finish_plug(&plug);

	percpu_ref_put(&ctx->users);
	return i ? i : ret;
}

/* sys_io_submit:
 *	Queue the nr iocbs pointed to by iocbpp for processing.  Returns
 *	the number of iocbs queued.  May return -EINVAL if the aio_context
 *	specified by ctx_id is invalid, if nr is < 0, if the iocb at
 *	*iocbpp[0] is not properly initialized, if the operation specified
 *	is invalid for the file descriptor in the iocb.  May fail with
 *	-EFAULT if any of the data structures point to invalid data.  May
 *	fail with -EBADF if the file descriptor specified in the first
 *	iocb is invalid.  May fail with -EAGAIN if insufficient resources
 *	are available to queue any iocbs.  Will return 0 if nr is 0.  Will
 *	fail with -ENOSYS if not implemented.
 */
SYSCALL_DEFINE3(io_submit, aio_context_t, ctx_id, long, nr,
		struct iocb __user * __user *, iocbpp)
{
	return do_io_submit(ctx_id, nr, iocbpp, 0);
}

#ifdef CONFIG_COMPAT
static inline long
copy_iocb(long nr, u32 __user *ptr32, struct iocb __user * __user *ptr64)
{
	compat_uptr_t uptr;
	int i;

	for (i = 0; i < nr; ++i) {
		if (get_user(uptr, ptr32 + i))
			return -EFAULT;
		if (put_user(compat_ptr(uptr), ptr64 + i))
			return -EFAULT;
	}
	return 0;
}

#define MAX_AIO_SUBMITS 	(PAGE_SIZE/sizeof(struct iocb *))

COMPAT_SYSCALL_DEFINE3(io_submit, compat_aio_context_t, ctx_id,
		       int, nr, u32 __user *, iocb)
{
	struct iocb __user * __user *iocb64;
	long ret;

	if (unlikely(nr < 0))
		return -EINVAL;

	if (nr > MAX_AIO_SUBMITS)
		nr = MAX_AIO_SUBMITS;

	iocb64 = compat_alloc_user_space(nr * sizeof(*iocb64));
	ret = copy_iocb(nr, iocb, iocb64);
	if (!ret)
		ret = do_io_submit(ctx_id, nr, iocb64, 1);
	return ret;
}
#endif

/* lookup_kiocb
 *	Finds a given iocb for cancellation.
 */
static struct aio_kiocb *
lookup_kiocb(struct kioctx *ctx, struct iocb __user *iocb, u32 key)
{
	struct aio_kiocb *kiocb;

	assert_spin_locked(&ctx->ctx_lock);

	if (key != KIOCB_KEY)
		return NULL;

	/* TODO: use a hash or array, this sucks. */
	list_for_each_entry(kiocb, &ctx->active_reqs, ki_list) {
		if (kiocb->ki_user_iocb == iocb)
			return kiocb;
	}
	return NULL;
}

/* sys_io_cancel:
 *	Attempts to cancel an iocb previously passed to io_submit.  If
 *	the operation is successfully cancelled, the resulting event is
 *	copied into the memory pointed to by result without being placed
 *	into the completion queue and 0 is returned.  May fail with
 *	-EFAULT if any of the data structures pointed to are invalid.
 *	May fail with -EINVAL if aio_context specified by ctx_id is
 *	invalid.  May fail with -EAGAIN if the iocb specified was not
 *	cancelled.  Will fail with -ENOSYS if not implemented.
 */
SYSCALL_DEFINE3(io_cancel, aio_context_t, ctx_id, struct iocb __user *, iocb,
		struct io_event __user *, result)
{
	struct kioctx *ctx;
	struct aio_kiocb *kiocb;
	u32 key;
	int ret;

	ret = get_user(key, &iocb->aio_key);
	if (unlikely(ret))
		return -EFAULT;

	ctx = lookup_ioctx(ctx_id);
	if (unlikely(!ctx))
		return -EINVAL;

	spin_lock_irq(&ctx->ctx_lock);

	kiocb = lookup_kiocb(ctx, iocb, key);
	if (kiocb)
		ret = kiocb_cancel(kiocb);
	else
		ret = -EINVAL;

	spin_unlock_irq(&ctx->ctx_lock);

	if (!ret) {
		/*
		 * The result argument is no longer used - the io_event is
		 * always delivered via the ring buffer. -EINPROGRESS indicates
		 * cancellation is progress:
		 */
		ret = -EINPROGRESS;
	}

	percpu_ref_put(&ctx->users);

	return ret;
}

/* io_getevents:
 *	Attempts to read at least min_nr events and up to nr events from
 *	the completion queue for the aio_context specified by ctx_id. If
 *	it succeeds, the number of read events is returned. May fail with
 *	-EINVAL if ctx_id is invalid, if min_nr is out of range, if nr is
 *	out of range, if timeout is out of range.  May fail with -EFAULT
 *	if any of the memory specified is invalid.  May return 0 or
 *	< min_nr if the timeout specified by timeout has elapsed
 *	before sufficient events are available, where timeout == NULL
 *	specifies an infinite timeout. Note that the timeout pointed to by
 *	timeout is relative.  Will fail with -ENOSYS if not implemented.
 */
SYSCALL_DEFINE5(io_getevents, aio_context_t, ctx_id,
		long, min_nr,
		long, nr,
		struct io_event __user *, events,
		struct timespec __user *, timeout)
{
	struct kioctx *ioctx = lookup_ioctx(ctx_id);
	long ret = -EINVAL;

	if (likely(ioctx)) {
		if (likely(min_nr <= nr && min_nr >= 0))
			ret = read_events(ioctx, min_nr, nr, events, timeout);
		percpu_ref_put(&ioctx->users);
	}
	return ret;
}

#ifdef CONFIG_COMPAT
COMPAT_SYSCALL_DEFINE5(io_getevents, compat_aio_context_t, ctx_id,
		       compat_long_t, min_nr,
		       compat_long_t, nr,
		       struct io_event __user *, events,
		       struct compat_timespec __user *, timeout)
{
	struct timespec t;
	struct timespec __user *ut = NULL;

	if (timeout) {
		if (compat_get_timespec(&t, timeout))
			return -EFAULT;

		ut = compat_alloc_user_space(sizeof(*ut));
		if (copy_to_user(ut, &t, sizeof(t)))
			return -EFAULT;
	}
	return sys_io_getevents(ctx_id, min_nr, nr, events, ut);
}
#endif<|MERGE_RESOLUTION|>--- conflicted
+++ resolved
@@ -569,18 +569,12 @@
 	if (!(iocb->ki_flags & IOCB_AIO_RW))
 		return;
 
-<<<<<<< HEAD
+	req = container_of(iocb, struct aio_kiocb, common);
+
 	if (WARN_ON_ONCE(!list_empty(&req->ki_list)))
 		return;
-=======
-	req = container_of(iocb, struct aio_kiocb, common);
+
 	ctx = req->ki_ctx;
-
-	spin_lock_irqsave(&ctx->ctx_lock, flags);
-
-	if (!req->ki_list.next)
-		list_add(&req->ki_list, &ctx->active_reqs);
->>>>>>> ef4cb0aa
 
 	spin_lock_irqsave(&ctx->ctx_lock, flags);
 	list_add_tail(&req->ki_list, &ctx->active_reqs);
