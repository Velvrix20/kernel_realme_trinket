// SPDX-License-Identifier: GPL-2.0
/*
 * sysctl_net_ipv4.c: sysctl interface to net IPV4 subsystem.
 *
 * Begun April 1, 1996, Mike Shaver.
 * Added /proc/sys/net/ipv4 directory entry (empty =) ). [MS]
 */

#include <linux/mm.h>
#include <linux/module.h>
#include <linux/sysctl.h>
#include <linux/igmp.h>
#include <linux/inetdevice.h>
#include <linux/seqlock.h>
#include <linux/init.h>
#include <linux/slab.h>
#include <linux/nsproxy.h>
#include <linux/swap.h>
#include <net/snmp.h>
#include <net/icmp.h>
#include <net/ip.h>
#include <net/route.h>
#include <net/tcp.h>
#include <net/udp.h>
#include <net/cipso_ipv4.h>
#include <net/inet_frag.h>
#include <net/ping.h>
#include <net/protocol.h>

static int zero;
static int one = 1;
static int three = 3;
static int four = 4;
static int hundred = 100;
static int thousand = 1000;
static int gso_max_segs = GSO_MAX_SEGS;
static int tcp_retr1_max = 255;
static int ip_local_port_range_min[] = { 1, 1 };
static int ip_local_port_range_max[] = { 65535, 65535 };
static int tcp_adv_win_scale_min = -31;
static int tcp_adv_win_scale_max = 31;
static int tcp_min_snd_mss_min = TCP_MIN_SND_MSS;
static int tcp_min_snd_mss_max = 65535;
static int ip_privileged_port_min;
static int ip_privileged_port_max = 65535;
static int ip_ttl_min = 1;
static int ip_ttl_max = 255;
static int tcp_syn_retries_min = 1;
static int tcp_syn_retries_max = MAX_TCP_SYNCNT;
static int ip_ping_group_range_min[] = { 0, 0 };
static int ip_ping_group_range_max[] = { GID_T_MAX, GID_T_MAX };
static int tcp_delack_seg_min = TCP_DELACK_MIN;
static int tcp_delack_seg_max = 60;
static int tcp_use_userconfig_min;
static int tcp_use_userconfig_max = 1;
static int one_day_secs = 24 * 3600;

/* obsolete */
static int sysctl_tcp_low_latency __read_mostly;

/* Update system visible IP port range */
static void set_local_port_range(struct net *net, int range[2])
{
	bool same_parity = !((range[0] ^ range[1]) & 1);

	write_seqlock_bh(&net->ipv4.ip_local_ports.lock);
	if (same_parity && !net->ipv4.ip_local_ports.warned) {
		net->ipv4.ip_local_ports.warned = true;
		pr_err_ratelimited("ip_local_port_range: prefer different parity for start/end values.\n");
	}
	net->ipv4.ip_local_ports.range[0] = range[0];
	net->ipv4.ip_local_ports.range[1] = range[1];
	write_sequnlock_bh(&net->ipv4.ip_local_ports.lock);
}

/* Validate changes from /proc interface. */
static int ipv4_local_port_range(struct ctl_table *table, int write,
				 void __user *buffer,
				 size_t *lenp, loff_t *ppos)
{
	struct net *net =
		container_of(table->data, struct net, ipv4.ip_local_ports.range);
	int ret;
	int range[2];
	struct ctl_table tmp = {
		.data = &range,
		.maxlen = sizeof(range),
		.mode = table->mode,
		.extra1 = &ip_local_port_range_min,
		.extra2 = &ip_local_port_range_max,
	};

	inet_get_local_port_range(net, &range[0], &range[1]);

	ret = proc_dointvec_minmax(&tmp, write, buffer, lenp, ppos);

	if (write && ret == 0) {
		/* Ensure that the upper limit is not smaller than the lower,
		 * and that the lower does not encroach upon the privileged
		 * port limit.
		 */
		if ((range[1] < range[0]) ||
		    (range[0] < net->ipv4.sysctl_ip_prot_sock))
			ret = -EINVAL;
		else
			set_local_port_range(net, range);
	}

	return ret;
}

/* Validate changes from /proc interface. */
static int ipv4_privileged_ports(struct ctl_table *table, int write,
				void __user *buffer, size_t *lenp, loff_t *ppos)
{
	struct net *net = container_of(table->data, struct net,
	    ipv4.sysctl_ip_prot_sock);
	int ret;
	int pports;
	int range[2];
	struct ctl_table tmp = {
		.data = &pports,
		.maxlen = sizeof(pports),
		.mode = table->mode,
		.extra1 = &ip_privileged_port_min,
		.extra2 = &ip_privileged_port_max,
	};

	pports = net->ipv4.sysctl_ip_prot_sock;

	ret = proc_dointvec_minmax(&tmp, write, buffer, lenp, ppos);

	if (write && ret == 0) {
		inet_get_local_port_range(net, &range[0], &range[1]);
		/* Ensure that the local port range doesn't overlap with the
		 * privileged port range.
		 */
		if (range[0] < pports)
			ret = -EINVAL;
		else
			net->ipv4.sysctl_ip_prot_sock = pports;
	}

	return ret;
}

static void inet_get_ping_group_range_table(struct ctl_table *table, kgid_t *low, kgid_t *high)
{
	kgid_t *data = table->data;
	struct net *net =
		container_of(table->data, struct net, ipv4.ping_group_range.range);
	unsigned int seq;
	do {
		seq = read_seqbegin(&net->ipv4.ping_group_range.lock);

		*low = data[0];
		*high = data[1];
	} while (read_seqretry(&net->ipv4.ping_group_range.lock, seq));
}

/* Update system visible IP port range */
static void set_ping_group_range(struct ctl_table *table, kgid_t low, kgid_t high)
{
	kgid_t *data = table->data;
	struct net *net =
		container_of(table->data, struct net, ipv4.ping_group_range.range);
	write_seqlock(&net->ipv4.ping_group_range.lock);
	data[0] = low;
	data[1] = high;
	write_sequnlock(&net->ipv4.ping_group_range.lock);
}

/* Validate changes from /proc interface. */
static int ipv4_ping_group_range(struct ctl_table *table, int write,
				 void __user *buffer,
				 size_t *lenp, loff_t *ppos)
{
	struct user_namespace *user_ns = current_user_ns();
	int ret;
	gid_t urange[2];
	kgid_t low, high;
	struct ctl_table tmp = {
		.data = &urange,
		.maxlen = sizeof(urange),
		.mode = table->mode,
		.extra1 = &ip_ping_group_range_min,
		.extra2 = &ip_ping_group_range_max,
	};

	inet_get_ping_group_range_table(table, &low, &high);
	urange[0] = from_kgid_munged(user_ns, low);
	urange[1] = from_kgid_munged(user_ns, high);
	ret = proc_dointvec_minmax(&tmp, write, buffer, lenp, ppos);

	if (write && ret == 0) {
		low = make_kgid(user_ns, urange[0]);
		high = make_kgid(user_ns, urange[1]);
		if (!gid_valid(low) || !gid_valid(high))
			return -EINVAL;
		if (urange[1] < urange[0] || gid_lt(high, low)) {
			low = make_kgid(&init_user_ns, 1);
			high = make_kgid(&init_user_ns, 0);
		}
		set_ping_group_range(table, low, high);
	}

	return ret;
}

static int proc_tcp_congestion_control(struct ctl_table *ctl, int write,
				       void __user *buffer, size_t *lenp, loff_t *ppos)
{
	char val[TCP_CA_NAME_MAX];
	struct ctl_table tbl = {
		.data = val,
		.maxlen = TCP_CA_NAME_MAX,
	};
	int ret;

	tcp_get_default_congestion_control(val);

	ret = proc_dostring(&tbl, write, buffer, lenp, ppos);
	if (write && ret == 0)
		ret = tcp_set_default_congestion_control(val);
	return ret;
}

static int proc_tcp_available_congestion_control(struct ctl_table *ctl,
						 int write,
						 void __user *buffer, size_t *lenp,
						 loff_t *ppos)
{
	struct ctl_table tbl = { .maxlen = TCP_CA_BUF_MAX, };
	int ret;

	tbl.data = kmalloc(tbl.maxlen, GFP_USER);
	if (!tbl.data)
		return -ENOMEM;
	tcp_get_available_congestion_control(tbl.data, TCP_CA_BUF_MAX);
	ret = proc_dostring(&tbl, write, buffer, lenp, ppos);
	kfree(tbl.data);
	return ret;
}

static int proc_allowed_congestion_control(struct ctl_table *ctl,
					   int write,
					   void __user *buffer, size_t *lenp,
					   loff_t *ppos)
{
	struct ctl_table tbl = { .maxlen = TCP_CA_BUF_MAX };
	int ret;

	tbl.data = kmalloc(tbl.maxlen, GFP_USER);
	if (!tbl.data)
		return -ENOMEM;

	tcp_get_allowed_congestion_control(tbl.data, tbl.maxlen);
	ret = proc_dostring(&tbl, write, buffer, lenp, ppos);
	if (write && ret == 0)
		ret = tcp_set_allowed_congestion_control(tbl.data);
	kfree(tbl.data);
	return ret;
}

static int proc_tcp_fastopen_key(struct ctl_table *ctl, int write,
				 void __user *buffer, size_t *lenp,
				 loff_t *ppos)
{
	struct ctl_table tbl = { .maxlen = (TCP_FASTOPEN_KEY_LENGTH * 2 + 10) };
	struct tcp_fastopen_context *ctxt;
	u32  user_key[4]; /* 16 bytes, matching TCP_FASTOPEN_KEY_LENGTH */
	__le32 key[4];
	int ret, i;

	tbl.data = kmalloc(tbl.maxlen, GFP_KERNEL);
	if (!tbl.data)
		return -ENOMEM;

	rcu_read_lock();
	ctxt = rcu_dereference(tcp_fastopen_ctx);
	if (ctxt)
		memcpy(key, ctxt->key, TCP_FASTOPEN_KEY_LENGTH);
	else
		memset(key, 0, sizeof(key));
	rcu_read_unlock();

	for (i = 0; i < ARRAY_SIZE(key); i++)
		user_key[i] = le32_to_cpu(key[i]);

	snprintf(tbl.data, tbl.maxlen, "%08x-%08x-%08x-%08x",
		user_key[0], user_key[1], user_key[2], user_key[3]);
	ret = proc_dostring(&tbl, write, buffer, lenp, ppos);

	if (write && ret == 0) {
		if (sscanf(tbl.data, "%x-%x-%x-%x", user_key, user_key + 1,
			   user_key + 2, user_key + 3) != 4) {
			ret = -EINVAL;
			goto bad_key;
		}
		/* Generate a dummy secret but don't publish it. This
		 * is needed so we don't regenerate a new key on the
		 * first invocation of tcp_fastopen_cookie_gen
		 */
		tcp_fastopen_init_key_once(false);

		for (i = 0; i < ARRAY_SIZE(user_key); i++)
			key[i] = cpu_to_le32(user_key[i]);

		tcp_fastopen_reset_cipher(key, TCP_FASTOPEN_KEY_LENGTH);
	}

bad_key:
	pr_debug("proc FO key set 0x%x-%x-%x-%x <- 0x%s: %u\n",
		 user_key[0], user_key[1], user_key[2], user_key[3],
	       (char *)tbl.data, ret);
	kfree(tbl.data);
	return ret;
}

static int proc_tfo_blackhole_detect_timeout(struct ctl_table *table,
					     int write,
					     void __user *buffer,
					     size_t *lenp, loff_t *ppos)
{
	int ret;

	ret = proc_dointvec_minmax(table, write, buffer, lenp, ppos);
	if (write && ret == 0)
		tcp_fastopen_active_timeout_reset();

	return ret;
}

static int proc_tcp_available_ulp(struct ctl_table *ctl,
				  int write,
				  void __user *buffer, size_t *lenp,
				  loff_t *ppos)
{
	struct ctl_table tbl = { .maxlen = TCP_ULP_BUF_MAX, };
	int ret;

	tbl.data = kmalloc(tbl.maxlen, GFP_USER);
	if (!tbl.data)
		return -ENOMEM;
	tcp_get_available_ulp(tbl.data, TCP_ULP_BUF_MAX);
	ret = proc_dostring(&tbl, write, buffer, lenp, ppos);
	kfree(tbl.data);

	return ret;
}

static struct ctl_table ipv4_table[] = {
	{
		.procname	= "tcp_retrans_collapse",
		.data		= &sysctl_tcp_retrans_collapse,
		.maxlen		= sizeof(int),
		.mode		= 0644,
		.proc_handler	= proc_dointvec
	},
	{
		.procname	= "tcp_max_orphans",
		.data		= &sysctl_tcp_max_orphans,
		.maxlen		= sizeof(int),
		.mode		= 0644,
		.proc_handler	= proc_dointvec
	},
	{
		.procname	= "tcp_fastopen",
		.data		= &sysctl_tcp_fastopen,
		.maxlen		= sizeof(int),
		.mode		= 0644,
		.proc_handler	= proc_dointvec,
	},
	{
		.procname	= "tcp_fastopen_key",
		.mode		= 0600,
		.maxlen		= ((TCP_FASTOPEN_KEY_LENGTH * 2) + 10),
		.proc_handler	= proc_tcp_fastopen_key,
	},
	{
		.procname	= "tcp_fastopen_blackhole_timeout_sec",
		.data		= &sysctl_tcp_fastopen_blackhole_timeout,
		.maxlen		= sizeof(int),
		.mode		= 0644,
		.proc_handler	= proc_tfo_blackhole_detect_timeout,
		.extra1		= &zero,
	},
	{
		.procname	= "tcp_abort_on_overflow",
		.data		= &sysctl_tcp_abort_on_overflow,
		.maxlen		= sizeof(int),
		.mode		= 0644,
		.proc_handler	= proc_dointvec
	},
	{
		.procname	= "tcp_stdurg",
		.data		= &sysctl_tcp_stdurg,
		.maxlen		= sizeof(int),
		.mode		= 0644,
		.proc_handler	= proc_dointvec
	},
	{
		.procname	= "tcp_rfc1337",
		.data		= &sysctl_tcp_rfc1337,
		.maxlen		= sizeof(int),
		.mode		= 0644,
		.proc_handler	= proc_dointvec
	},
	{
		.procname	= "inet_peer_threshold",
		.data		= &inet_peer_threshold,
		.maxlen		= sizeof(int),
		.mode		= 0644,
		.proc_handler	= proc_dointvec
	},
	{
		.procname	= "inet_peer_minttl",
		.data		= &inet_peer_minttl,
		.maxlen		= sizeof(int),
		.mode		= 0644,
		.proc_handler	= proc_dointvec_jiffies,
	},
	{
		.procname	= "inet_peer_maxttl",
		.data		= &inet_peer_maxttl,
		.maxlen		= sizeof(int),
		.mode		= 0644,
		.proc_handler	= proc_dointvec_jiffies,
	},
	{
		.procname	= "tcp_fack",
		.data		= &sysctl_tcp_fack,
		.maxlen		= sizeof(int),
		.mode		= 0644,
		.proc_handler	= proc_dointvec
	},
	{
		.procname	= "tcp_recovery",
		.data		= &sysctl_tcp_recovery,
		.maxlen		= sizeof(int),
		.mode		= 0644,
		.proc_handler	= proc_dointvec,
	},
	{
		.procname	= "tcp_max_reordering",
		.data		= &sysctl_tcp_max_reordering,
		.maxlen		= sizeof(int),
		.mode		= 0644,
		.proc_handler	= proc_dointvec
	},
	{
		.procname	= "tcp_dsack",
		.data		= &sysctl_tcp_dsack,
		.maxlen		= sizeof(int),
		.mode		= 0644,
		.proc_handler	= proc_dointvec
	},
	{
		.procname	= "tcp_mem",
		.maxlen		= sizeof(sysctl_tcp_mem),
		.data		= &sysctl_tcp_mem,
		.mode		= 0644,
		.proc_handler	= proc_doulongvec_minmax,
	},
	{
		.procname	= "tcp_wmem",
		.data		= &sysctl_tcp_wmem,
		.maxlen		= sizeof(sysctl_tcp_wmem),
		.mode		= 0644,
		.proc_handler	= proc_dointvec_minmax,
		.extra1		= &one,
	},
	{
		.procname	= "tcp_rmem",
		.data		= &sysctl_tcp_rmem,
		.maxlen		= sizeof(sysctl_tcp_rmem),
		.mode		= 0644,
		.proc_handler	= proc_dointvec_minmax,
		.extra1		= &one,
	},
	{
		.procname	= "tcp_app_win",
		.data		= &sysctl_tcp_app_win,
		.maxlen		= sizeof(int),
		.mode		= 0644,
		.proc_handler	= proc_dointvec
	},
	{
		.procname	= "tcp_adv_win_scale",
		.data		= &sysctl_tcp_adv_win_scale,
		.maxlen		= sizeof(int),
		.mode		= 0644,
		.proc_handler	= proc_dointvec_minmax,
		.extra1		= &tcp_adv_win_scale_min,
		.extra2		= &tcp_adv_win_scale_max,
	},
	{
		.procname	= "tcp_frto",
		.data		= &sysctl_tcp_frto,
		.maxlen		= sizeof(int),
		.mode		= 0644,
		.proc_handler	= proc_dointvec
	},
	{
		.procname	= "tcp_min_rtt_wlen",
		.data		= &sysctl_tcp_min_rtt_wlen,
		.maxlen		= sizeof(int),
		.mode		= 0644,
		.proc_handler	= proc_dointvec_minmax,
		.extra1		= &zero,
		.extra2		= &one_day_secs
	},
	{
		.procname	= "tcp_low_latency",
		.data		= &sysctl_tcp_low_latency,
		.maxlen		= sizeof(int),
		.mode		= 0644,
		.proc_handler	= proc_dointvec
	},
	{
		.procname	= "tcp_no_metrics_save",
		.data		= &sysctl_tcp_nometrics_save,
		.maxlen		= sizeof(int),
		.mode		= 0644,
		.proc_handler	= proc_dointvec,
	},
	{
		.procname	= "tcp_moderate_rcvbuf",
		.data		= &sysctl_tcp_moderate_rcvbuf,
		.maxlen		= sizeof(int),
		.mode		= 0644,
		.proc_handler	= proc_dointvec,
	},
	{
		.procname	= "tcp_tso_win_divisor",
		.data		= &sysctl_tcp_tso_win_divisor,
		.maxlen		= sizeof(int),
		.mode		= 0644,
		.proc_handler	= proc_dointvec,
	},
	{
		.procname	= "tcp_congestion_control",
		.mode		= 0644,
		.maxlen		= TCP_CA_NAME_MAX,
		.proc_handler	= proc_tcp_congestion_control,
	},
	{
		.procname	= "tcp_workaround_signed_windows",
		.data		= &sysctl_tcp_workaround_signed_windows,
		.maxlen		= sizeof(int),
		.mode		= 0644,
		.proc_handler	= proc_dointvec
	},
	{
		.procname	= "tcp_limit_output_bytes",
		.data		= &sysctl_tcp_limit_output_bytes,
		.maxlen		= sizeof(int),
		.mode		= 0644,
		.proc_handler	= proc_dointvec
	},
	{
		.procname	= "tcp_challenge_ack_limit",
		.data		= &sysctl_tcp_challenge_ack_limit,
		.maxlen		= sizeof(int),
		.mode		= 0644,
		.proc_handler	= proc_dointvec
	},
	{
		.procname	= "tcp_slow_start_after_idle",
		.data		= &sysctl_tcp_slow_start_after_idle,
		.maxlen		= sizeof(int),
		.mode		= 0644,
		.proc_handler	= proc_dointvec
	},
#ifdef CONFIG_NETLABEL
	{
		.procname	= "cipso_cache_enable",
		.data		= &cipso_v4_cache_enabled,
		.maxlen		= sizeof(int),
		.mode		= 0644,
		.proc_handler	= proc_dointvec,
	},
	{
		.procname	= "cipso_cache_bucket_size",
		.data		= &cipso_v4_cache_bucketsize,
		.maxlen		= sizeof(int),
		.mode		= 0644,
		.proc_handler	= proc_dointvec,
	},
	{
		.procname	= "cipso_rbm_optfmt",
		.data		= &cipso_v4_rbm_optfmt,
		.maxlen		= sizeof(int),
		.mode		= 0644,
		.proc_handler	= proc_dointvec,
	},
	{
		.procname	= "cipso_rbm_strictvalid",
		.data		= &cipso_v4_rbm_strictvalid,
		.maxlen		= sizeof(int),
		.mode		= 0644,
		.proc_handler	= proc_dointvec,
	},
#endif /* CONFIG_NETLABEL */
	{
		.procname	= "tcp_available_congestion_control",
		.maxlen		= TCP_CA_BUF_MAX,
		.mode		= 0444,
		.proc_handler   = proc_tcp_available_congestion_control,
	},
	{
		.procname	= "tcp_allowed_congestion_control",
		.maxlen		= TCP_CA_BUF_MAX,
		.mode		= 0644,
		.proc_handler   = proc_allowed_congestion_control,
	},
	{
		.procname       = "tcp_thin_linear_timeouts",
		.data           = &sysctl_tcp_thin_linear_timeouts,
		.maxlen         = sizeof(int),
		.mode           = 0644,
		.proc_handler   = proc_dointvec
	},
	{
		.procname	= "tcp_min_tso_segs",
		.data		= &sysctl_tcp_min_tso_segs,
		.maxlen		= sizeof(int),
		.mode		= 0644,
		.proc_handler	= proc_dointvec_minmax,
		.extra1		= &one,
		.extra2		= &gso_max_segs,
	},
	{
		.procname	= "tcp_pacing_ss_ratio",
		.data		= &sysctl_tcp_pacing_ss_ratio,
		.maxlen		= sizeof(int),
		.mode		= 0644,
		.proc_handler	= proc_dointvec_minmax,
		.extra1		= &zero,
		.extra2		= &thousand,
	},
	{
		.procname	= "tcp_pacing_ca_ratio",
		.data		= &sysctl_tcp_pacing_ca_ratio,
		.maxlen		= sizeof(int),
		.mode		= 0644,
		.proc_handler	= proc_dointvec_minmax,
		.extra1		= &zero,
		.extra2		= &thousand,
	},
	{
		.procname	= "tcp_autocorking",
		.data		= &sysctl_tcp_autocorking,
		.maxlen		= sizeof(int),
		.mode		= 0644,
		.proc_handler	= proc_dointvec_minmax,
		.extra1		= &zero,
		.extra2		= &one,
	},
	{
		.procname	= "tcp_invalid_ratelimit",
		.data		= &sysctl_tcp_invalid_ratelimit,
		.maxlen		= sizeof(int),
		.mode		= 0644,
		.proc_handler	= proc_dointvec_ms_jiffies,
	},
	{
		.procname	= "tcp_available_ulp",
		.maxlen		= TCP_ULP_BUF_MAX,
		.mode		= 0444,
		.proc_handler   = proc_tcp_available_ulp,
	},
	{
		.procname	= "icmp_msgs_per_sec",
		.data		= &sysctl_icmp_msgs_per_sec,
		.maxlen		= sizeof(int),
		.mode		= 0644,
		.proc_handler	= proc_dointvec_minmax,
		.extra1		= &zero,
	},
	{
		.procname	= "icmp_msgs_burst",
		.data		= &sysctl_icmp_msgs_burst,
		.maxlen		= sizeof(int),
		.mode		= 0644,
		.proc_handler	= proc_dointvec_minmax,
		.extra1		= &zero,
	},
	{
		.procname	= "udp_mem",
		.data		= &sysctl_udp_mem,
		.maxlen		= sizeof(sysctl_udp_mem),
		.mode		= 0644,
		.proc_handler	= proc_doulongvec_minmax,
	},
	{
		.procname	= "udp_rmem_min",
		.data		= &sysctl_udp_rmem_min,
		.maxlen		= sizeof(sysctl_udp_rmem_min),
		.mode		= 0644,
		.proc_handler	= proc_dointvec_minmax,
		.extra1		= &one
	},
	{
		.procname	= "udp_wmem_min",
		.data		= &sysctl_udp_wmem_min,
		.maxlen		= sizeof(sysctl_udp_wmem_min),
		.mode		= 0644,
		.proc_handler	= proc_dointvec_minmax,
		.extra1		= &one
	},
	{
		.procname	= "tcp_delack_seg",
		.data		= &sysctl_tcp_delack_seg,
		.maxlen		= sizeof(sysctl_tcp_delack_seg),
		.mode		= 0644,
		.proc_handler	= tcp_proc_delayed_ack_control,
		.extra1		= &tcp_delack_seg_min,
		.extra2		= &tcp_delack_seg_max,
	},
	{
		.procname       = "tcp_use_userconfig",
		.data           = &sysctl_tcp_use_userconfig,
		.maxlen         = sizeof(sysctl_tcp_use_userconfig),
		.mode           = 0644,
		.proc_handler   = tcp_use_userconfig_sysctl_handler,
		.extra1		= &tcp_use_userconfig_min,
		.extra2		= &tcp_use_userconfig_max,
	},

	{ }
};

static struct ctl_table ipv4_net_table[] = {
	{
		.procname	= "icmp_echo_ignore_all",
		.data		= &init_net.ipv4.sysctl_icmp_echo_ignore_all,
		.maxlen		= sizeof(int),
		.mode		= 0644,
		.proc_handler	= proc_dointvec
	},
	{
		.procname	= "icmp_echo_ignore_broadcasts",
		.data		= &init_net.ipv4.sysctl_icmp_echo_ignore_broadcasts,
		.maxlen		= sizeof(int),
		.mode		= 0644,
		.proc_handler	= proc_dointvec
	},
	{
		.procname	= "icmp_ignore_bogus_error_responses",
		.data		= &init_net.ipv4.sysctl_icmp_ignore_bogus_error_responses,
		.maxlen		= sizeof(int),
		.mode		= 0644,
		.proc_handler	= proc_dointvec
	},
	{
		.procname	= "icmp_errors_use_inbound_ifaddr",
		.data		= &init_net.ipv4.sysctl_icmp_errors_use_inbound_ifaddr,
		.maxlen		= sizeof(int),
		.mode		= 0644,
		.proc_handler	= proc_dointvec
	},
	{
		.procname	= "icmp_ratelimit",
		.data		= &init_net.ipv4.sysctl_icmp_ratelimit,
		.maxlen		= sizeof(int),
		.mode		= 0644,
		.proc_handler	= proc_dointvec_ms_jiffies,
	},
	{
		.procname	= "icmp_ratemask",
		.data		= &init_net.ipv4.sysctl_icmp_ratemask,
		.maxlen		= sizeof(int),
		.mode		= 0644,
		.proc_handler	= proc_dointvec
	},
	{
		.procname	= "ping_group_range",
		.data		= &init_net.ipv4.ping_group_range.range,
		.maxlen		= sizeof(gid_t)*2,
		.mode		= 0644,
		.proc_handler	= ipv4_ping_group_range,
	},
	{
		.procname	= "tcp_ecn",
		.data		= &init_net.ipv4.sysctl_tcp_ecn,
		.maxlen		= sizeof(int),
		.mode		= 0644,
		.proc_handler	= proc_dointvec
	},
	{
		.procname	= "tcp_ecn_fallback",
		.data		= &init_net.ipv4.sysctl_tcp_ecn_fallback,
		.maxlen		= sizeof(int),
		.mode		= 0644,
		.proc_handler	= proc_dointvec
	},
	{
		.procname	= "ip_dynaddr",
		.data		= &init_net.ipv4.sysctl_ip_dynaddr,
		.maxlen		= sizeof(int),
		.mode		= 0644,
		.proc_handler	= proc_dointvec
	},
	{
		.procname	= "ip_early_demux",
		.data		= &init_net.ipv4.sysctl_ip_early_demux,
		.maxlen		= sizeof(int),
		.mode		= 0644,
		.proc_handler	= proc_dointvec
	},
	{
		.procname       = "udp_early_demux",
		.data           = &init_net.ipv4.sysctl_udp_early_demux,
		.maxlen         = sizeof(int),
		.mode           = 0644,
		.proc_handler   = proc_douintvec,
	},
	{
		.procname       = "tcp_early_demux",
		.data           = &init_net.ipv4.sysctl_tcp_early_demux,
		.maxlen         = sizeof(int),
		.mode           = 0644,
		.proc_handler   = proc_douintvec,
	},
	{
		.procname	= "ip_default_ttl",
		.data		= &init_net.ipv4.sysctl_ip_default_ttl,
		.maxlen		= sizeof(int),
		.mode		= 0644,
		.proc_handler	= proc_dointvec_minmax,
		.extra1		= &ip_ttl_min,
		.extra2		= &ip_ttl_max,
	},
	{
		.procname	= "ip_local_port_range",
		.maxlen		= sizeof(init_net.ipv4.ip_local_ports.range),
		.data		= &init_net.ipv4.ip_local_ports.range,
		.mode		= 0644,
		.proc_handler	= ipv4_local_port_range,
	},
	{
		.procname	= "ip_local_reserved_ports",
		.data		= &init_net.ipv4.sysctl_local_reserved_ports,
		.maxlen		= 65536,
		.mode		= 0644,
		.proc_handler	= proc_do_large_bitmap,
	},
	{
		.procname       = "reserved_port_bind",
		.data           = &sysctl_reserved_port_bind,
		.maxlen         = sizeof(int),
		.mode           = 0644,
		.proc_handler   = proc_dointvec
	},
	{
		.procname	= "ip_no_pmtu_disc",
		.data		= &init_net.ipv4.sysctl_ip_no_pmtu_disc,
		.maxlen		= sizeof(int),
		.mode		= 0644,
		.proc_handler	= proc_dointvec
	},
	{
		.procname	= "ip_forward_use_pmtu",
		.data		= &init_net.ipv4.sysctl_ip_fwd_use_pmtu,
		.maxlen		= sizeof(int),
		.mode		= 0644,
		.proc_handler	= proc_dointvec,
	},
	{
		.procname	= "ip_nonlocal_bind",
		.data		= &init_net.ipv4.sysctl_ip_nonlocal_bind,
		.maxlen		= sizeof(int),
		.mode		= 0644,
		.proc_handler	= proc_dointvec
	},
	{
		.procname	= "fwmark_reflect",
		.data		= &init_net.ipv4.sysctl_fwmark_reflect,
		.maxlen		= sizeof(int),
		.mode		= 0644,
		.proc_handler	= proc_dointvec,
	},
	{
		.procname	= "tcp_fwmark_accept",
		.data		= &init_net.ipv4.sysctl_tcp_fwmark_accept,
		.maxlen		= sizeof(int),
		.mode		= 0644,
		.proc_handler	= proc_dointvec,
	},
#ifdef CONFIG_NET_L3_MASTER_DEV
	{
		.procname	= "tcp_l3mdev_accept",
		.data		= &init_net.ipv4.sysctl_tcp_l3mdev_accept,
		.maxlen		= sizeof(int),
		.mode		= 0644,
		.proc_handler	= proc_dointvec_minmax,
		.extra1		= &zero,
		.extra2		= &one,
	},
#endif
	{
		.procname	= "tcp_mtu_probing",
		.data		= &init_net.ipv4.sysctl_tcp_mtu_probing,
		.maxlen		= sizeof(int),
		.mode		= 0644,
		.proc_handler	= proc_dointvec,
	},
	{
		.procname	= "tcp_base_mss",
		.data		= &init_net.ipv4.sysctl_tcp_base_mss,
		.maxlen		= sizeof(int),
		.mode		= 0644,
		.proc_handler	= proc_dointvec,
	},
	{
		.procname	= "tcp_min_snd_mss",
		.data		= &init_net.ipv4.sysctl_tcp_min_snd_mss,
		.maxlen		= sizeof(int),
		.mode		= 0644,
		.proc_handler	= proc_dointvec_minmax,
		.extra1		= &tcp_min_snd_mss_min,
		.extra2		= &tcp_min_snd_mss_max,
	},
	{
		.procname	= "tcp_probe_threshold",
		.data		= &init_net.ipv4.sysctl_tcp_probe_threshold,
		.maxlen		= sizeof(int),
		.mode		= 0644,
		.proc_handler	= proc_dointvec,
	},
	{
		.procname	= "tcp_probe_interval",
		.data		= &init_net.ipv4.sysctl_tcp_probe_interval,
		.maxlen		= sizeof(int),
		.mode		= 0644,
		.proc_handler	= proc_dointvec,
	},
	{
		.procname	= "igmp_link_local_mcast_reports",
		.data		= &init_net.ipv4.sysctl_igmp_llm_reports,
		.maxlen		= sizeof(int),
		.mode		= 0644,
		.proc_handler	= proc_dointvec
	},
	{
		.procname	= "igmp_max_memberships",
		.data		= &init_net.ipv4.sysctl_igmp_max_memberships,
		.maxlen		= sizeof(int),
		.mode		= 0644,
		.proc_handler	= proc_dointvec
	},
	{
		.procname	= "igmp_max_msf",
		.data		= &init_net.ipv4.sysctl_igmp_max_msf,
		.maxlen		= sizeof(int),
		.mode		= 0644,
		.proc_handler	= proc_dointvec
	},
#ifdef CONFIG_IP_MULTICAST
	{
		.procname	= "igmp_qrv",
		.data		= &init_net.ipv4.sysctl_igmp_qrv,
		.maxlen		= sizeof(int),
		.mode		= 0644,
		.proc_handler	= proc_dointvec_minmax,
		.extra1		= &one
	},
#endif
	{
		.procname	= "tcp_keepalive_time",
		.data		= &init_net.ipv4.sysctl_tcp_keepalive_time,
		.maxlen		= sizeof(int),
		.mode		= 0644,
		.proc_handler	= proc_dointvec_jiffies,
	},
	{
		.procname	= "tcp_keepalive_probes",
		.data		= &init_net.ipv4.sysctl_tcp_keepalive_probes,
		.maxlen		= sizeof(int),
		.mode		= 0644,
		.proc_handler	= proc_dointvec
	},
	{
		.procname	= "tcp_keepalive_intvl",
		.data		= &init_net.ipv4.sysctl_tcp_keepalive_intvl,
		.maxlen		= sizeof(int),
		.mode		= 0644,
		.proc_handler	= proc_dointvec_jiffies,
	},
	{
		.procname	= "tcp_syn_retries",
		.data		= &init_net.ipv4.sysctl_tcp_syn_retries,
		.maxlen		= sizeof(int),
		.mode		= 0644,
		.proc_handler	= proc_dointvec_minmax,
		.extra1		= &tcp_syn_retries_min,
		.extra2		= &tcp_syn_retries_max
	},
	{
		.procname	= "tcp_synack_retries",
		.data		= &init_net.ipv4.sysctl_tcp_synack_retries,
		.maxlen		= sizeof(int),
		.mode		= 0644,
		.proc_handler	= proc_dointvec
	},
#ifdef CONFIG_SYN_COOKIES
	{
		.procname	= "tcp_syncookies",
		.data		= &init_net.ipv4.sysctl_tcp_syncookies,
		.maxlen		= sizeof(int),
		.mode		= 0644,
		.proc_handler	= proc_dointvec
	},
#endif
	{
		.procname	= "tcp_reordering",
		.data		= &init_net.ipv4.sysctl_tcp_reordering,
		.maxlen		= sizeof(int),
		.mode		= 0644,
		.proc_handler	= proc_dointvec
	},
	{
		.procname	= "tcp_retries1",
		.data		= &init_net.ipv4.sysctl_tcp_retries1,
		.maxlen		= sizeof(int),
		.mode		= 0644,
		.proc_handler	= proc_dointvec_minmax,
		.extra2		= &tcp_retr1_max
	},
	{
		.procname	= "tcp_retries2",
		.data		= &init_net.ipv4.sysctl_tcp_retries2,
		.maxlen		= sizeof(int),
		.mode		= 0644,
		.proc_handler	= proc_dointvec
	},
	{
		.procname	= "tcp_orphan_retries",
		.data		= &init_net.ipv4.sysctl_tcp_orphan_retries,
		.maxlen		= sizeof(int),
		.mode		= 0644,
		.proc_handler	= proc_dointvec
	},
	{
		.procname	= "tcp_fin_timeout",
		.data		= &init_net.ipv4.sysctl_tcp_fin_timeout,
		.maxlen		= sizeof(int),
		.mode		= 0644,
		.proc_handler	= proc_dointvec_jiffies,
	},
	{
		.procname	= "tcp_notsent_lowat",
		.data		= &init_net.ipv4.sysctl_tcp_notsent_lowat,
		.maxlen		= sizeof(unsigned int),
		.mode		= 0644,
		.proc_handler	= proc_douintvec,
	},
	{
		.procname	= "tcp_tw_reuse",
		.data		= &init_net.ipv4.sysctl_tcp_tw_reuse,
		.maxlen		= sizeof(int),
		.mode		= 0644,
		.proc_handler	= proc_dointvec
	},
	{
		.procname	= "tcp_max_tw_buckets",
		.data		= &init_net.ipv4.tcp_death_row.sysctl_max_tw_buckets,
		.maxlen		= sizeof(int),
		.mode		= 0644,
		.proc_handler	= proc_dointvec
	},
	{
		.procname	= "tcp_max_syn_backlog",
		.data		= &init_net.ipv4.sysctl_max_syn_backlog,
		.maxlen		= sizeof(int),
		.mode		= 0644,
		.proc_handler	= proc_dointvec
	},
#ifdef CONFIG_IP_ROUTE_MULTIPATH
	{
		.procname	= "fib_multipath_use_neigh",
		.data		= &init_net.ipv4.sysctl_fib_multipath_use_neigh,
		.maxlen		= sizeof(int),
		.mode		= 0644,
		.proc_handler	= proc_dointvec_minmax,
		.extra1		= &zero,
		.extra2		= &one,
	},
	{
		.procname	= "fib_multipath_hash_policy",
		.data		= &init_net.ipv4.sysctl_fib_multipath_hash_policy,
		.maxlen		= sizeof(int),
		.mode		= 0644,
		.proc_handler	= proc_dointvec_minmax,
		.extra1		= &zero,
		.extra2		= &one,
	},
#endif
	{
		.procname	= "ip_unprivileged_port_start",
		.maxlen		= sizeof(int),
		.data		= &init_net.ipv4.sysctl_ip_prot_sock,
		.mode		= 0644,
		.proc_handler	= ipv4_privileged_ports,
	},
#ifdef CONFIG_NET_L3_MASTER_DEV
	{
		.procname	= "udp_l3mdev_accept",
		.data		= &init_net.ipv4.sysctl_udp_l3mdev_accept,
		.maxlen		= sizeof(int),
		.mode		= 0644,
		.proc_handler	= proc_dointvec_minmax,
		.extra1		= &zero,
		.extra2		= &one,
	},
#endif
	{
		.procname	= "tcp_sack",
		.data		= &init_net.ipv4.sysctl_tcp_sack,
		.maxlen		= sizeof(int),
		.mode		= 0644,
		.proc_handler	= proc_dointvec
	},
	{
		.procname	= "tcp_window_scaling",
		.data		= &init_net.ipv4.sysctl_tcp_window_scaling,
		.maxlen		= sizeof(int),
		.mode		= 0644,
		.proc_handler	= proc_dointvec
	},
	{
		.procname	= "tcp_timestamps",
		.data		= &init_net.ipv4.sysctl_tcp_timestamps,
		.maxlen		= sizeof(int),
		.mode		= 0644,
		.proc_handler	= proc_dointvec
	},
	{
<<<<<<< HEAD
		.procname       = "tcp_default_init_rwnd",
		.data           = &init_net.ipv4.sysctl_tcp_default_init_rwnd,
		.maxlen         = sizeof(int),
		.mode           = 0644,
		.proc_handler   = proc_dointvec_minmax,
		.extra1		= &three,
		.extra2		= &hundred,
=======
		.procname	= "tcp_early_retrans",
		.data		= &init_net.ipv4.sysctl_tcp_early_retrans,
		.maxlen		= sizeof(int),
		.mode		= 0644,
		.proc_handler	= proc_dointvec_minmax,
		.extra1		= &zero,
		.extra2		= &four,
>>>>>>> ef4cb0aa
	},
	{ }
};

static __net_init int ipv4_sysctl_init_net(struct net *net)
{
	struct ctl_table *table;

	table = ipv4_net_table;
	if (!net_eq(net, &init_net)) {
		int i;

		table = kmemdup(table, sizeof(ipv4_net_table), GFP_KERNEL);
		if (!table)
			goto err_alloc;

		/* Update the variables to point into the current struct net */
		for (i = 0; i < ARRAY_SIZE(ipv4_net_table) - 1; i++)
			table[i].data += (void *)net - (void *)&init_net;
	}

	net->ipv4.ipv4_hdr = register_net_sysctl(net, "net/ipv4", table);
	if (!net->ipv4.ipv4_hdr)
		goto err_reg;

	net->ipv4.sysctl_local_reserved_ports = kzalloc(65536 / 8, GFP_KERNEL);
	if (!net->ipv4.sysctl_local_reserved_ports)
		goto err_ports;

	return 0;

err_ports:
	unregister_net_sysctl_table(net->ipv4.ipv4_hdr);
err_reg:
	if (!net_eq(net, &init_net))
		kfree(table);
err_alloc:
	return -ENOMEM;
}

static __net_exit void ipv4_sysctl_exit_net(struct net *net)
{
	struct ctl_table *table;

	kfree(net->ipv4.sysctl_local_reserved_ports);
	table = net->ipv4.ipv4_hdr->ctl_table_arg;
	unregister_net_sysctl_table(net->ipv4.ipv4_hdr);
	kfree(table);
}

static __net_initdata struct pernet_operations ipv4_sysctl_ops = {
	.init = ipv4_sysctl_init_net,
	.exit = ipv4_sysctl_exit_net,
};

static __init int sysctl_ipv4_init(void)
{
	struct ctl_table_header *hdr;

	hdr = register_net_sysctl(&init_net, "net/ipv4", ipv4_table);
	if (!hdr)
		return -ENOMEM;

	if (register_pernet_subsys(&ipv4_sysctl_ops)) {
		unregister_net_sysctl_table(hdr);
		return -ENOMEM;
	}

	return 0;
}

__initcall(sysctl_ipv4_init);<|MERGE_RESOLUTION|>--- conflicted
+++ resolved
@@ -1137,7 +1137,15 @@
 		.proc_handler	= proc_dointvec
 	},
 	{
-<<<<<<< HEAD
+		.procname	= "tcp_early_retrans",
+		.data		= &init_net.ipv4.sysctl_tcp_early_retrans,
+		.maxlen		= sizeof(int),
+		.mode		= 0644,
+		.proc_handler	= proc_dointvec_minmax,
+		.extra1		= &zero,
+		.extra2		= &four,
+	},
+	{
 		.procname       = "tcp_default_init_rwnd",
 		.data           = &init_net.ipv4.sysctl_tcp_default_init_rwnd,
 		.maxlen         = sizeof(int),
@@ -1145,15 +1153,6 @@
 		.proc_handler   = proc_dointvec_minmax,
 		.extra1		= &three,
 		.extra2		= &hundred,
-=======
-		.procname	= "tcp_early_retrans",
-		.data		= &init_net.ipv4.sysctl_tcp_early_retrans,
-		.maxlen		= sizeof(int),
-		.mode		= 0644,
-		.proc_handler	= proc_dointvec_minmax,
-		.extra1		= &zero,
-		.extra2		= &four,
->>>>>>> ef4cb0aa
 	},
 	{ }
 };
