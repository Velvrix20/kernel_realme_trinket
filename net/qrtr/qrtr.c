--- conflicted
+++ resolved
@@ -1543,7 +1543,7 @@
 		if (addr->sq_port != QRTR_PORT_CTRL &&
 		    qrtr_local_nid != QRTR_NODE_BCAST) {
 			release_sock(sk);
-			return -EINVAL;
+			return -ENOTCONN;
 		}
 		enqueue_fn = qrtr_bcast_enqueue;
 	} else if (addr->sq_node == ipc->us.sq_node) {
@@ -1554,15 +1554,12 @@
 			release_sock(sk);
 			return -ECONNRESET;
 		}
-<<<<<<< HEAD
+		enqueue_fn = qrtr_node_enqueue;
 
 		if (ipc->state > QRTR_STATE_INIT && ipc->state != node->nid)
 			ipc->state = QRTR_STATE_MULTI;
 		else if (ipc->state == QRTR_STATE_INIT)
 			ipc->state = node->nid;
-=======
-		enqueue_fn = qrtr_node_enqueue;
->>>>>>> d6fb2070
 	}
 
 	plen = (len + 3) & ~3;
